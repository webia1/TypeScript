/**
 * Declaration module describing the TypeScript Server protocol
 */
namespace ts.server.protocol {

    export namespace CommandTypes {
        export type Brace = "brace";
        /* @internal */
        export type BraceFull = "brace-full";
        export type BraceCompletion = "braceCompletion";
        export type Change = "change";
        export type Close = "close";
        export type Completions = "completions";
        /* @internal */
        export type CompletionsFull = "completions-full";
        export type CompletionDetails = "completionEntryDetails";
        export type CompileOnSaveAffectedFileList = "compileOnSaveAffectedFileList";
        export type CompileOnSaveEmitFile = "compileOnSaveEmitFile";
        export type Configure = "configure";
        export type Definition = "definition";
        /* @internal */
        export type DefinitionFull = "definition-full";
        export type Implementation = "implementation";
        /* @internal */
        export type ImplementationFull = "implementation-full";
        export type Exit = "exit";
        export type Format = "format";
        export type Formatonkey = "formatonkey";
        /* @internal */
        export type FormatFull = "format-full";
        /* @internal */
        export type FormatonkeyFull = "formatonkey-full";
        /* @internal */
        export type FormatRangeFull = "formatRange-full";
        export type Geterr = "geterr";
        export type GeterrForProject = "geterrForProject";
        export type SemanticDiagnosticsSync = "semanticDiagnosticsSync";
        export type SyntacticDiagnosticsSync = "syntacticDiagnosticsSync";
        export type NavBar = "navbar";
        /* @internal */
        export type NavBarFull = "navbar-full";
        export type Navto = "navto";
        /* @internal */
        export type NavtoFull = "navto-full";
        export type NavTree = "navtree";
        export type NavTreeFull = "navtree-full";
        export type Occurrences = "occurrences";
        export type DocumentHighlights = "documentHighlights";
        /* @internal */
        export type DocumentHighlightsFull = "documentHighlights-full";
        export type Open = "open";
        export type Quickinfo = "quickinfo";
        /* @internal */
        export type QuickinfoFull = "quickinfo-full";
        export type References = "references";
        /* @internal */
        export type ReferencesFull = "references-full";
        export type Reload = "reload";
        export type Rename = "rename";
        /* @internal */
        export type RenameInfoFull = "rename-full";
        /* @internal */
        export type RenameLocationsFull = "renameLocations-full";
        export type Saveto = "saveto";
        export type SignatureHelp = "signatureHelp";
        /* @internal */
        export type SignatureHelpFull = "signatureHelp-full";
        export type TypeDefinition = "typeDefinition";
        export type ProjectInfo = "projectInfo";
        export type ReloadProjects = "reloadProjects";
        export type Unknown = "unknown";
        export type OpenExternalProject = "openExternalProject";
        export type OpenExternalProjects = "openExternalProjects";
        export type CloseExternalProject = "closeExternalProject";
        /* @internal */
        export type SynchronizeProjectList = "synchronizeProjectList";
        /* @internal */
        export type ApplyChangedToOpenFiles = "applyChangedToOpenFiles";
        /* @internal */
        export type EncodedSemanticClassificationsFull = "encodedSemanticClassifications-full";
        /* @internal */
        export type Cleanup = "cleanup";
        /* @internal */
        export type OutliningSpans = "outliningSpans";
        export type TodoComments = "todoComments";
        export type Indentation = "indentation";
        export type DocCommentTemplate = "docCommentTemplate";
        /* @internal */
        export type CompilerOptionsDiagnosticsFull = "compilerOptionsDiagnostics-full";
        /* @internal */
<<<<<<< HEAD
        NameOrDottedNameSpan = "nameOrDottedNameSpan",
        TypeAcquisitionForInferredProjects = "typeAcquisitionForInferredProjects",
        BreakpointStatement = "breakpointStatement",
        CompilerOptionsForInferredProjects = "compilerOptionsForInferredProjects",
        GetCodeFixes = "getCodeFixes",
=======
        export type NameOrDottedNameSpan = "nameOrDottedNameSpan";
        /* @internal */
        export type BreakpointStatement = "breakpointStatement";
        export type CompilerOptionsForInferredProjects = "compilerOptionsForInferredProjects";
        export type GetCodeFixes = "getCodeFixes";
>>>>>>> 0968ed97
        /* @internal */
        export type GetCodeFixesFull = "getCodeFixes-full";
        export type GetSupportedCodeFixes = "getSupportedCodeFixes";

        // NOTE: If updating this, be sure to also update `allCommandNames` in `harness/unittests/session.ts`.
        export type GetApplicableRefactors = "getApplicableRefactors";
        export type GetRefactorCodeActions = "getRefactorCodeActions";
        /* @internal */
        export type GetRefactorCodeActionsFull = "getRefactorCodeActions-full";

        export type GetEditsForRefactor = "getEditsForRefactor";
        /* @internal */
        export type GetEditsForRefactorFull = "getEditsForRefactor-full";
    }

    /**
     * A TypeScript Server message
     */
    export interface Message {
        /**
         * Sequence number of the message
         */
        seq: number;

        /**
         * One of "request", "response", or "event"
         */
        type: "request" | "response" | "event";
    }

    /**
     * Client-initiated request message
     */
    export interface Request extends Message {
        /**
         * The command to execute
         */
        command: string;

        /**
         * Object containing arguments for the command
         */
        arguments?: any;
    }

    /**
     * Request to reload the project structure for all the opened files
     */
    export interface ReloadProjectsRequest extends Message {
        command: CommandTypes.ReloadProjects;
    }

    /**
     * Server-initiated event message
     */
    export interface Event extends Message {
        /**
         * Name of event
         */
        event: string;

        /**
         * Event-specific information
         */
        body?: any;
    }

    /**
     * Response by server to client request message.
     */
    export interface Response extends Message {
        /**
         * Sequence number of the request message.
         */
        request_seq: number;

        /**
         * Outcome of the request.
         */
        success: boolean;

        /**
         * The command requested.
         */
        command: string;

        /**
         * Contains error message if success === false.
         */
        message?: string;

        /**
         * Contains message body if success === true.
         */
        body?: any;
    }

    /**
     * Arguments for FileRequest messages.
     */
    export interface FileRequestArgs {
        /**
         * The file for the request (absolute pathname required).
         */
        file: string;

        /*
        * Optional name of project that contains file
        */
        projectFileName?: string;
    }

    /**
     * Requests a JS Doc comment template for a given position
     */
    export interface DocCommentTemplateRequest extends FileLocationRequest {
        command: CommandTypes.DocCommentTemplate;
    }

    /**
     * Response to DocCommentTemplateRequest
     */
    export interface DocCommandTemplateResponse extends Response {
        body?: TextInsertion;
    }

    /**
     * A request to get TODO comments from the file
     */
    export interface TodoCommentRequest extends FileRequest {
        command: CommandTypes.TodoComments;
        arguments: TodoCommentRequestArgs;
    }

    /**
     * Arguments for TodoCommentRequest request.
     */
    export interface TodoCommentRequestArgs extends FileRequestArgs {
        /**
         * Array of target TodoCommentDescriptors that describes TODO comments to be found
         */
        descriptors: TodoCommentDescriptor[];
    }

    /**
     * Response for TodoCommentRequest request.
     */
    export interface TodoCommentsResponse extends Response {
        body?: TodoComment[];
    }

    /**
     * Request to obtain outlining spans in file.
     */
    /* @internal */
    export interface OutliningSpansRequest extends FileRequest {
        command: CommandTypes.OutliningSpans;
    }

    /**
     * Response to OutliningSpansRequest request.
     */
    /* @internal */
    export interface OutliningSpansResponse extends Response {
        body?: OutliningSpan[];
    }

    /**
     * A request to get indentation for a location in file
     */
    export interface IndentationRequest extends FileLocationRequest {
        command: CommandTypes.Indentation;
        arguments: IndentationRequestArgs;
    }

    /**
     * Response for IndentationRequest request.
     */
    export interface IndentationResponse extends Response {
        body?: IndentationResult;
    }

    /**
     * Indentation result representing where indentation should be placed
     */
    export interface IndentationResult {
        /**
         * The base position in the document that the indent should be relative to
         */
        position: number;
        /**
         * The number of columns the indent should be at relative to the position's column.
         */
        indentation: number;
    }

    /**
     * Arguments for IndentationRequest request.
     */
    export interface IndentationRequestArgs extends FileLocationRequestArgs {
        /**
         * An optional set of settings to be used when computing indentation.
         * If argument is omitted - then it will use settings for file that were previously set via 'configure' request or global settings.
         */
        options?: EditorSettings;
    }

    /**
     * Arguments for ProjectInfoRequest request.
     */
    export interface ProjectInfoRequestArgs extends FileRequestArgs {
        /**
         * Indicate if the file name list of the project is needed
         */
        needFileNameList: boolean;
    }

    /**
     * A request to get the project information of the current file.
     */
    export interface ProjectInfoRequest extends Request {
        command: CommandTypes.ProjectInfo;
        arguments: ProjectInfoRequestArgs;
    }

    /**
     * A request to retrieve compiler options diagnostics for a project
     */
    export interface CompilerOptionsDiagnosticsRequest extends Request {
        arguments: CompilerOptionsDiagnosticsRequestArgs;
    }

    /**
     * Arguments for CompilerOptionsDiagnosticsRequest request.
     */
    export interface CompilerOptionsDiagnosticsRequestArgs {
        /**
         * Name of the project to retrieve compiler options diagnostics.
         */
        projectFileName: string;
    }

    /**
     * Response message body for "projectInfo" request
     */
    export interface ProjectInfo {
        /**
         * For configured project, this is the normalized path of the 'tsconfig.json' file
         * For inferred project, this is undefined
         */
        configFileName: string;
        /**
         * The list of normalized file name in the project, including 'lib.d.ts'
         */
        fileNames?: string[];
        /**
         * Indicates if the project has a active language service instance
         */
        languageServiceDisabled?: boolean;
    }

    /**
     * Represents diagnostic info that includes location of diagnostic in two forms
     * - start position and length of the error span
     * - startLocation and endLocation - a pair of Location objects that store start/end line and offset of the error span.
     */
    export interface DiagnosticWithLinePosition {
        message: string;
        start: number;
        length: number;
        startLocation: Location;
        endLocation: Location;
        category: string;
        code: number;
    }

    /**
     * Response message for "projectInfo" request
     */
    export interface ProjectInfoResponse extends Response {
        body?: ProjectInfo;
    }

    /**
     * Request whose sole parameter is a file name.
     */
    export interface FileRequest extends Request {
        arguments: FileRequestArgs;
    }

    /**
     * Instances of this interface specify a location in a source file:
     * (file, line, character offset), where line and character offset are 1-based.
     */
    export interface FileLocationRequestArgs extends FileRequestArgs {
        /**
         * The line number for the request (1-based).
         */
        line: number;

        /**
         * The character offset (on the line) for the request (1-based).
         */
        offset: number;

        /**
         * Position (can be specified instead of line/offset pair)
         */
        /* @internal */
        position?: number;
    }

    export type FileLocationOrRangeRequestArgs = FileLocationRequestArgs | FileRangeRequestArgs;

    /**
     * Request refactorings at a given position or selection area.
     */
    export interface GetApplicableRefactorsRequest extends Request {
        command: CommandTypes.GetApplicableRefactors;
        arguments: GetApplicableRefactorsRequestArgs;
    }
    export type GetApplicableRefactorsRequestArgs = FileLocationOrRangeRequestArgs;

    /**
     * Response is a list of available refactorings.
     * Each refactoring exposes one or more "Actions"; a user selects one action to invoke a refactoring
     */
    export interface GetApplicableRefactorsResponse extends Response {
        body?: ApplicableRefactorInfo[];
    }

    /**
     * A set of one or more available refactoring actions, grouped under a parent refactoring.
     */
    export interface ApplicableRefactorInfo {
        /**
         * The programmatic name of the refactoring
         */
        name: string;
        /**
         * A description of this refactoring category to show to the user.
         * If the refactoring gets inlined (see below), this text will not be visible.
         */
        description: string;
        /**
         * Inlineable refactorings can have their actions hoisted out to the top level
         * of a context menu. Non-inlineanable refactorings should always be shown inside
         * their parent grouping.
         *
         * If not specified, this value is assumed to be 'true'
         */
        inlineable?: boolean;

        actions: RefactorActionInfo[];
    }

    /**
     * Represents a single refactoring action - for example, the "Extract Method..." refactor might
     * offer several actions, each corresponding to a surround class or closure to extract into.
     */
    export type RefactorActionInfo = {
        /**
         * The programmatic name of the refactoring action
         */
        name: string;

        /**
         * A description of this refactoring action to show to the user.
         * If the parent refactoring is inlined away, this will be the only text shown,
         * so this description should make sense by itself if the parent is inlineable=true
         */
        description: string;
    };

    export interface GetEditsForRefactorRequest extends Request {
        command: CommandTypes.GetEditsForRefactor;
        arguments: GetEditsForRefactorRequestArgs;
    }

    /**
     * Request the edits that a particular refactoring action produces.
     * Callers must specify the name of the refactor and the name of the action.
     */
    export type GetEditsForRefactorRequestArgs = FileLocationOrRangeRequestArgs & {
        /* The 'name' property from the refactoring that offered this action */
        refactor: string;
        /* The 'name' property from the refactoring action */
        action: string;
    };


    export interface GetEditsForRefactorResponse extends Response {
        body?: RefactorEditInfo;
    }

    export type RefactorEditInfo = {
        edits: FileCodeEdits[];

        /**
         * An optional location where the editor should start a rename operation once
         * the refactoring edits have been applied
         */
        renameLocation?: Location;
        renameFilename?: string;
    };

    /**
     * Request for the available codefixes at a specific position.
     */
    export interface CodeFixRequest extends Request {
        command: CommandTypes.GetCodeFixes;
        arguments: CodeFixRequestArgs;
    }

    export interface FileRangeRequestArgs extends FileRequestArgs {
        /**
         * The line number for the request (1-based).
         */
        startLine: number;

        /**
         * The character offset (on the line) for the request (1-based).
         */
        startOffset: number;

        /**
         * Position (can be specified instead of line/offset pair)
         */
        /* @internal */
        startPosition?: number;

        /**
         * The line number for the request (1-based).
         */
        endLine: number;

        /**
         * The character offset (on the line) for the request (1-based).
         */
        endOffset: number;

        /**
         * Position (can be specified instead of line/offset pair)
         */
        /* @internal */
        endPosition?: number;
    }

    /**
     * Instances of this interface specify errorcodes on a specific location in a sourcefile.
     */
    export interface CodeFixRequestArgs extends FileRangeRequestArgs {
        /**
         * Errorcodes we want to get the fixes for.
         */
        errorCodes?: number[];
    }

    /**
     * Response for GetCodeFixes request.
     */
    export interface GetCodeFixesResponse extends Response {
        body?: CodeAction[];
    }

    /**
     * A request whose arguments specify a file location (file, line, col).
     */
    export interface FileLocationRequest extends FileRequest {
        arguments: FileLocationRequestArgs;
    }

    /**
     * A request to get codes of supported code fixes.
     */
    export interface GetSupportedCodeFixesRequest extends Request {
        command: CommandTypes.GetSupportedCodeFixes;
    }

    /**
     * A response for GetSupportedCodeFixesRequest request.
     */
    export interface GetSupportedCodeFixesResponse extends Response {
        /**
         * List of error codes supported by the server.
         */
        body?: string[];
    }

    /**
     * A request to get encoded semantic classifications for a span in the file
     */
    /** @internal */
    export interface EncodedSemanticClassificationsRequest extends FileRequest {
        arguments: EncodedSemanticClassificationsRequestArgs;
    }

    /**
     * Arguments for EncodedSemanticClassificationsRequest request.
     */
    export interface EncodedSemanticClassificationsRequestArgs extends FileRequestArgs {
        /**
         * Start position of the span.
         */
        start: number;
        /**
         * Length of the span.
         */
        length: number;
    }

    /**
     * Arguments in document highlight request; include: filesToSearch, file,
     * line, offset.
     */
    export interface DocumentHighlightsRequestArgs extends FileLocationRequestArgs {
        /**
         * List of files to search for document highlights.
         */
        filesToSearch: string[];
    }

    /**
     * Go to definition request; value of command field is
     * "definition". Return response giving the file locations that
     * define the symbol found in file at location line, col.
     */
    export interface DefinitionRequest extends FileLocationRequest {
        command: CommandTypes.Definition;
    }

    /**
     * Go to type request; value of command field is
     * "typeDefinition". Return response giving the file locations that
     * define the type for the symbol found in file at location line, col.
     */
    export interface TypeDefinitionRequest extends FileLocationRequest {
        command: CommandTypes.TypeDefinition;
    }

    /**
     * Go to implementation request; value of command field is
     * "implementation". Return response giving the file locations that
     * implement the symbol found in file at location line, col.
     */
    export interface ImplementationRequest extends FileLocationRequest {
        command: CommandTypes.Implementation;
    }

    /**
     * Location in source code expressed as (one-based) line and character offset.
     */
    export interface Location {
        line: number;
        offset: number;
    }

    /**
     * Object found in response messages defining a span of text in source code.
     */
    export interface TextSpan {
        /**
         * First character of the definition.
         */
        start: Location;

        /**
         * One character past last character of the definition.
         */
        end: Location;
    }

    /**
     * Object found in response messages defining a span of text in a specific source file.
     */
    export interface FileSpan extends TextSpan {
        /**
         * File containing text span.
         */
        file: string;
    }

    /**
     * Definition response message.  Gives text range for definition.
     */
    export interface DefinitionResponse extends Response {
        body?: FileSpan[];
    }

    /**
     * Definition response message.  Gives text range for definition.
     */
    export interface TypeDefinitionResponse extends Response {
        body?: FileSpan[];
    }

    /**
     * Implementation response message.  Gives text range for implementations.
     */
    export interface ImplementationResponse extends Response {
        body?: FileSpan[];
    }

    /**
     * Request to get brace completion for a location in the file.
     */
    export interface BraceCompletionRequest extends FileLocationRequest {
        command: CommandTypes.BraceCompletion;
        arguments: BraceCompletionRequestArgs;
    }

    /**
     * Argument for BraceCompletionRequest request.
     */
    export interface BraceCompletionRequestArgs extends FileLocationRequestArgs {
        /**
         * Kind of opening brace
         */
        openingBrace: string;
    }

    /**
     * Get occurrences request; value of command field is
     * "occurrences". Return response giving spans that are relevant
     * in the file at a given line and column.
     */
    export interface OccurrencesRequest extends FileLocationRequest {
        command: CommandTypes.Occurrences;
    }

    export interface OccurrencesResponseItem extends FileSpan {
        /**
         * True if the occurrence is a write location, false otherwise.
         */
        isWriteAccess: boolean;

        /**
         * True if the occurrence is in a string, undefined otherwise;
         */
        isInString?: true;
    }

    export interface OccurrencesResponse extends Response {
        body?: OccurrencesResponseItem[];
    }

    /**
     * Get document highlights request; value of command field is
     * "documentHighlights". Return response giving spans that are relevant
     * in the file at a given line and column.
     */
    export interface DocumentHighlightsRequest extends FileLocationRequest {
        command: CommandTypes.DocumentHighlights;
        arguments: DocumentHighlightsRequestArgs;
    }

    /**
     * Span augmented with extra information that denotes the kind of the highlighting to be used for span.
     * Kind is taken from HighlightSpanKind type.
     */
    export interface HighlightSpan extends TextSpan {
        kind: string;
    }

    /**
     * Represents a set of highligh spans for a give name
     */
    export interface DocumentHighlightsItem {
        /**
         * File containing highlight spans.
         */
        file: string;

        /**
         * Spans to highlight in file.
         */
        highlightSpans: HighlightSpan[];
    }

    /**
     * Response for a DocumentHighlightsRequest request.
     */
    export interface DocumentHighlightsResponse extends Response {
        body?: DocumentHighlightsItem[];
    }

    /**
     * Find references request; value of command field is
     * "references". Return response giving the file locations that
     * reference the symbol found in file at location line, col.
     */
    export interface ReferencesRequest extends FileLocationRequest {
        command: CommandTypes.References;
    }

    export interface ReferencesResponseItem extends FileSpan {
        /** Text of line containing the reference.  Including this
         *  with the response avoids latency of editor loading files
         * to show text of reference line (the server already has
         * loaded the referencing files).
         */
        lineText: string;

        /**
         * True if reference is a write location, false otherwise.
         */
        isWriteAccess: boolean;

        /**
         * True if reference is a definition, false otherwise.
         */
        isDefinition: boolean;
    }

    /**
     * The body of a "references" response message.
     */
    export interface ReferencesResponseBody {
        /**
         * The file locations referencing the symbol.
         */
        refs: ReferencesResponseItem[];

        /**
         * The name of the symbol.
         */
        symbolName: string;

        /**
         * The start character offset of the symbol (on the line provided by the references request).
         */
        symbolStartOffset: number;

        /**
         * The full display name of the symbol.
         */
        symbolDisplayString: string;
    }

    /**
     * Response to "references" request.
     */
    export interface ReferencesResponse extends Response {
        body?: ReferencesResponseBody;
    }

    /**
     * Argument for RenameRequest request.
     */
    export interface RenameRequestArgs extends FileLocationRequestArgs {
        /**
         * Should text at specified location be found/changed in comments?
         */
        findInComments?: boolean;
        /**
         * Should text at specified location be found/changed in strings?
         */
        findInStrings?: boolean;
    }

    /**
     * Rename request; value of command field is "rename". Return
     * response giving the file locations that reference the symbol
     * found in file at location line, col. Also return full display
     * name of the symbol so that client can print it unambiguously.
     */
    export interface RenameRequest extends FileLocationRequest {
        command: CommandTypes.Rename;
        arguments: RenameRequestArgs;
    }

    /**
     * Information about the item to be renamed.
     */
    export interface RenameInfo {
        /**
         * True if item can be renamed.
         */
        canRename: boolean;

        /**
         * Error message if item can not be renamed.
         */
        localizedErrorMessage?: string;

        /**
         * Display name of the item to be renamed.
         */
        displayName: string;

        /**
         * Full display name of item to be renamed.
         */
        fullDisplayName: string;

        /**
         * The items's kind (such as 'className' or 'parameterName' or plain 'text').
         */
        kind: string;

        /**
         * Optional modifiers for the kind (such as 'public').
         */
        kindModifiers: string;
    }

    /**
     *  A group of text spans, all in 'file'.
     */
    export interface SpanGroup {
        /** The file to which the spans apply */
        file: string;
        /** The text spans in this group */
        locs: TextSpan[];
    }

    export interface RenameResponseBody {
        /**
         * Information about the item to be renamed.
         */
        info: RenameInfo;

        /**
         * An array of span groups (one per file) that refer to the item to be renamed.
         */
        locs: SpanGroup[];
    }

    /**
     * Rename response message.
     */
    export interface RenameResponse extends Response {
        body?: RenameResponseBody;
    }

    /**
     * Represents a file in external project.
     * External project is project whose set of files, compilation options and open\close state
     * is maintained by the client (i.e. if all this data come from .csproj file in Visual Studio).
     * External project will exist even if all files in it are closed and should be closed explicitly.
     * If external project includes one or more tsconfig.json/jsconfig.json files then tsserver will
     * create configured project for every config file but will maintain a link that these projects were created
     * as a result of opening external project so they should be removed once external project is closed.
     */
    export interface ExternalFile {
        /**
         * Name of file file
         */
        fileName: string;
        /**
         * Script kind of the file
         */
        scriptKind?: ScriptKindName | ts.ScriptKind;
        /**
         * Whether file has mixed content (i.e. .cshtml file that combines html markup with C#/JavaScript)
         */
        hasMixedContent?: boolean;
        /**
         * Content of the file
         */
        content?: string;
    }

    /**
     * Represent an external project
     */
    export interface ExternalProject {
        /**
         * Project name
         */
        projectFileName: string;
        /**
         * List of root files in project
         */
        rootFiles: ExternalFile[];
        /**
         * Compiler options for the project
         */
        options: ExternalProjectCompilerOptions;
        /**
         * @deprecated typingOptions. Use typeAcquisition instead
         */
        typingOptions?: TypeAcquisition;
        /**
         * Explicitly specified type acquisition for the project
         */
        typeAcquisition?: TypeAcquisition;
    }

    export interface CompileOnSaveMixin {
        /**
         * If compile on save is enabled for the project
         */
        compileOnSave?: boolean;
    }

    /**
     * For external projects, some of the project settings are sent together with
     * compiler settings.
     */
    export type ExternalProjectCompilerOptions = CompilerOptions & CompileOnSaveMixin;

    /**
     * Contains information about current project version
     */
    /* @internal */
    export interface ProjectVersionInfo {
        /**
         * Project name
         */
        projectName: string;
        /**
         * true if project is inferred or false if project is external or configured
         */
        isInferred: boolean;
        /**
         * Project version
         */
        version: number;
        /**
         * Current set of compiler options for project
         */
        options: ts.CompilerOptions;

        /**
         * true if project language service is disabled
         */
        languageServiceDisabled: boolean;
    }

    /**
     * Represents a set of changes that happen in project
     */
    export interface ProjectChanges {
        /**
         * List of added files
         */
        added: string[];
        /**
         * List of removed files
         */
        removed: string[];
        /**
         * List of updated files
         */
        updated: string[];
    }

    /**
     * Describes set of files in the project.
     * info might be omitted in case of inferred projects
     * if files is set - then this is the entire set of files in the project
     * if changes is set - then this is the set of changes that should be applied to existing project
     * otherwise - assume that nothing is changed
     */
    /* @internal */
    export interface ProjectFiles {
        /**
         * Information abount project verison
         */
        info?: ProjectVersionInfo;
        /**
         * List of files in project (might be omitted if current state of project can be computed using only information from 'changes')
         */
        files?: string[];
        /**
         * Set of changes in project (omitted if the entire set of files in project should be replaced)
         */
        changes?: ProjectChanges;
    }

    /**
     * Combines project information with project level errors.
     */
    /* @internal */
    export interface ProjectFilesWithDiagnostics extends ProjectFiles {
        /**
         * List of errors in project
         */
        projectErrors: DiagnosticWithLinePosition[];
    }

    /**
     * Represents set of changes in open file
     */
    /* @internal */
    export interface ChangedOpenFile {
        /**
         * Name of file
         */
        fileName: string;
        /**
         * List of changes that should be applied to known open file
         */
        changes: ts.TextChange[];
    }


    /**
     * Information found in a configure request.
     */
    export interface ConfigureRequestArguments {

        /**
         * Information about the host, for example 'Emacs 24.4' or
         * 'Sublime Text version 3075'
         */
        hostInfo?: string;

        /**
         * If present, tab settings apply only to this file.
         */
        file?: string;

        /**
         * The format options to use during formatting and other code editing features.
         */
        formatOptions?: FormatCodeSettings;

        /**
         * The host's additional supported .js file extensions
         */
        extraFileExtensions?: JsFileExtensionInfo[];
    }

    /**
     *  Configure request; value of command field is "configure".  Specifies
     *  host information, such as host type, tab size, and indent size.
     */
    export interface ConfigureRequest extends Request {
        command: CommandTypes.Configure;
        arguments: ConfigureRequestArguments;
    }

    /**
     * Response to "configure" request.  This is just an acknowledgement, so
     * no body field is required.
     */
    export interface ConfigureResponse extends Response {
    }

    /**
     *  Information found in an "open" request.
     */
    export interface OpenRequestArgs extends FileRequestArgs {
        /**
         * Used when a version of the file content is known to be more up to date than the one on disk.
         * Then the known content will be used upon opening instead of the disk copy
         */
        fileContent?: string;
        /**
         * Used to specify the script kind of the file explicitly. It could be one of the following:
         *      "TS", "JS", "TSX", "JSX"
         */
        scriptKindName?: ScriptKindName;
        /**
         * Used to limit the searching for project config file. If given the searching will stop at this
         * root path; otherwise it will go all the way up to the dist root path.
         */
        projectRootPath?: string;
    }

    export type ScriptKindName = "TS" | "JS" | "TSX" | "JSX";

    /**
     * Open request; value of command field is "open". Notify the
     * server that the client has file open.  The server will not
     * monitor the filesystem for changes in this file and will assume
     * that the client is updating the server (using the change and/or
     * reload messages) when the file changes. Server does not currently
     * send a response to an open request.
     */
    export interface OpenRequest extends Request {
        command: CommandTypes.Open;
        arguments: OpenRequestArgs;
    }

    /**
     * Request to open or update external project
     */
    export interface OpenExternalProjectRequest extends Request {
        command: CommandTypes.OpenExternalProject;
        arguments: OpenExternalProjectArgs;
    }

    /**
     * Arguments to OpenExternalProjectRequest request
     */
    export type OpenExternalProjectArgs = ExternalProject;

    /**
     * Request to open multiple external projects
     */
    export interface OpenExternalProjectsRequest extends Request {
        command: CommandTypes.OpenExternalProjects;
        arguments: OpenExternalProjectsArgs;
    }

    /**
     * Arguments to OpenExternalProjectsRequest
     */
    export interface OpenExternalProjectsArgs {
        /**
         * List of external projects to open or update
         */
        projects: ExternalProject[];
    }

    /**
     * Response to OpenExternalProjectRequest request. This is just an acknowledgement, so
     * no body field is required.
     */
    export interface OpenExternalProjectResponse extends Response {
    }

    /**
     * Response to OpenExternalProjectsRequest request. This is just an acknowledgement, so
     * no body field is required.
     */
    export interface OpenExternalProjectsResponse extends Response {
    }

    /**
     * Request to close external project.
     */
    export interface CloseExternalProjectRequest extends Request {
        command: CommandTypes.CloseExternalProject;
        arguments: CloseExternalProjectRequestArgs;
    }

    /**
     * Arguments to CloseExternalProjectRequest request
     */
    export interface CloseExternalProjectRequestArgs {
        /**
         * Name of the project to close
         */
        projectFileName: string;
    }

    /**
     * Response to CloseExternalProjectRequest request. This is just an acknowledgement, so
     * no body field is required.
     */
    export interface CloseExternalProjectResponse extends Response {
    }

    /**
     * Request to check if given list of projects is up-to-date and synchronize them if necessary
     */
    /* @internal */
    export interface SynchronizeProjectListRequest extends Request {
        arguments: SynchronizeProjectListRequestArgs;
    }

    /**
     * Arguments to SynchronizeProjectListRequest
     */
    /* @internal */
    export interface SynchronizeProjectListRequestArgs {
        /**
         * List of last known projects
         */
        knownProjects: protocol.ProjectVersionInfo[];
    }

    /**
     * Request to synchronize list of open files with the client
     */
    /* @internal */
    export interface ApplyChangedToOpenFilesRequest extends Request {
        arguments: ApplyChangedToOpenFilesRequestArgs;
    }

    /**
     * Arguments to ApplyChangedToOpenFilesRequest
     */
    /* @internal */
    export interface ApplyChangedToOpenFilesRequestArgs {
        /**
         * List of newly open files
         */
        openFiles?: ExternalFile[];
        /**
         * List of open files files that were changes
         */
        changedFiles?: ChangedOpenFile[];
        /**
         * List of files that were closed
         */
        closedFiles?: string[];
    }

    /**
     * Request to set compiler options for inferred projects.
     * External projects are opened / closed explicitly.
     * Configured projects are opened when user opens loose file that has 'tsconfig.json' or 'jsconfig.json' anywhere in one of containing folders.
     * This configuration file will be used to obtain a list of files and configuration settings for the project.
     * Inferred projects are created when user opens a loose file that is not the part of external project
     * or configured project and will contain only open file and transitive closure of referenced files if 'useOneInferredProject' is false,
     * or all open loose files and its transitive closure of referenced files if 'useOneInferredProject' is true.
     */
    export interface SetCompilerOptionsForInferredProjectsRequest extends Request {
        command: CommandTypes.CompilerOptionsForInferredProjects;
        arguments: SetCompilerOptionsForInferredProjectsArgs;
    }

    export interface SetTypeAcquisitionForInferredProjectsRequest extends Request {
        command: CommandTypes.TypeAcquisitionForInferredProjects;
        arguments: SetTypeAcquisitionForInferredProjectsArgs;
    }

    /**
     * Argument for SetCompilerOptionsForInferredProjectsRequest request.
     */
    export interface SetCompilerOptionsForInferredProjectsArgs {
        /**
         * Compiler options to be used with inferred projects.
         */
        options: ExternalProjectCompilerOptions;
    }

    /**
     * Argument for SetTypeAcquisitionForInferredProjectsRequest request.
     */
    export interface SetTypeAcquisitionForInferredProjectsArgs {
        /**
         * Type acquisition to be used with inferred projects.
         */
        typeAcquisition: TypeAcquisition;
    }

    /**
     * Response to SetCompilerOptionsForInferredProjectsResponse request. This is just an acknowledgement, so
     * no body field is required.
     */
    export interface SetCompilerOptionsForInferredProjectsResponse extends Response {
    }

    /**
     *  Exit request; value of command field is "exit".  Ask the server process
     *  to exit.
     */
    export interface ExitRequest extends Request {
        command: CommandTypes.Exit;
    }

    /**
     * Close request; value of command field is "close". Notify the
     * server that the client has closed a previously open file.  If
     * file is still referenced by open files, the server will resume
     * monitoring the filesystem for changes to file.  Server does not
     * currently send a response to a close request.
     */
    export interface CloseRequest extends FileRequest {
        command: CommandTypes.Close;
    }

    /**
     * Request to obtain the list of files that should be regenerated if target file is recompiled.
     * NOTE: this us query-only operation and does not generate any output on disk.
     */
    export interface CompileOnSaveAffectedFileListRequest extends FileRequest {
        command: CommandTypes.CompileOnSaveAffectedFileList;
    }

    /**
     * Contains a list of files that should be regenerated in a project
     */
    export interface CompileOnSaveAffectedFileListSingleProject {
        /**
         * Project name
         */
        projectFileName: string;
        /**
         * List of files names that should be recompiled
         */
        fileNames: string[];

        /**
         * true if project uses outFile or out compiler option
         */
        projectUsesOutFile: boolean;
    }

    /**
     * Response for CompileOnSaveAffectedFileListRequest request;
     */
    export interface CompileOnSaveAffectedFileListResponse extends Response {
        body: CompileOnSaveAffectedFileListSingleProject[];
    }

    /**
     * Request to recompile the file. All generated outputs (.js, .d.ts or .js.map files) is written on disk.
     */
    export interface CompileOnSaveEmitFileRequest extends FileRequest {
        command: CommandTypes.CompileOnSaveEmitFile;
        arguments: CompileOnSaveEmitFileRequestArgs;
    }

    /**
     * Arguments for CompileOnSaveEmitFileRequest
     */
    export interface CompileOnSaveEmitFileRequestArgs extends FileRequestArgs {
        /**
         * if true - then file should be recompiled even if it does not have any changes.
         */
        forced?: boolean;
    }

    /**
     * Quickinfo request; value of command field is
     * "quickinfo". Return response giving a quick type and
     * documentation string for the symbol found in file at location
     * line, col.
     */
    export interface QuickInfoRequest extends FileLocationRequest {
        command: CommandTypes.Quickinfo;
    }

    /**
     * Body of QuickInfoResponse.
     */
    export interface QuickInfoResponseBody {
        /**
         * The symbol's kind (such as 'className' or 'parameterName' or plain 'text').
         */
        kind: string;

        /**
         * Optional modifiers for the kind (such as 'public').
         */
        kindModifiers: string;

        /**
         * Starting file location of symbol.
         */
        start: Location;

        /**
         * One past last character of symbol.
         */
        end: Location;

        /**
         * Type and kind of symbol.
         */
        displayString: string;

        /**
         * Documentation associated with symbol.
         */
        documentation: string;

        /**
         * JSDoc tags associated with symbol.
         */
        tags: JSDocTagInfo[];
    }

    /**
     * Quickinfo response message.
     */
    export interface QuickInfoResponse extends Response {
        body?: QuickInfoResponseBody;
    }

    /**
     * Arguments for format messages.
     */
    export interface FormatRequestArgs extends FileLocationRequestArgs {
        /**
         * Last line of range for which to format text in file.
         */
        endLine: number;

        /**
         * Character offset on last line of range for which to format text in file.
         */
        endOffset: number;

        /**
         * End position of the range for which to format text in file.
         */
        /* @internal */
        endPosition?: number;
        /**
         * Format options to be used.
         */
        options?: FormatCodeSettings;
    }

    /**
     * Format request; value of command field is "format".  Return
     * response giving zero or more edit instructions.  The edit
     * instructions will be sorted in file order.  Applying the edit
     * instructions in reverse to file will result in correctly
     * reformatted text.
     */
    export interface FormatRequest extends FileLocationRequest {
        command: CommandTypes.Format;
        arguments: FormatRequestArgs;
    }

    /**
     * Object found in response messages defining an editing
     * instruction for a span of text in source code.  The effect of
     * this instruction is to replace the text starting at start and
     * ending one character before end with newText. For an insertion,
     * the text span is empty.  For a deletion, newText is empty.
     */
    export interface CodeEdit {
        /**
         * First character of the text span to edit.
         */
        start: Location;

        /**
         * One character past last character of the text span to edit.
         */
        end: Location;

        /**
         * Replace the span defined above with this string (may be
         * the empty string).
         */
        newText: string;
    }

    export interface FileCodeEdits {
        fileName: string;
        textChanges: CodeEdit[];
    }

    export interface CodeFixResponse extends Response {
        /** The code actions that are available */
        body?: CodeAction[];
    }

    export interface CodeAction {
        /** Description of the code action to display in the UI of the editor */
        description: string;
        /** Text changes to apply to each file as part of the code action */
        changes: FileCodeEdits[];
    }

    /**
     * Format and format on key response message.
     */
    export interface FormatResponse extends Response {
        body?: CodeEdit[];
    }

    /**
     * Arguments for format on key messages.
     */
    export interface FormatOnKeyRequestArgs extends FileLocationRequestArgs {
        /**
         * Key pressed (';', '\n', or '}').
         */
        key: string;

        options?: FormatCodeSettings;
    }

    /**
     * Format on key request; value of command field is
     * "formatonkey". Given file location and key typed (as string),
     * return response giving zero or more edit instructions.  The
     * edit instructions will be sorted in file order.  Applying the
     * edit instructions in reverse to file will result in correctly
     * reformatted text.
     */
    export interface FormatOnKeyRequest extends FileLocationRequest {
        command: CommandTypes.Formatonkey;
        arguments: FormatOnKeyRequestArgs;
    }

    /**
     * Arguments for completions messages.
     */
    export interface CompletionsRequestArgs extends FileLocationRequestArgs {
        /**
         * Optional prefix to apply to possible completions.
         */
        prefix?: string;
    }

    /**
     * Completions request; value of command field is "completions".
     * Given a file location (file, line, col) and a prefix (which may
     * be the empty string), return the possible completions that
     * begin with prefix.
     */
    export interface CompletionsRequest extends FileLocationRequest {
        command: CommandTypes.Completions;
        arguments: CompletionsRequestArgs;
    }

    /**
     * Arguments for completion details request.
     */
    export interface CompletionDetailsRequestArgs extends FileLocationRequestArgs {
        /**
         * Names of one or more entries for which to obtain details.
         */
        entryNames: string[];
    }

    /**
     * Completion entry details request; value of command field is
     * "completionEntryDetails".  Given a file location (file, line,
     * col) and an array of completion entry names return more
     * detailed information for each completion entry.
     */
    export interface CompletionDetailsRequest extends FileLocationRequest {
        command: CommandTypes.CompletionDetails;
        arguments: CompletionDetailsRequestArgs;
    }

    /**
     * Part of a symbol description.
     */
    export interface SymbolDisplayPart {
        /**
         * Text of an item describing the symbol.
         */
        text: string;

        /**
         * The symbol's kind (such as 'className' or 'parameterName' or plain 'text').
         */
        kind: string;
    }

    /**
     * An item found in a completion response.
     */
    export interface CompletionEntry {
        /**
         * The symbol's name.
         */
        name: string;
        /**
         * The symbol's kind (such as 'className' or 'parameterName').
         */
        kind: string;
        /**
         * Optional modifiers for the kind (such as 'public').
         */
        kindModifiers: string;
        /**
         * A string that is used for comparing completion items so that they can be ordered.  This
         * is often the same as the name but may be different in certain circumstances.
         */
        sortText: string;
        /**
         * An optional span that indicates the text to be replaced by this completion item. If present,
         * this span should be used instead of the default one.
         */
        replacementSpan?: TextSpan;
    }

    /**
     * Additional completion entry details, available on demand
     */
    export interface CompletionEntryDetails {
        /**
         * The symbol's name.
         */
        name: string;
        /**
         * The symbol's kind (such as 'className' or 'parameterName').
         */
        kind: string;
        /**
         * Optional modifiers for the kind (such as 'public').
         */
        kindModifiers: string;
        /**
         * Display parts of the symbol (similar to quick info).
         */
        displayParts: SymbolDisplayPart[];

        /**
         * Documentation strings for the symbol.
         */
        documentation: SymbolDisplayPart[];

        /**
         * JSDoc tags for the symbol.
         */
        tags: JSDocTagInfo[];
    }

    export interface CompletionsResponse extends Response {
        body?: CompletionEntry[];
    }

    export interface CompletionDetailsResponse extends Response {
        body?: CompletionEntryDetails[];
    }

    /**
     * Signature help information for a single parameter
     */
    export interface SignatureHelpParameter {

        /**
         * The parameter's name
         */
        name: string;

        /**
         * Documentation of the parameter.
         */
        documentation: SymbolDisplayPart[];

        /**
         * Display parts of the parameter.
         */
        displayParts: SymbolDisplayPart[];

        /**
         * Whether the parameter is optional or not.
         */
        isOptional: boolean;
    }

    /**
     * Represents a single signature to show in signature help.
     */
    export interface SignatureHelpItem {

        /**
         * Whether the signature accepts a variable number of arguments.
         */
        isVariadic: boolean;

        /**
         * The prefix display parts.
         */
        prefixDisplayParts: SymbolDisplayPart[];

        /**
         * The suffix display parts.
         */
        suffixDisplayParts: SymbolDisplayPart[];

        /**
         * The separator display parts.
         */
        separatorDisplayParts: SymbolDisplayPart[];

        /**
         * The signature helps items for the parameters.
         */
        parameters: SignatureHelpParameter[];

        /**
         * The signature's documentation
         */
        documentation: SymbolDisplayPart[];

        /**
         * The signature's JSDoc tags
         */
        tags: JSDocTagInfo[];
    }

    /**
     * Signature help items found in the response of a signature help request.
     */
    export interface SignatureHelpItems {

        /**
         * The signature help items.
         */
        items: SignatureHelpItem[];

        /**
         * The span for which signature help should appear on a signature
         */
        applicableSpan: TextSpan;

        /**
         * The item selected in the set of available help items.
         */
        selectedItemIndex: number;

        /**
         * The argument selected in the set of parameters.
         */
        argumentIndex: number;

        /**
         * The argument count
         */
        argumentCount: number;
    }

    /**
     * Arguments of a signature help request.
     */
    export interface SignatureHelpRequestArgs extends FileLocationRequestArgs {
    }

    /**
     * Signature help request; value of command field is "signatureHelp".
     * Given a file location (file, line, col), return the signature
     * help.
     */
    export interface SignatureHelpRequest extends FileLocationRequest {
        command: CommandTypes.SignatureHelp;
        arguments: SignatureHelpRequestArgs;
    }

    /**
     * Response object for a SignatureHelpRequest.
     */
    export interface SignatureHelpResponse extends Response {
        body?: SignatureHelpItems;
    }

    /**
     * Synchronous request for semantic diagnostics of one file.
     */
    export interface SemanticDiagnosticsSyncRequest extends FileRequest {
        command: CommandTypes.SemanticDiagnosticsSync;
        arguments: SemanticDiagnosticsSyncRequestArgs;
    }

    export interface SemanticDiagnosticsSyncRequestArgs extends FileRequestArgs {
        includeLinePosition?: boolean;
    }

    /**
     * Response object for synchronous sematic diagnostics request.
     */
    export interface SemanticDiagnosticsSyncResponse extends Response {
        body?: Diagnostic[] | DiagnosticWithLinePosition[];
    }

    /**
     * Synchronous request for syntactic diagnostics of one file.
     */
    export interface SyntacticDiagnosticsSyncRequest extends FileRequest {
        command: CommandTypes.SyntacticDiagnosticsSync;
        arguments: SyntacticDiagnosticsSyncRequestArgs;
    }

    export interface SyntacticDiagnosticsSyncRequestArgs extends FileRequestArgs {
        includeLinePosition?: boolean;
    }

    /**
     * Response object for synchronous syntactic diagnostics request.
     */
    export interface SyntacticDiagnosticsSyncResponse extends Response {
        body?: Diagnostic[] | DiagnosticWithLinePosition[];
    }

    /**
     * Arguments for GeterrForProject request.
     */
    export interface GeterrForProjectRequestArgs {
        /**
         * the file requesting project error list
         */
        file: string;

        /**
         * Delay in milliseconds to wait before starting to compute
         * errors for the files in the file list
         */
        delay: number;
    }

    /**
     * GeterrForProjectRequest request; value of command field is
     * "geterrForProject". It works similarly with 'Geterr', only
     * it request for every file in this project.
     */
    export interface GeterrForProjectRequest extends Request {
        command: CommandTypes.GeterrForProject;
        arguments: GeterrForProjectRequestArgs;
    }

    /**
     * Arguments for geterr messages.
     */
    export interface GeterrRequestArgs {
        /**
         * List of file names for which to compute compiler errors.
         * The files will be checked in list order.
         */
        files: string[];

        /**
         * Delay in milliseconds to wait before starting to compute
         * errors for the files in the file list
         */
        delay: number;
    }

    /**
     * Geterr request; value of command field is "geterr". Wait for
     * delay milliseconds and then, if during the wait no change or
     * reload messages have arrived for the first file in the files
     * list, get the syntactic errors for the file, field requests,
     * and then get the semantic errors for the file.  Repeat with a
     * smaller delay for each subsequent file on the files list.  Best
     * practice for an editor is to send a file list containing each
     * file that is currently visible, in most-recently-used order.
     */
    export interface GeterrRequest extends Request {
        command: CommandTypes.Geterr;
        arguments: GeterrRequestArgs;
    }

    export type RequestCompletedEventName = "requestCompleted";

    /**
     * Event that is sent when server have finished processing request with specified id.
     */
    export interface RequestCompletedEvent extends Event {
        event: RequestCompletedEventName;
        body: RequestCompletedEventBody;
    }

    export interface RequestCompletedEventBody {
        request_seq: number;
    }

    /**
     * Item of diagnostic information found in a DiagnosticEvent message.
     */
    export interface Diagnostic {
        /**
         * Starting file location at which text applies.
         */
        start: Location;

        /**
         * The last file location at which the text applies.
         */
        end: Location;

        /**
         * Text of diagnostic message.
         */
        text: string;

        /**
         * The category of the diagnostic message, e.g. "error" vs. "warning"
         */
        category: string;

        /**
         * The error code of the diagnostic message.
         */
        code?: number;

        /**
         * The name of the plugin reporting the message.
         */
        source?: string;
    }

    export interface DiagnosticEventBody {
        /**
         * The file for which diagnostic information is reported.
         */
        file: string;

        /**
         * An array of diagnostic information items.
         */
        diagnostics: Diagnostic[];
    }

    /**
     * Event message for "syntaxDiag" and "semanticDiag" event types.
     * These events provide syntactic and semantic errors for a file.
     */
    export interface DiagnosticEvent extends Event {
        body?: DiagnosticEventBody;
    }

    export interface ConfigFileDiagnosticEventBody {
        /**
         * The file which trigged the searching and error-checking of the config file
         */
        triggerFile: string;

        /**
         * The name of the found config file.
         */
        configFile: string;

        /**
         * An arry of diagnostic information items for the found config file.
         */
        diagnostics: Diagnostic[];
    }

    /**
     * Event message for "configFileDiag" event type.
     * This event provides errors for a found config file.
     */
    export interface ConfigFileDiagnosticEvent extends Event {
        body?: ConfigFileDiagnosticEventBody;
        event: "configFileDiag";
    }

    export type ProjectLanguageServiceStateEventName = "projectLanguageServiceState";
    export interface ProjectLanguageServiceStateEvent extends Event {
        event: ProjectLanguageServiceStateEventName;
        body?: ProjectLanguageServiceStateEventBody;
    }

    export interface ProjectLanguageServiceStateEventBody {
        /**
         * Project name that has changes in the state of language service.
         * For configured projects this will be the config file path.
         * For external projects this will be the name of the projects specified when project was open.
         * For inferred projects this event is not raised.
         */
        projectName: string;
        /**
         * True if language service state switched from disabled to enabled
         * and false otherwise.
         */
        languageServiceEnabled: boolean;
    }

    /**
     * Arguments for reload request.
     */
    export interface ReloadRequestArgs extends FileRequestArgs {
        /**
         * Name of temporary file from which to reload file
         * contents. May be same as file.
         */
        tmpfile: string;
    }

    /**
     * Reload request message; value of command field is "reload".
     * Reload contents of file with name given by the 'file' argument
     * from temporary file with name given by the 'tmpfile' argument.
     * The two names can be identical.
     */
    export interface ReloadRequest extends FileRequest {
        command: CommandTypes.Reload;
        arguments: ReloadRequestArgs;
    }

    /**
     * Response to "reload" request. This is just an acknowledgement, so
     * no body field is required.
     */
    export interface ReloadResponse extends Response {
    }

    /**
     * Arguments for saveto request.
     */
    export interface SavetoRequestArgs extends FileRequestArgs {
        /**
         * Name of temporary file into which to save server's view of
         * file contents.
         */
        tmpfile: string;
    }

    /**
     * Saveto request message; value of command field is "saveto".
     * For debugging purposes, save to a temporaryfile (named by
     * argument 'tmpfile') the contents of file named by argument
     * 'file'.  The server does not currently send a response to a
     * "saveto" request.
     */
    export interface SavetoRequest extends FileRequest {
        command: CommandTypes.Saveto;
        arguments: SavetoRequestArgs;
    }

    /**
     * Arguments for navto request message.
     */
    export interface NavtoRequestArgs extends FileRequestArgs {
        /**
         * Search term to navigate to from current location; term can
         * be '.*' or an identifier prefix.
         */
        searchValue: string;
        /**
         *  Optional limit on the number of items to return.
         */
        maxResultCount?: number;
        /**
         * Optional flag to indicate we want results for just the current file
         * or the entire project.
         */
        currentFileOnly?: boolean;

        projectFileName?: string;
    }

    /**
     * Navto request message; value of command field is "navto".
     * Return list of objects giving file locations and symbols that
     * match the search term given in argument 'searchTerm'.  The
     * context for the search is given by the named file.
     */
    export interface NavtoRequest extends FileRequest {
        command: CommandTypes.Navto;
        arguments: NavtoRequestArgs;
    }

    /**
     * An item found in a navto response.
     */
    export interface NavtoItem {
        /**
         * The symbol's name.
         */
        name: string;

        /**
         * The symbol's kind (such as 'className' or 'parameterName').
         */
        kind: string;

        /**
         * exact, substring, or prefix.
         */
        matchKind?: string;

        /**
         * If this was a case sensitive or insensitive match.
         */
        isCaseSensitive?: boolean;

        /**
         * Optional modifiers for the kind (such as 'public').
         */
        kindModifiers?: string;

        /**
         * The file in which the symbol is found.
         */
        file: string;

        /**
         * The location within file at which the symbol is found.
         */
        start: Location;

        /**
         * One past the last character of the symbol.
         */
        end: Location;

        /**
         * Name of symbol's container symbol (if any); for example,
         * the class name if symbol is a class member.
         */
        containerName?: string;

        /**
         * Kind of symbol's container symbol (if any).
         */
        containerKind?: string;
    }

    /**
     * Navto response message. Body is an array of navto items.  Each
     * item gives a symbol that matched the search term.
     */
    export interface NavtoResponse extends Response {
        body?: NavtoItem[];
    }

    /**
     * Arguments for change request message.
     */
    export interface ChangeRequestArgs extends FormatRequestArgs {
        /**
         * Optional string to insert at location (file, line, offset).
         */
        insertString?: string;
    }

    /**
     * Change request message; value of command field is "change".
     * Update the server's view of the file named by argument 'file'.
     * Server does not currently send a response to a change request.
     */
    export interface ChangeRequest extends FileLocationRequest {
        command: CommandTypes.Change;
        arguments: ChangeRequestArgs;
    }

    /**
     * Response to "brace" request.
     */
    export interface BraceResponse extends Response {
        body?: TextSpan[];
    }

    /**
     * Brace matching request; value of command field is "brace".
     * Return response giving the file locations of matching braces
     * found in file at location line, offset.
     */
    export interface BraceRequest extends FileLocationRequest {
        command: CommandTypes.Brace;
    }

    /**
     * NavBar items request; value of command field is "navbar".
     * Return response giving the list of navigation bar entries
     * extracted from the requested file.
     */
    export interface NavBarRequest extends FileRequest {
        command: CommandTypes.NavBar;
    }

    /**
     * NavTree request; value of command field is "navtree".
     * Return response giving the navigation tree of the requested file.
     */
    export interface NavTreeRequest extends FileRequest {
        command: CommandTypes.NavTree;
    }

    export interface NavigationBarItem {
        /**
         * The item's display text.
         */
        text: string;

        /**
         * The symbol's kind (such as 'className' or 'parameterName').
         */
        kind: string;

        /**
         * Optional modifiers for the kind (such as 'public').
         */
        kindModifiers?: string;

        /**
         * The definition locations of the item.
         */
        spans: TextSpan[];

        /**
         * Optional children.
         */
        childItems?: NavigationBarItem[];

        /**
         * Number of levels deep this item should appear.
         */
        indent: number;
    }

    /** protocol.NavigationTree is identical to ts.NavigationTree, except using protocol.TextSpan instead of ts.TextSpan */
    export interface NavigationTree {
        text: string;
        kind: string;
        kindModifiers: string;
        spans: TextSpan[];
        childItems?: NavigationTree[];
    }

    export type TelemetryEventName = "telemetry";

    export interface TelemetryEvent extends Event {
        event: TelemetryEventName;
        body: TelemetryEventBody;
    }

    export interface TelemetryEventBody {
        telemetryEventName: string;
        payload: any;
    }

    export type TypesInstallerInitializationFailedEventName = "typesInstallerInitializationFailed";

    export interface TypesInstallerInitializationFailedEvent extends Event {
        event: TypesInstallerInitializationFailedEventName;
        body: TypesInstallerInitializationFailedEventBody;
    }

    export interface TypesInstallerInitializationFailedEventBody {
        message: string;
    }

    export type TypingsInstalledTelemetryEventName = "typingsInstalled";

    export interface TypingsInstalledTelemetryEventBody extends TelemetryEventBody {
        telemetryEventName: TypingsInstalledTelemetryEventName;
        payload: TypingsInstalledTelemetryEventPayload;
    }

    export interface TypingsInstalledTelemetryEventPayload {
        /**
         * Comma separated list of installed typing packages
         */
        installedPackages: string;
        /**
         * true if install request succeeded, otherwise - false
         */
        installSuccess: boolean;

        /**
         * version of typings installer
         */
        typingsInstallerVersion: string;
    }

    export type BeginInstallTypesEventName = "beginInstallTypes";
    export type EndInstallTypesEventName = "endInstallTypes";

    export interface BeginInstallTypesEvent extends Event {
        event: BeginInstallTypesEventName;
        body: BeginInstallTypesEventBody;
    }

    export interface EndInstallTypesEvent extends Event {
        event: EndInstallTypesEventName;
        body: EndInstallTypesEventBody;
    }

    export interface InstallTypesEventBody {
        /**
         * correlation id to match begin and end events
         */
        eventId: number;
        /**
         * list of packages to install
         */
        packages: ReadonlyArray<string>;
    }

    export interface BeginInstallTypesEventBody extends InstallTypesEventBody {
    }

    export interface EndInstallTypesEventBody extends InstallTypesEventBody {
        /**
         * true if installation succeeded, otherwise false
         */
        success: boolean;
    }

    export interface NavBarResponse extends Response {
        body?: NavigationBarItem[];
    }

    export interface NavTreeResponse extends Response {
        body?: NavigationTree;
    }

    export namespace IndentStyle {
        export type None = "None";
        export type Block = "Block";
        export type Smart = "Smart";
    }

    export type IndentStyle = IndentStyle.None | IndentStyle.Block | IndentStyle.Smart;

    export interface EditorSettings {
        baseIndentSize?: number;
        indentSize?: number;
        tabSize?: number;
        newLineCharacter?: string;
        convertTabsToSpaces?: boolean;
        indentStyle?: IndentStyle | ts.IndentStyle;
    }

    export interface FormatCodeSettings extends EditorSettings {
        insertSpaceAfterCommaDelimiter?: boolean;
        insertSpaceAfterSemicolonInForStatements?: boolean;
        insertSpaceBeforeAndAfterBinaryOperators?: boolean;
        insertSpaceAfterConstructor?: boolean;
        insertSpaceAfterKeywordsInControlFlowStatements?: boolean;
        insertSpaceAfterFunctionKeywordForAnonymousFunctions?: boolean;
        insertSpaceAfterOpeningAndBeforeClosingNonemptyParenthesis?: boolean;
        insertSpaceAfterOpeningAndBeforeClosingNonemptyBrackets?: boolean;
        insertSpaceAfterOpeningAndBeforeClosingNonemptyBraces?: boolean;
        insertSpaceAfterOpeningAndBeforeClosingTemplateStringBraces?: boolean;
        insertSpaceAfterOpeningAndBeforeClosingJsxExpressionBraces?: boolean;
        insertSpaceAfterTypeAssertion?: boolean;
        insertSpaceBeforeFunctionParenthesis?: boolean;
        placeOpenBraceOnNewLineForFunctions?: boolean;
        placeOpenBraceOnNewLineForControlBlocks?: boolean;
    }

    export interface CompilerOptions {
        allowJs?: boolean;
        allowSyntheticDefaultImports?: boolean;
        allowUnreachableCode?: boolean;
        allowUnusedLabels?: boolean;
        alwaysStrict?: boolean;
        baseUrl?: string;
        charset?: string;
        checkJs?: boolean;
        declaration?: boolean;
        declarationDir?: string;
        disableSizeLimit?: boolean;
        downlevelIteration?: boolean;
        emitBOM?: boolean;
        emitDecoratorMetadata?: boolean;
        experimentalDecorators?: boolean;
        forceConsistentCasingInFileNames?: boolean;
        importHelpers?: boolean;
        inlineSourceMap?: boolean;
        inlineSources?: boolean;
        isolatedModules?: boolean;
        jsx?: JsxEmit | ts.JsxEmit;
        lib?: string[];
        locale?: string;
        mapRoot?: string;
        maxNodeModuleJsDepth?: number;
        module?: ModuleKind | ts.ModuleKind;
        moduleResolution?: ModuleResolutionKind | ts.ModuleResolutionKind;
        newLine?: NewLineKind | ts.NewLineKind;
        noEmit?: boolean;
        noEmitHelpers?: boolean;
        noEmitOnError?: boolean;
        noErrorTruncation?: boolean;
        noFallthroughCasesInSwitch?: boolean;
        noImplicitAny?: boolean;
        noImplicitReturns?: boolean;
        noImplicitThis?: boolean;
        noUnusedLocals?: boolean;
        noUnusedParameters?: boolean;
        noImplicitUseStrict?: boolean;
        noLib?: boolean;
        noResolve?: boolean;
        out?: string;
        outDir?: string;
        outFile?: string;
        paths?: MapLike<string[]>;
        plugins?: PluginImport[];
        preserveConstEnums?: boolean;
        project?: string;
        reactNamespace?: string;
        removeComments?: boolean;
        rootDir?: string;
        rootDirs?: string[];
        skipLibCheck?: boolean;
        skipDefaultLibCheck?: boolean;
        sourceMap?: boolean;
        sourceRoot?: string;
        strict?: boolean;
        strictNullChecks?: boolean;
        suppressExcessPropertyErrors?: boolean;
        suppressImplicitAnyIndexErrors?: boolean;
        target?: ScriptTarget | ts.ScriptTarget;
        traceResolution?: boolean;
        types?: string[];
        /** Paths used to used to compute primary types search locations */
        typeRoots?: string[];
        [option: string]: CompilerOptionsValue | undefined;
    }

    export namespace JsxEmit {
        export type None = "None";
        export type Preserve = "Preserve";
        export type ReactNative = "ReactNative";
        export type React = "React";
    }

    export type JsxEmit = JsxEmit.None | JsxEmit.Preserve | JsxEmit.React | JsxEmit.ReactNative;

    export namespace ModuleKind {
        export type None = "None";
        export type CommonJS = "CommonJS";
        export type AMD = "AMD";
        export type UMD = "UMD";
        export type System = "System";
        export type ES6 = "ES6";
        export type ES2015 = "ES2015";
    }

    export type ModuleKind = ModuleKind.None | ModuleKind.CommonJS | ModuleKind.AMD | ModuleKind.UMD | ModuleKind.System | ModuleKind.ES6 | ModuleKind.ES2015;

    export namespace ModuleResolutionKind {
        export type Classic = "Classic";
        export type Node = "Node";
    }

    export type ModuleResolutionKind = ModuleResolutionKind.Classic | ModuleResolutionKind.Node;

    export namespace NewLineKind {
        export type Crlf = "Crlf";
        export type Lf = "Lf";
    }

    export type NewLineKind = NewLineKind.Crlf | NewLineKind.Lf;

    export namespace ScriptTarget {
        export type ES3 = "ES3";
        export type ES5 = "ES5";
        export type ES6 = "ES6";
        export type ES2015 = "ES2015";
    }

    export type ScriptTarget = ScriptTarget.ES3 | ScriptTarget.ES5 | ScriptTarget.ES6 | ScriptTarget.ES2015;
}
<|MERGE_RESOLUTION|>--- conflicted
+++ resolved
@@ -1,2518 +1,2511 @@
-/**
- * Declaration module describing the TypeScript Server protocol
- */
-namespace ts.server.protocol {
-
-    export namespace CommandTypes {
-        export type Brace = "brace";
-        /* @internal */
-        export type BraceFull = "brace-full";
-        export type BraceCompletion = "braceCompletion";
-        export type Change = "change";
-        export type Close = "close";
-        export type Completions = "completions";
-        /* @internal */
-        export type CompletionsFull = "completions-full";
-        export type CompletionDetails = "completionEntryDetails";
-        export type CompileOnSaveAffectedFileList = "compileOnSaveAffectedFileList";
-        export type CompileOnSaveEmitFile = "compileOnSaveEmitFile";
-        export type Configure = "configure";
-        export type Definition = "definition";
-        /* @internal */
-        export type DefinitionFull = "definition-full";
-        export type Implementation = "implementation";
-        /* @internal */
-        export type ImplementationFull = "implementation-full";
-        export type Exit = "exit";
-        export type Format = "format";
-        export type Formatonkey = "formatonkey";
-        /* @internal */
-        export type FormatFull = "format-full";
-        /* @internal */
-        export type FormatonkeyFull = "formatonkey-full";
-        /* @internal */
-        export type FormatRangeFull = "formatRange-full";
-        export type Geterr = "geterr";
-        export type GeterrForProject = "geterrForProject";
-        export type SemanticDiagnosticsSync = "semanticDiagnosticsSync";
-        export type SyntacticDiagnosticsSync = "syntacticDiagnosticsSync";
-        export type NavBar = "navbar";
-        /* @internal */
-        export type NavBarFull = "navbar-full";
-        export type Navto = "navto";
-        /* @internal */
-        export type NavtoFull = "navto-full";
-        export type NavTree = "navtree";
-        export type NavTreeFull = "navtree-full";
-        export type Occurrences = "occurrences";
-        export type DocumentHighlights = "documentHighlights";
-        /* @internal */
-        export type DocumentHighlightsFull = "documentHighlights-full";
-        export type Open = "open";
-        export type Quickinfo = "quickinfo";
-        /* @internal */
-        export type QuickinfoFull = "quickinfo-full";
-        export type References = "references";
-        /* @internal */
-        export type ReferencesFull = "references-full";
-        export type Reload = "reload";
-        export type Rename = "rename";
-        /* @internal */
-        export type RenameInfoFull = "rename-full";
-        /* @internal */
-        export type RenameLocationsFull = "renameLocations-full";
-        export type Saveto = "saveto";
-        export type SignatureHelp = "signatureHelp";
-        /* @internal */
-        export type SignatureHelpFull = "signatureHelp-full";
-        export type TypeDefinition = "typeDefinition";
-        export type ProjectInfo = "projectInfo";
-        export type ReloadProjects = "reloadProjects";
-        export type Unknown = "unknown";
-        export type OpenExternalProject = "openExternalProject";
-        export type OpenExternalProjects = "openExternalProjects";
-        export type CloseExternalProject = "closeExternalProject";
-        /* @internal */
-        export type SynchronizeProjectList = "synchronizeProjectList";
-        /* @internal */
-        export type ApplyChangedToOpenFiles = "applyChangedToOpenFiles";
-        /* @internal */
-        export type EncodedSemanticClassificationsFull = "encodedSemanticClassifications-full";
-        /* @internal */
-        export type Cleanup = "cleanup";
-        /* @internal */
-        export type OutliningSpans = "outliningSpans";
-        export type TodoComments = "todoComments";
-        export type Indentation = "indentation";
-        export type DocCommentTemplate = "docCommentTemplate";
-        /* @internal */
-        export type CompilerOptionsDiagnosticsFull = "compilerOptionsDiagnostics-full";
-        /* @internal */
-<<<<<<< HEAD
-        NameOrDottedNameSpan = "nameOrDottedNameSpan",
-        TypeAcquisitionForInferredProjects = "typeAcquisitionForInferredProjects",
-        BreakpointStatement = "breakpointStatement",
-        CompilerOptionsForInferredProjects = "compilerOptionsForInferredProjects",
-        GetCodeFixes = "getCodeFixes",
-=======
-        export type NameOrDottedNameSpan = "nameOrDottedNameSpan";
-        /* @internal */
-        export type BreakpointStatement = "breakpointStatement";
-        export type CompilerOptionsForInferredProjects = "compilerOptionsForInferredProjects";
-        export type GetCodeFixes = "getCodeFixes";
->>>>>>> 0968ed97
-        /* @internal */
-        export type GetCodeFixesFull = "getCodeFixes-full";
-        export type GetSupportedCodeFixes = "getSupportedCodeFixes";
-
-        // NOTE: If updating this, be sure to also update `allCommandNames` in `harness/unittests/session.ts`.
-        export type GetApplicableRefactors = "getApplicableRefactors";
-        export type GetRefactorCodeActions = "getRefactorCodeActions";
-        /* @internal */
-        export type GetRefactorCodeActionsFull = "getRefactorCodeActions-full";
-
-        export type GetEditsForRefactor = "getEditsForRefactor";
-        /* @internal */
-        export type GetEditsForRefactorFull = "getEditsForRefactor-full";
-    }
-
-    /**
-     * A TypeScript Server message
-     */
-    export interface Message {
-        /**
-         * Sequence number of the message
-         */
-        seq: number;
-
-        /**
-         * One of "request", "response", or "event"
-         */
-        type: "request" | "response" | "event";
-    }
-
-    /**
-     * Client-initiated request message
-     */
-    export interface Request extends Message {
-        /**
-         * The command to execute
-         */
-        command: string;
-
-        /**
-         * Object containing arguments for the command
-         */
-        arguments?: any;
-    }
-
-    /**
-     * Request to reload the project structure for all the opened files
-     */
-    export interface ReloadProjectsRequest extends Message {
-        command: CommandTypes.ReloadProjects;
-    }
-
-    /**
-     * Server-initiated event message
-     */
-    export interface Event extends Message {
-        /**
-         * Name of event
-         */
-        event: string;
-
-        /**
-         * Event-specific information
-         */
-        body?: any;
-    }
-
-    /**
-     * Response by server to client request message.
-     */
-    export interface Response extends Message {
-        /**
-         * Sequence number of the request message.
-         */
-        request_seq: number;
-
-        /**
-         * Outcome of the request.
-         */
-        success: boolean;
-
-        /**
-         * The command requested.
-         */
-        command: string;
-
-        /**
-         * Contains error message if success === false.
-         */
-        message?: string;
-
-        /**
-         * Contains message body if success === true.
-         */
-        body?: any;
-    }
-
-    /**
-     * Arguments for FileRequest messages.
-     */
-    export interface FileRequestArgs {
-        /**
-         * The file for the request (absolute pathname required).
-         */
-        file: string;
-
-        /*
-        * Optional name of project that contains file
-        */
-        projectFileName?: string;
-    }
-
-    /**
-     * Requests a JS Doc comment template for a given position
-     */
-    export interface DocCommentTemplateRequest extends FileLocationRequest {
-        command: CommandTypes.DocCommentTemplate;
-    }
-
-    /**
-     * Response to DocCommentTemplateRequest
-     */
-    export interface DocCommandTemplateResponse extends Response {
-        body?: TextInsertion;
-    }
-
-    /**
-     * A request to get TODO comments from the file
-     */
-    export interface TodoCommentRequest extends FileRequest {
-        command: CommandTypes.TodoComments;
-        arguments: TodoCommentRequestArgs;
-    }
-
-    /**
-     * Arguments for TodoCommentRequest request.
-     */
-    export interface TodoCommentRequestArgs extends FileRequestArgs {
-        /**
-         * Array of target TodoCommentDescriptors that describes TODO comments to be found
-         */
-        descriptors: TodoCommentDescriptor[];
-    }
-
-    /**
-     * Response for TodoCommentRequest request.
-     */
-    export interface TodoCommentsResponse extends Response {
-        body?: TodoComment[];
-    }
-
-    /**
-     * Request to obtain outlining spans in file.
-     */
-    /* @internal */
-    export interface OutliningSpansRequest extends FileRequest {
-        command: CommandTypes.OutliningSpans;
-    }
-
-    /**
-     * Response to OutliningSpansRequest request.
-     */
-    /* @internal */
-    export interface OutliningSpansResponse extends Response {
-        body?: OutliningSpan[];
-    }
-
-    /**
-     * A request to get indentation for a location in file
-     */
-    export interface IndentationRequest extends FileLocationRequest {
-        command: CommandTypes.Indentation;
-        arguments: IndentationRequestArgs;
-    }
-
-    /**
-     * Response for IndentationRequest request.
-     */
-    export interface IndentationResponse extends Response {
-        body?: IndentationResult;
-    }
-
-    /**
-     * Indentation result representing where indentation should be placed
-     */
-    export interface IndentationResult {
-        /**
-         * The base position in the document that the indent should be relative to
-         */
-        position: number;
-        /**
-         * The number of columns the indent should be at relative to the position's column.
-         */
-        indentation: number;
-    }
-
-    /**
-     * Arguments for IndentationRequest request.
-     */
-    export interface IndentationRequestArgs extends FileLocationRequestArgs {
-        /**
-         * An optional set of settings to be used when computing indentation.
-         * If argument is omitted - then it will use settings for file that were previously set via 'configure' request or global settings.
-         */
-        options?: EditorSettings;
-    }
-
-    /**
-     * Arguments for ProjectInfoRequest request.
-     */
-    export interface ProjectInfoRequestArgs extends FileRequestArgs {
-        /**
-         * Indicate if the file name list of the project is needed
-         */
-        needFileNameList: boolean;
-    }
-
-    /**
-     * A request to get the project information of the current file.
-     */
-    export interface ProjectInfoRequest extends Request {
-        command: CommandTypes.ProjectInfo;
-        arguments: ProjectInfoRequestArgs;
-    }
-
-    /**
-     * A request to retrieve compiler options diagnostics for a project
-     */
-    export interface CompilerOptionsDiagnosticsRequest extends Request {
-        arguments: CompilerOptionsDiagnosticsRequestArgs;
-    }
-
-    /**
-     * Arguments for CompilerOptionsDiagnosticsRequest request.
-     */
-    export interface CompilerOptionsDiagnosticsRequestArgs {
-        /**
-         * Name of the project to retrieve compiler options diagnostics.
-         */
-        projectFileName: string;
-    }
-
-    /**
-     * Response message body for "projectInfo" request
-     */
-    export interface ProjectInfo {
-        /**
-         * For configured project, this is the normalized path of the 'tsconfig.json' file
-         * For inferred project, this is undefined
-         */
-        configFileName: string;
-        /**
-         * The list of normalized file name in the project, including 'lib.d.ts'
-         */
-        fileNames?: string[];
-        /**
-         * Indicates if the project has a active language service instance
-         */
-        languageServiceDisabled?: boolean;
-    }
-
-    /**
-     * Represents diagnostic info that includes location of diagnostic in two forms
-     * - start position and length of the error span
-     * - startLocation and endLocation - a pair of Location objects that store start/end line and offset of the error span.
-     */
-    export interface DiagnosticWithLinePosition {
-        message: string;
-        start: number;
-        length: number;
-        startLocation: Location;
-        endLocation: Location;
-        category: string;
-        code: number;
-    }
-
-    /**
-     * Response message for "projectInfo" request
-     */
-    export interface ProjectInfoResponse extends Response {
-        body?: ProjectInfo;
-    }
-
-    /**
-     * Request whose sole parameter is a file name.
-     */
-    export interface FileRequest extends Request {
-        arguments: FileRequestArgs;
-    }
-
-    /**
-     * Instances of this interface specify a location in a source file:
-     * (file, line, character offset), where line and character offset are 1-based.
-     */
-    export interface FileLocationRequestArgs extends FileRequestArgs {
-        /**
-         * The line number for the request (1-based).
-         */
-        line: number;
-
-        /**
-         * The character offset (on the line) for the request (1-based).
-         */
-        offset: number;
-
-        /**
-         * Position (can be specified instead of line/offset pair)
-         */
-        /* @internal */
-        position?: number;
-    }
-
-    export type FileLocationOrRangeRequestArgs = FileLocationRequestArgs | FileRangeRequestArgs;
-
-    /**
-     * Request refactorings at a given position or selection area.
-     */
-    export interface GetApplicableRefactorsRequest extends Request {
-        command: CommandTypes.GetApplicableRefactors;
-        arguments: GetApplicableRefactorsRequestArgs;
-    }
-    export type GetApplicableRefactorsRequestArgs = FileLocationOrRangeRequestArgs;
-
-    /**
-     * Response is a list of available refactorings.
-     * Each refactoring exposes one or more "Actions"; a user selects one action to invoke a refactoring
-     */
-    export interface GetApplicableRefactorsResponse extends Response {
-        body?: ApplicableRefactorInfo[];
-    }
-
-    /**
-     * A set of one or more available refactoring actions, grouped under a parent refactoring.
-     */
-    export interface ApplicableRefactorInfo {
-        /**
-         * The programmatic name of the refactoring
-         */
-        name: string;
-        /**
-         * A description of this refactoring category to show to the user.
-         * If the refactoring gets inlined (see below), this text will not be visible.
-         */
-        description: string;
-        /**
-         * Inlineable refactorings can have their actions hoisted out to the top level
-         * of a context menu. Non-inlineanable refactorings should always be shown inside
-         * their parent grouping.
-         *
-         * If not specified, this value is assumed to be 'true'
-         */
-        inlineable?: boolean;
-
-        actions: RefactorActionInfo[];
-    }
-
-    /**
-     * Represents a single refactoring action - for example, the "Extract Method..." refactor might
-     * offer several actions, each corresponding to a surround class or closure to extract into.
-     */
-    export type RefactorActionInfo = {
-        /**
-         * The programmatic name of the refactoring action
-         */
-        name: string;
-
-        /**
-         * A description of this refactoring action to show to the user.
-         * If the parent refactoring is inlined away, this will be the only text shown,
-         * so this description should make sense by itself if the parent is inlineable=true
-         */
-        description: string;
-    };
-
-    export interface GetEditsForRefactorRequest extends Request {
-        command: CommandTypes.GetEditsForRefactor;
-        arguments: GetEditsForRefactorRequestArgs;
-    }
-
-    /**
-     * Request the edits that a particular refactoring action produces.
-     * Callers must specify the name of the refactor and the name of the action.
-     */
-    export type GetEditsForRefactorRequestArgs = FileLocationOrRangeRequestArgs & {
-        /* The 'name' property from the refactoring that offered this action */
-        refactor: string;
-        /* The 'name' property from the refactoring action */
-        action: string;
-    };
-
-
-    export interface GetEditsForRefactorResponse extends Response {
-        body?: RefactorEditInfo;
-    }
-
-    export type RefactorEditInfo = {
-        edits: FileCodeEdits[];
-
-        /**
-         * An optional location where the editor should start a rename operation once
-         * the refactoring edits have been applied
-         */
-        renameLocation?: Location;
-        renameFilename?: string;
-    };
-
-    /**
-     * Request for the available codefixes at a specific position.
-     */
-    export interface CodeFixRequest extends Request {
-        command: CommandTypes.GetCodeFixes;
-        arguments: CodeFixRequestArgs;
-    }
-
-    export interface FileRangeRequestArgs extends FileRequestArgs {
-        /**
-         * The line number for the request (1-based).
-         */
-        startLine: number;
-
-        /**
-         * The character offset (on the line) for the request (1-based).
-         */
-        startOffset: number;
-
-        /**
-         * Position (can be specified instead of line/offset pair)
-         */
-        /* @internal */
-        startPosition?: number;
-
-        /**
-         * The line number for the request (1-based).
-         */
-        endLine: number;
-
-        /**
-         * The character offset (on the line) for the request (1-based).
-         */
-        endOffset: number;
-
-        /**
-         * Position (can be specified instead of line/offset pair)
-         */
-        /* @internal */
-        endPosition?: number;
-    }
-
-    /**
-     * Instances of this interface specify errorcodes on a specific location in a sourcefile.
-     */
-    export interface CodeFixRequestArgs extends FileRangeRequestArgs {
-        /**
-         * Errorcodes we want to get the fixes for.
-         */
-        errorCodes?: number[];
-    }
-
-    /**
-     * Response for GetCodeFixes request.
-     */
-    export interface GetCodeFixesResponse extends Response {
-        body?: CodeAction[];
-    }
-
-    /**
-     * A request whose arguments specify a file location (file, line, col).
-     */
-    export interface FileLocationRequest extends FileRequest {
-        arguments: FileLocationRequestArgs;
-    }
-
-    /**
-     * A request to get codes of supported code fixes.
-     */
-    export interface GetSupportedCodeFixesRequest extends Request {
-        command: CommandTypes.GetSupportedCodeFixes;
-    }
-
-    /**
-     * A response for GetSupportedCodeFixesRequest request.
-     */
-    export interface GetSupportedCodeFixesResponse extends Response {
-        /**
-         * List of error codes supported by the server.
-         */
-        body?: string[];
-    }
-
-    /**
-     * A request to get encoded semantic classifications for a span in the file
-     */
-    /** @internal */
-    export interface EncodedSemanticClassificationsRequest extends FileRequest {
-        arguments: EncodedSemanticClassificationsRequestArgs;
-    }
-
-    /**
-     * Arguments for EncodedSemanticClassificationsRequest request.
-     */
-    export interface EncodedSemanticClassificationsRequestArgs extends FileRequestArgs {
-        /**
-         * Start position of the span.
-         */
-        start: number;
-        /**
-         * Length of the span.
-         */
-        length: number;
-    }
-
-    /**
-     * Arguments in document highlight request; include: filesToSearch, file,
-     * line, offset.
-     */
-    export interface DocumentHighlightsRequestArgs extends FileLocationRequestArgs {
-        /**
-         * List of files to search for document highlights.
-         */
-        filesToSearch: string[];
-    }
-
-    /**
-     * Go to definition request; value of command field is
-     * "definition". Return response giving the file locations that
-     * define the symbol found in file at location line, col.
-     */
-    export interface DefinitionRequest extends FileLocationRequest {
-        command: CommandTypes.Definition;
-    }
-
-    /**
-     * Go to type request; value of command field is
-     * "typeDefinition". Return response giving the file locations that
-     * define the type for the symbol found in file at location line, col.
-     */
-    export interface TypeDefinitionRequest extends FileLocationRequest {
-        command: CommandTypes.TypeDefinition;
-    }
-
-    /**
-     * Go to implementation request; value of command field is
-     * "implementation". Return response giving the file locations that
-     * implement the symbol found in file at location line, col.
-     */
-    export interface ImplementationRequest extends FileLocationRequest {
-        command: CommandTypes.Implementation;
-    }
-
-    /**
-     * Location in source code expressed as (one-based) line and character offset.
-     */
-    export interface Location {
-        line: number;
-        offset: number;
-    }
-
-    /**
-     * Object found in response messages defining a span of text in source code.
-     */
-    export interface TextSpan {
-        /**
-         * First character of the definition.
-         */
-        start: Location;
-
-        /**
-         * One character past last character of the definition.
-         */
-        end: Location;
-    }
-
-    /**
-     * Object found in response messages defining a span of text in a specific source file.
-     */
-    export interface FileSpan extends TextSpan {
-        /**
-         * File containing text span.
-         */
-        file: string;
-    }
-
-    /**
-     * Definition response message.  Gives text range for definition.
-     */
-    export interface DefinitionResponse extends Response {
-        body?: FileSpan[];
-    }
-
-    /**
-     * Definition response message.  Gives text range for definition.
-     */
-    export interface TypeDefinitionResponse extends Response {
-        body?: FileSpan[];
-    }
-
-    /**
-     * Implementation response message.  Gives text range for implementations.
-     */
-    export interface ImplementationResponse extends Response {
-        body?: FileSpan[];
-    }
-
-    /**
-     * Request to get brace completion for a location in the file.
-     */
-    export interface BraceCompletionRequest extends FileLocationRequest {
-        command: CommandTypes.BraceCompletion;
-        arguments: BraceCompletionRequestArgs;
-    }
-
-    /**
-     * Argument for BraceCompletionRequest request.
-     */
-    export interface BraceCompletionRequestArgs extends FileLocationRequestArgs {
-        /**
-         * Kind of opening brace
-         */
-        openingBrace: string;
-    }
-
-    /**
-     * Get occurrences request; value of command field is
-     * "occurrences". Return response giving spans that are relevant
-     * in the file at a given line and column.
-     */
-    export interface OccurrencesRequest extends FileLocationRequest {
-        command: CommandTypes.Occurrences;
-    }
-
-    export interface OccurrencesResponseItem extends FileSpan {
-        /**
-         * True if the occurrence is a write location, false otherwise.
-         */
-        isWriteAccess: boolean;
-
-        /**
-         * True if the occurrence is in a string, undefined otherwise;
-         */
-        isInString?: true;
-    }
-
-    export interface OccurrencesResponse extends Response {
-        body?: OccurrencesResponseItem[];
-    }
-
-    /**
-     * Get document highlights request; value of command field is
-     * "documentHighlights". Return response giving spans that are relevant
-     * in the file at a given line and column.
-     */
-    export interface DocumentHighlightsRequest extends FileLocationRequest {
-        command: CommandTypes.DocumentHighlights;
-        arguments: DocumentHighlightsRequestArgs;
-    }
-
-    /**
-     * Span augmented with extra information that denotes the kind of the highlighting to be used for span.
-     * Kind is taken from HighlightSpanKind type.
-     */
-    export interface HighlightSpan extends TextSpan {
-        kind: string;
-    }
-
-    /**
-     * Represents a set of highligh spans for a give name
-     */
-    export interface DocumentHighlightsItem {
-        /**
-         * File containing highlight spans.
-         */
-        file: string;
-
-        /**
-         * Spans to highlight in file.
-         */
-        highlightSpans: HighlightSpan[];
-    }
-
-    /**
-     * Response for a DocumentHighlightsRequest request.
-     */
-    export interface DocumentHighlightsResponse extends Response {
-        body?: DocumentHighlightsItem[];
-    }
-
-    /**
-     * Find references request; value of command field is
-     * "references". Return response giving the file locations that
-     * reference the symbol found in file at location line, col.
-     */
-    export interface ReferencesRequest extends FileLocationRequest {
-        command: CommandTypes.References;
-    }
-
-    export interface ReferencesResponseItem extends FileSpan {
-        /** Text of line containing the reference.  Including this
-         *  with the response avoids latency of editor loading files
-         * to show text of reference line (the server already has
-         * loaded the referencing files).
-         */
-        lineText: string;
-
-        /**
-         * True if reference is a write location, false otherwise.
-         */
-        isWriteAccess: boolean;
-
-        /**
-         * True if reference is a definition, false otherwise.
-         */
-        isDefinition: boolean;
-    }
-
-    /**
-     * The body of a "references" response message.
-     */
-    export interface ReferencesResponseBody {
-        /**
-         * The file locations referencing the symbol.
-         */
-        refs: ReferencesResponseItem[];
-
-        /**
-         * The name of the symbol.
-         */
-        symbolName: string;
-
-        /**
-         * The start character offset of the symbol (on the line provided by the references request).
-         */
-        symbolStartOffset: number;
-
-        /**
-         * The full display name of the symbol.
-         */
-        symbolDisplayString: string;
-    }
-
-    /**
-     * Response to "references" request.
-     */
-    export interface ReferencesResponse extends Response {
-        body?: ReferencesResponseBody;
-    }
-
-    /**
-     * Argument for RenameRequest request.
-     */
-    export interface RenameRequestArgs extends FileLocationRequestArgs {
-        /**
-         * Should text at specified location be found/changed in comments?
-         */
-        findInComments?: boolean;
-        /**
-         * Should text at specified location be found/changed in strings?
-         */
-        findInStrings?: boolean;
-    }
-
-    /**
-     * Rename request; value of command field is "rename". Return
-     * response giving the file locations that reference the symbol
-     * found in file at location line, col. Also return full display
-     * name of the symbol so that client can print it unambiguously.
-     */
-    export interface RenameRequest extends FileLocationRequest {
-        command: CommandTypes.Rename;
-        arguments: RenameRequestArgs;
-    }
-
-    /**
-     * Information about the item to be renamed.
-     */
-    export interface RenameInfo {
-        /**
-         * True if item can be renamed.
-         */
-        canRename: boolean;
-
-        /**
-         * Error message if item can not be renamed.
-         */
-        localizedErrorMessage?: string;
-
-        /**
-         * Display name of the item to be renamed.
-         */
-        displayName: string;
-
-        /**
-         * Full display name of item to be renamed.
-         */
-        fullDisplayName: string;
-
-        /**
-         * The items's kind (such as 'className' or 'parameterName' or plain 'text').
-         */
-        kind: string;
-
-        /**
-         * Optional modifiers for the kind (such as 'public').
-         */
-        kindModifiers: string;
-    }
-
-    /**
-     *  A group of text spans, all in 'file'.
-     */
-    export interface SpanGroup {
-        /** The file to which the spans apply */
-        file: string;
-        /** The text spans in this group */
-        locs: TextSpan[];
-    }
-
-    export interface RenameResponseBody {
-        /**
-         * Information about the item to be renamed.
-         */
-        info: RenameInfo;
-
-        /**
-         * An array of span groups (one per file) that refer to the item to be renamed.
-         */
-        locs: SpanGroup[];
-    }
-
-    /**
-     * Rename response message.
-     */
-    export interface RenameResponse extends Response {
-        body?: RenameResponseBody;
-    }
-
-    /**
-     * Represents a file in external project.
-     * External project is project whose set of files, compilation options and open\close state
-     * is maintained by the client (i.e. if all this data come from .csproj file in Visual Studio).
-     * External project will exist even if all files in it are closed and should be closed explicitly.
-     * If external project includes one or more tsconfig.json/jsconfig.json files then tsserver will
-     * create configured project for every config file but will maintain a link that these projects were created
-     * as a result of opening external project so they should be removed once external project is closed.
-     */
-    export interface ExternalFile {
-        /**
-         * Name of file file
-         */
-        fileName: string;
-        /**
-         * Script kind of the file
-         */
-        scriptKind?: ScriptKindName | ts.ScriptKind;
-        /**
-         * Whether file has mixed content (i.e. .cshtml file that combines html markup with C#/JavaScript)
-         */
-        hasMixedContent?: boolean;
-        /**
-         * Content of the file
-         */
-        content?: string;
-    }
-
-    /**
-     * Represent an external project
-     */
-    export interface ExternalProject {
-        /**
-         * Project name
-         */
-        projectFileName: string;
-        /**
-         * List of root files in project
-         */
-        rootFiles: ExternalFile[];
-        /**
-         * Compiler options for the project
-         */
-        options: ExternalProjectCompilerOptions;
-        /**
-         * @deprecated typingOptions. Use typeAcquisition instead
-         */
-        typingOptions?: TypeAcquisition;
-        /**
-         * Explicitly specified type acquisition for the project
-         */
-        typeAcquisition?: TypeAcquisition;
-    }
-
-    export interface CompileOnSaveMixin {
-        /**
-         * If compile on save is enabled for the project
-         */
-        compileOnSave?: boolean;
-    }
-
-    /**
-     * For external projects, some of the project settings are sent together with
-     * compiler settings.
-     */
-    export type ExternalProjectCompilerOptions = CompilerOptions & CompileOnSaveMixin;
-
-    /**
-     * Contains information about current project version
-     */
-    /* @internal */
-    export interface ProjectVersionInfo {
-        /**
-         * Project name
-         */
-        projectName: string;
-        /**
-         * true if project is inferred or false if project is external or configured
-         */
-        isInferred: boolean;
-        /**
-         * Project version
-         */
-        version: number;
-        /**
-         * Current set of compiler options for project
-         */
-        options: ts.CompilerOptions;
-
-        /**
-         * true if project language service is disabled
-         */
-        languageServiceDisabled: boolean;
-    }
-
-    /**
-     * Represents a set of changes that happen in project
-     */
-    export interface ProjectChanges {
-        /**
-         * List of added files
-         */
-        added: string[];
-        /**
-         * List of removed files
-         */
-        removed: string[];
-        /**
-         * List of updated files
-         */
-        updated: string[];
-    }
-
-    /**
-     * Describes set of files in the project.
-     * info might be omitted in case of inferred projects
-     * if files is set - then this is the entire set of files in the project
-     * if changes is set - then this is the set of changes that should be applied to existing project
-     * otherwise - assume that nothing is changed
-     */
-    /* @internal */
-    export interface ProjectFiles {
-        /**
-         * Information abount project verison
-         */
-        info?: ProjectVersionInfo;
-        /**
-         * List of files in project (might be omitted if current state of project can be computed using only information from 'changes')
-         */
-        files?: string[];
-        /**
-         * Set of changes in project (omitted if the entire set of files in project should be replaced)
-         */
-        changes?: ProjectChanges;
-    }
-
-    /**
-     * Combines project information with project level errors.
-     */
-    /* @internal */
-    export interface ProjectFilesWithDiagnostics extends ProjectFiles {
-        /**
-         * List of errors in project
-         */
-        projectErrors: DiagnosticWithLinePosition[];
-    }
-
-    /**
-     * Represents set of changes in open file
-     */
-    /* @internal */
-    export interface ChangedOpenFile {
-        /**
-         * Name of file
-         */
-        fileName: string;
-        /**
-         * List of changes that should be applied to known open file
-         */
-        changes: ts.TextChange[];
-    }
-
-
-    /**
-     * Information found in a configure request.
-     */
-    export interface ConfigureRequestArguments {
-
-        /**
-         * Information about the host, for example 'Emacs 24.4' or
-         * 'Sublime Text version 3075'
-         */
-        hostInfo?: string;
-
-        /**
-         * If present, tab settings apply only to this file.
-         */
-        file?: string;
-
-        /**
-         * The format options to use during formatting and other code editing features.
-         */
-        formatOptions?: FormatCodeSettings;
-
-        /**
-         * The host's additional supported .js file extensions
-         */
-        extraFileExtensions?: JsFileExtensionInfo[];
-    }
-
-    /**
-     *  Configure request; value of command field is "configure".  Specifies
-     *  host information, such as host type, tab size, and indent size.
-     */
-    export interface ConfigureRequest extends Request {
-        command: CommandTypes.Configure;
-        arguments: ConfigureRequestArguments;
-    }
-
-    /**
-     * Response to "configure" request.  This is just an acknowledgement, so
-     * no body field is required.
-     */
-    export interface ConfigureResponse extends Response {
-    }
-
-    /**
-     *  Information found in an "open" request.
-     */
-    export interface OpenRequestArgs extends FileRequestArgs {
-        /**
-         * Used when a version of the file content is known to be more up to date than the one on disk.
-         * Then the known content will be used upon opening instead of the disk copy
-         */
-        fileContent?: string;
-        /**
-         * Used to specify the script kind of the file explicitly. It could be one of the following:
-         *      "TS", "JS", "TSX", "JSX"
-         */
-        scriptKindName?: ScriptKindName;
-        /**
-         * Used to limit the searching for project config file. If given the searching will stop at this
-         * root path; otherwise it will go all the way up to the dist root path.
-         */
-        projectRootPath?: string;
-    }
-
-    export type ScriptKindName = "TS" | "JS" | "TSX" | "JSX";
-
-    /**
-     * Open request; value of command field is "open". Notify the
-     * server that the client has file open.  The server will not
-     * monitor the filesystem for changes in this file and will assume
-     * that the client is updating the server (using the change and/or
-     * reload messages) when the file changes. Server does not currently
-     * send a response to an open request.
-     */
-    export interface OpenRequest extends Request {
-        command: CommandTypes.Open;
-        arguments: OpenRequestArgs;
-    }
-
-    /**
-     * Request to open or update external project
-     */
-    export interface OpenExternalProjectRequest extends Request {
-        command: CommandTypes.OpenExternalProject;
-        arguments: OpenExternalProjectArgs;
-    }
-
-    /**
-     * Arguments to OpenExternalProjectRequest request
-     */
-    export type OpenExternalProjectArgs = ExternalProject;
-
-    /**
-     * Request to open multiple external projects
-     */
-    export interface OpenExternalProjectsRequest extends Request {
-        command: CommandTypes.OpenExternalProjects;
-        arguments: OpenExternalProjectsArgs;
-    }
-
-    /**
-     * Arguments to OpenExternalProjectsRequest
-     */
-    export interface OpenExternalProjectsArgs {
-        /**
-         * List of external projects to open or update
-         */
-        projects: ExternalProject[];
-    }
-
-    /**
-     * Response to OpenExternalProjectRequest request. This is just an acknowledgement, so
-     * no body field is required.
-     */
-    export interface OpenExternalProjectResponse extends Response {
-    }
-
-    /**
-     * Response to OpenExternalProjectsRequest request. This is just an acknowledgement, so
-     * no body field is required.
-     */
-    export interface OpenExternalProjectsResponse extends Response {
-    }
-
-    /**
-     * Request to close external project.
-     */
-    export interface CloseExternalProjectRequest extends Request {
-        command: CommandTypes.CloseExternalProject;
-        arguments: CloseExternalProjectRequestArgs;
-    }
-
-    /**
-     * Arguments to CloseExternalProjectRequest request
-     */
-    export interface CloseExternalProjectRequestArgs {
-        /**
-         * Name of the project to close
-         */
-        projectFileName: string;
-    }
-
-    /**
-     * Response to CloseExternalProjectRequest request. This is just an acknowledgement, so
-     * no body field is required.
-     */
-    export interface CloseExternalProjectResponse extends Response {
-    }
-
-    /**
-     * Request to check if given list of projects is up-to-date and synchronize them if necessary
-     */
-    /* @internal */
-    export interface SynchronizeProjectListRequest extends Request {
-        arguments: SynchronizeProjectListRequestArgs;
-    }
-
-    /**
-     * Arguments to SynchronizeProjectListRequest
-     */
-    /* @internal */
-    export interface SynchronizeProjectListRequestArgs {
-        /**
-         * List of last known projects
-         */
-        knownProjects: protocol.ProjectVersionInfo[];
-    }
-
-    /**
-     * Request to synchronize list of open files with the client
-     */
-    /* @internal */
-    export interface ApplyChangedToOpenFilesRequest extends Request {
-        arguments: ApplyChangedToOpenFilesRequestArgs;
-    }
-
-    /**
-     * Arguments to ApplyChangedToOpenFilesRequest
-     */
-    /* @internal */
-    export interface ApplyChangedToOpenFilesRequestArgs {
-        /**
-         * List of newly open files
-         */
-        openFiles?: ExternalFile[];
-        /**
-         * List of open files files that were changes
-         */
-        changedFiles?: ChangedOpenFile[];
-        /**
-         * List of files that were closed
-         */
-        closedFiles?: string[];
-    }
-
-    /**
-     * Request to set compiler options for inferred projects.
-     * External projects are opened / closed explicitly.
-     * Configured projects are opened when user opens loose file that has 'tsconfig.json' or 'jsconfig.json' anywhere in one of containing folders.
-     * This configuration file will be used to obtain a list of files and configuration settings for the project.
-     * Inferred projects are created when user opens a loose file that is not the part of external project
-     * or configured project and will contain only open file and transitive closure of referenced files if 'useOneInferredProject' is false,
-     * or all open loose files and its transitive closure of referenced files if 'useOneInferredProject' is true.
-     */
-    export interface SetCompilerOptionsForInferredProjectsRequest extends Request {
-        command: CommandTypes.CompilerOptionsForInferredProjects;
-        arguments: SetCompilerOptionsForInferredProjectsArgs;
-    }
-
-    export interface SetTypeAcquisitionForInferredProjectsRequest extends Request {
-        command: CommandTypes.TypeAcquisitionForInferredProjects;
-        arguments: SetTypeAcquisitionForInferredProjectsArgs;
-    }
-
-    /**
-     * Argument for SetCompilerOptionsForInferredProjectsRequest request.
-     */
-    export interface SetCompilerOptionsForInferredProjectsArgs {
-        /**
-         * Compiler options to be used with inferred projects.
-         */
-        options: ExternalProjectCompilerOptions;
-    }
-
-    /**
-     * Argument for SetTypeAcquisitionForInferredProjectsRequest request.
-     */
-    export interface SetTypeAcquisitionForInferredProjectsArgs {
-        /**
-         * Type acquisition to be used with inferred projects.
-         */
-        typeAcquisition: TypeAcquisition;
-    }
-
-    /**
-     * Response to SetCompilerOptionsForInferredProjectsResponse request. This is just an acknowledgement, so
-     * no body field is required.
-     */
-    export interface SetCompilerOptionsForInferredProjectsResponse extends Response {
-    }
-
-    /**
-     *  Exit request; value of command field is "exit".  Ask the server process
-     *  to exit.
-     */
-    export interface ExitRequest extends Request {
-        command: CommandTypes.Exit;
-    }
-
-    /**
-     * Close request; value of command field is "close". Notify the
-     * server that the client has closed a previously open file.  If
-     * file is still referenced by open files, the server will resume
-     * monitoring the filesystem for changes to file.  Server does not
-     * currently send a response to a close request.
-     */
-    export interface CloseRequest extends FileRequest {
-        command: CommandTypes.Close;
-    }
-
-    /**
-     * Request to obtain the list of files that should be regenerated if target file is recompiled.
-     * NOTE: this us query-only operation and does not generate any output on disk.
-     */
-    export interface CompileOnSaveAffectedFileListRequest extends FileRequest {
-        command: CommandTypes.CompileOnSaveAffectedFileList;
-    }
-
-    /**
-     * Contains a list of files that should be regenerated in a project
-     */
-    export interface CompileOnSaveAffectedFileListSingleProject {
-        /**
-         * Project name
-         */
-        projectFileName: string;
-        /**
-         * List of files names that should be recompiled
-         */
-        fileNames: string[];
-
-        /**
-         * true if project uses outFile or out compiler option
-         */
-        projectUsesOutFile: boolean;
-    }
-
-    /**
-     * Response for CompileOnSaveAffectedFileListRequest request;
-     */
-    export interface CompileOnSaveAffectedFileListResponse extends Response {
-        body: CompileOnSaveAffectedFileListSingleProject[];
-    }
-
-    /**
-     * Request to recompile the file. All generated outputs (.js, .d.ts or .js.map files) is written on disk.
-     */
-    export interface CompileOnSaveEmitFileRequest extends FileRequest {
-        command: CommandTypes.CompileOnSaveEmitFile;
-        arguments: CompileOnSaveEmitFileRequestArgs;
-    }
-
-    /**
-     * Arguments for CompileOnSaveEmitFileRequest
-     */
-    export interface CompileOnSaveEmitFileRequestArgs extends FileRequestArgs {
-        /**
-         * if true - then file should be recompiled even if it does not have any changes.
-         */
-        forced?: boolean;
-    }
-
-    /**
-     * Quickinfo request; value of command field is
-     * "quickinfo". Return response giving a quick type and
-     * documentation string for the symbol found in file at location
-     * line, col.
-     */
-    export interface QuickInfoRequest extends FileLocationRequest {
-        command: CommandTypes.Quickinfo;
-    }
-
-    /**
-     * Body of QuickInfoResponse.
-     */
-    export interface QuickInfoResponseBody {
-        /**
-         * The symbol's kind (such as 'className' or 'parameterName' or plain 'text').
-         */
-        kind: string;
-
-        /**
-         * Optional modifiers for the kind (such as 'public').
-         */
-        kindModifiers: string;
-
-        /**
-         * Starting file location of symbol.
-         */
-        start: Location;
-
-        /**
-         * One past last character of symbol.
-         */
-        end: Location;
-
-        /**
-         * Type and kind of symbol.
-         */
-        displayString: string;
-
-        /**
-         * Documentation associated with symbol.
-         */
-        documentation: string;
-
-        /**
-         * JSDoc tags associated with symbol.
-         */
-        tags: JSDocTagInfo[];
-    }
-
-    /**
-     * Quickinfo response message.
-     */
-    export interface QuickInfoResponse extends Response {
-        body?: QuickInfoResponseBody;
-    }
-
-    /**
-     * Arguments for format messages.
-     */
-    export interface FormatRequestArgs extends FileLocationRequestArgs {
-        /**
-         * Last line of range for which to format text in file.
-         */
-        endLine: number;
-
-        /**
-         * Character offset on last line of range for which to format text in file.
-         */
-        endOffset: number;
-
-        /**
-         * End position of the range for which to format text in file.
-         */
-        /* @internal */
-        endPosition?: number;
-        /**
-         * Format options to be used.
-         */
-        options?: FormatCodeSettings;
-    }
-
-    /**
-     * Format request; value of command field is "format".  Return
-     * response giving zero or more edit instructions.  The edit
-     * instructions will be sorted in file order.  Applying the edit
-     * instructions in reverse to file will result in correctly
-     * reformatted text.
-     */
-    export interface FormatRequest extends FileLocationRequest {
-        command: CommandTypes.Format;
-        arguments: FormatRequestArgs;
-    }
-
-    /**
-     * Object found in response messages defining an editing
-     * instruction for a span of text in source code.  The effect of
-     * this instruction is to replace the text starting at start and
-     * ending one character before end with newText. For an insertion,
-     * the text span is empty.  For a deletion, newText is empty.
-     */
-    export interface CodeEdit {
-        /**
-         * First character of the text span to edit.
-         */
-        start: Location;
-
-        /**
-         * One character past last character of the text span to edit.
-         */
-        end: Location;
-
-        /**
-         * Replace the span defined above with this string (may be
-         * the empty string).
-         */
-        newText: string;
-    }
-
-    export interface FileCodeEdits {
-        fileName: string;
-        textChanges: CodeEdit[];
-    }
-
-    export interface CodeFixResponse extends Response {
-        /** The code actions that are available */
-        body?: CodeAction[];
-    }
-
-    export interface CodeAction {
-        /** Description of the code action to display in the UI of the editor */
-        description: string;
-        /** Text changes to apply to each file as part of the code action */
-        changes: FileCodeEdits[];
-    }
-
-    /**
-     * Format and format on key response message.
-     */
-    export interface FormatResponse extends Response {
-        body?: CodeEdit[];
-    }
-
-    /**
-     * Arguments for format on key messages.
-     */
-    export interface FormatOnKeyRequestArgs extends FileLocationRequestArgs {
-        /**
-         * Key pressed (';', '\n', or '}').
-         */
-        key: string;
-
-        options?: FormatCodeSettings;
-    }
-
-    /**
-     * Format on key request; value of command field is
-     * "formatonkey". Given file location and key typed (as string),
-     * return response giving zero or more edit instructions.  The
-     * edit instructions will be sorted in file order.  Applying the
-     * edit instructions in reverse to file will result in correctly
-     * reformatted text.
-     */
-    export interface FormatOnKeyRequest extends FileLocationRequest {
-        command: CommandTypes.Formatonkey;
-        arguments: FormatOnKeyRequestArgs;
-    }
-
-    /**
-     * Arguments for completions messages.
-     */
-    export interface CompletionsRequestArgs extends FileLocationRequestArgs {
-        /**
-         * Optional prefix to apply to possible completions.
-         */
-        prefix?: string;
-    }
-
-    /**
-     * Completions request; value of command field is "completions".
-     * Given a file location (file, line, col) and a prefix (which may
-     * be the empty string), return the possible completions that
-     * begin with prefix.
-     */
-    export interface CompletionsRequest extends FileLocationRequest {
-        command: CommandTypes.Completions;
-        arguments: CompletionsRequestArgs;
-    }
-
-    /**
-     * Arguments for completion details request.
-     */
-    export interface CompletionDetailsRequestArgs extends FileLocationRequestArgs {
-        /**
-         * Names of one or more entries for which to obtain details.
-         */
-        entryNames: string[];
-    }
-
-    /**
-     * Completion entry details request; value of command field is
-     * "completionEntryDetails".  Given a file location (file, line,
-     * col) and an array of completion entry names return more
-     * detailed information for each completion entry.
-     */
-    export interface CompletionDetailsRequest extends FileLocationRequest {
-        command: CommandTypes.CompletionDetails;
-        arguments: CompletionDetailsRequestArgs;
-    }
-
-    /**
-     * Part of a symbol description.
-     */
-    export interface SymbolDisplayPart {
-        /**
-         * Text of an item describing the symbol.
-         */
-        text: string;
-
-        /**
-         * The symbol's kind (such as 'className' or 'parameterName' or plain 'text').
-         */
-        kind: string;
-    }
-
-    /**
-     * An item found in a completion response.
-     */
-    export interface CompletionEntry {
-        /**
-         * The symbol's name.
-         */
-        name: string;
-        /**
-         * The symbol's kind (such as 'className' or 'parameterName').
-         */
-        kind: string;
-        /**
-         * Optional modifiers for the kind (such as 'public').
-         */
-        kindModifiers: string;
-        /**
-         * A string that is used for comparing completion items so that they can be ordered.  This
-         * is often the same as the name but may be different in certain circumstances.
-         */
-        sortText: string;
-        /**
-         * An optional span that indicates the text to be replaced by this completion item. If present,
-         * this span should be used instead of the default one.
-         */
-        replacementSpan?: TextSpan;
-    }
-
-    /**
-     * Additional completion entry details, available on demand
-     */
-    export interface CompletionEntryDetails {
-        /**
-         * The symbol's name.
-         */
-        name: string;
-        /**
-         * The symbol's kind (such as 'className' or 'parameterName').
-         */
-        kind: string;
-        /**
-         * Optional modifiers for the kind (such as 'public').
-         */
-        kindModifiers: string;
-        /**
-         * Display parts of the symbol (similar to quick info).
-         */
-        displayParts: SymbolDisplayPart[];
-
-        /**
-         * Documentation strings for the symbol.
-         */
-        documentation: SymbolDisplayPart[];
-
-        /**
-         * JSDoc tags for the symbol.
-         */
-        tags: JSDocTagInfo[];
-    }
-
-    export interface CompletionsResponse extends Response {
-        body?: CompletionEntry[];
-    }
-
-    export interface CompletionDetailsResponse extends Response {
-        body?: CompletionEntryDetails[];
-    }
-
-    /**
-     * Signature help information for a single parameter
-     */
-    export interface SignatureHelpParameter {
-
-        /**
-         * The parameter's name
-         */
-        name: string;
-
-        /**
-         * Documentation of the parameter.
-         */
-        documentation: SymbolDisplayPart[];
-
-        /**
-         * Display parts of the parameter.
-         */
-        displayParts: SymbolDisplayPart[];
-
-        /**
-         * Whether the parameter is optional or not.
-         */
-        isOptional: boolean;
-    }
-
-    /**
-     * Represents a single signature to show in signature help.
-     */
-    export interface SignatureHelpItem {
-
-        /**
-         * Whether the signature accepts a variable number of arguments.
-         */
-        isVariadic: boolean;
-
-        /**
-         * The prefix display parts.
-         */
-        prefixDisplayParts: SymbolDisplayPart[];
-
-        /**
-         * The suffix display parts.
-         */
-        suffixDisplayParts: SymbolDisplayPart[];
-
-        /**
-         * The separator display parts.
-         */
-        separatorDisplayParts: SymbolDisplayPart[];
-
-        /**
-         * The signature helps items for the parameters.
-         */
-        parameters: SignatureHelpParameter[];
-
-        /**
-         * The signature's documentation
-         */
-        documentation: SymbolDisplayPart[];
-
-        /**
-         * The signature's JSDoc tags
-         */
-        tags: JSDocTagInfo[];
-    }
-
-    /**
-     * Signature help items found in the response of a signature help request.
-     */
-    export interface SignatureHelpItems {
-
-        /**
-         * The signature help items.
-         */
-        items: SignatureHelpItem[];
-
-        /**
-         * The span for which signature help should appear on a signature
-         */
-        applicableSpan: TextSpan;
-
-        /**
-         * The item selected in the set of available help items.
-         */
-        selectedItemIndex: number;
-
-        /**
-         * The argument selected in the set of parameters.
-         */
-        argumentIndex: number;
-
-        /**
-         * The argument count
-         */
-        argumentCount: number;
-    }
-
-    /**
-     * Arguments of a signature help request.
-     */
-    export interface SignatureHelpRequestArgs extends FileLocationRequestArgs {
-    }
-
-    /**
-     * Signature help request; value of command field is "signatureHelp".
-     * Given a file location (file, line, col), return the signature
-     * help.
-     */
-    export interface SignatureHelpRequest extends FileLocationRequest {
-        command: CommandTypes.SignatureHelp;
-        arguments: SignatureHelpRequestArgs;
-    }
-
-    /**
-     * Response object for a SignatureHelpRequest.
-     */
-    export interface SignatureHelpResponse extends Response {
-        body?: SignatureHelpItems;
-    }
-
-    /**
-     * Synchronous request for semantic diagnostics of one file.
-     */
-    export interface SemanticDiagnosticsSyncRequest extends FileRequest {
-        command: CommandTypes.SemanticDiagnosticsSync;
-        arguments: SemanticDiagnosticsSyncRequestArgs;
-    }
-
-    export interface SemanticDiagnosticsSyncRequestArgs extends FileRequestArgs {
-        includeLinePosition?: boolean;
-    }
-
-    /**
-     * Response object for synchronous sematic diagnostics request.
-     */
-    export interface SemanticDiagnosticsSyncResponse extends Response {
-        body?: Diagnostic[] | DiagnosticWithLinePosition[];
-    }
-
-    /**
-     * Synchronous request for syntactic diagnostics of one file.
-     */
-    export interface SyntacticDiagnosticsSyncRequest extends FileRequest {
-        command: CommandTypes.SyntacticDiagnosticsSync;
-        arguments: SyntacticDiagnosticsSyncRequestArgs;
-    }
-
-    export interface SyntacticDiagnosticsSyncRequestArgs extends FileRequestArgs {
-        includeLinePosition?: boolean;
-    }
-
-    /**
-     * Response object for synchronous syntactic diagnostics request.
-     */
-    export interface SyntacticDiagnosticsSyncResponse extends Response {
-        body?: Diagnostic[] | DiagnosticWithLinePosition[];
-    }
-
-    /**
-     * Arguments for GeterrForProject request.
-     */
-    export interface GeterrForProjectRequestArgs {
-        /**
-         * the file requesting project error list
-         */
-        file: string;
-
-        /**
-         * Delay in milliseconds to wait before starting to compute
-         * errors for the files in the file list
-         */
-        delay: number;
-    }
-
-    /**
-     * GeterrForProjectRequest request; value of command field is
-     * "geterrForProject". It works similarly with 'Geterr', only
-     * it request for every file in this project.
-     */
-    export interface GeterrForProjectRequest extends Request {
-        command: CommandTypes.GeterrForProject;
-        arguments: GeterrForProjectRequestArgs;
-    }
-
-    /**
-     * Arguments for geterr messages.
-     */
-    export interface GeterrRequestArgs {
-        /**
-         * List of file names for which to compute compiler errors.
-         * The files will be checked in list order.
-         */
-        files: string[];
-
-        /**
-         * Delay in milliseconds to wait before starting to compute
-         * errors for the files in the file list
-         */
-        delay: number;
-    }
-
-    /**
-     * Geterr request; value of command field is "geterr". Wait for
-     * delay milliseconds and then, if during the wait no change or
-     * reload messages have arrived for the first file in the files
-     * list, get the syntactic errors for the file, field requests,
-     * and then get the semantic errors for the file.  Repeat with a
-     * smaller delay for each subsequent file on the files list.  Best
-     * practice for an editor is to send a file list containing each
-     * file that is currently visible, in most-recently-used order.
-     */
-    export interface GeterrRequest extends Request {
-        command: CommandTypes.Geterr;
-        arguments: GeterrRequestArgs;
-    }
-
-    export type RequestCompletedEventName = "requestCompleted";
-
-    /**
-     * Event that is sent when server have finished processing request with specified id.
-     */
-    export interface RequestCompletedEvent extends Event {
-        event: RequestCompletedEventName;
-        body: RequestCompletedEventBody;
-    }
-
-    export interface RequestCompletedEventBody {
-        request_seq: number;
-    }
-
-    /**
-     * Item of diagnostic information found in a DiagnosticEvent message.
-     */
-    export interface Diagnostic {
-        /**
-         * Starting file location at which text applies.
-         */
-        start: Location;
-
-        /**
-         * The last file location at which the text applies.
-         */
-        end: Location;
-
-        /**
-         * Text of diagnostic message.
-         */
-        text: string;
-
-        /**
-         * The category of the diagnostic message, e.g. "error" vs. "warning"
-         */
-        category: string;
-
-        /**
-         * The error code of the diagnostic message.
-         */
-        code?: number;
-
-        /**
-         * The name of the plugin reporting the message.
-         */
-        source?: string;
-    }
-
-    export interface DiagnosticEventBody {
-        /**
-         * The file for which diagnostic information is reported.
-         */
-        file: string;
-
-        /**
-         * An array of diagnostic information items.
-         */
-        diagnostics: Diagnostic[];
-    }
-
-    /**
-     * Event message for "syntaxDiag" and "semanticDiag" event types.
-     * These events provide syntactic and semantic errors for a file.
-     */
-    export interface DiagnosticEvent extends Event {
-        body?: DiagnosticEventBody;
-    }
-
-    export interface ConfigFileDiagnosticEventBody {
-        /**
-         * The file which trigged the searching and error-checking of the config file
-         */
-        triggerFile: string;
-
-        /**
-         * The name of the found config file.
-         */
-        configFile: string;
-
-        /**
-         * An arry of diagnostic information items for the found config file.
-         */
-        diagnostics: Diagnostic[];
-    }
-
-    /**
-     * Event message for "configFileDiag" event type.
-     * This event provides errors for a found config file.
-     */
-    export interface ConfigFileDiagnosticEvent extends Event {
-        body?: ConfigFileDiagnosticEventBody;
-        event: "configFileDiag";
-    }
-
-    export type ProjectLanguageServiceStateEventName = "projectLanguageServiceState";
-    export interface ProjectLanguageServiceStateEvent extends Event {
-        event: ProjectLanguageServiceStateEventName;
-        body?: ProjectLanguageServiceStateEventBody;
-    }
-
-    export interface ProjectLanguageServiceStateEventBody {
-        /**
-         * Project name that has changes in the state of language service.
-         * For configured projects this will be the config file path.
-         * For external projects this will be the name of the projects specified when project was open.
-         * For inferred projects this event is not raised.
-         */
-        projectName: string;
-        /**
-         * True if language service state switched from disabled to enabled
-         * and false otherwise.
-         */
-        languageServiceEnabled: boolean;
-    }
-
-    /**
-     * Arguments for reload request.
-     */
-    export interface ReloadRequestArgs extends FileRequestArgs {
-        /**
-         * Name of temporary file from which to reload file
-         * contents. May be same as file.
-         */
-        tmpfile: string;
-    }
-
-    /**
-     * Reload request message; value of command field is "reload".
-     * Reload contents of file with name given by the 'file' argument
-     * from temporary file with name given by the 'tmpfile' argument.
-     * The two names can be identical.
-     */
-    export interface ReloadRequest extends FileRequest {
-        command: CommandTypes.Reload;
-        arguments: ReloadRequestArgs;
-    }
-
-    /**
-     * Response to "reload" request. This is just an acknowledgement, so
-     * no body field is required.
-     */
-    export interface ReloadResponse extends Response {
-    }
-
-    /**
-     * Arguments for saveto request.
-     */
-    export interface SavetoRequestArgs extends FileRequestArgs {
-        /**
-         * Name of temporary file into which to save server's view of
-         * file contents.
-         */
-        tmpfile: string;
-    }
-
-    /**
-     * Saveto request message; value of command field is "saveto".
-     * For debugging purposes, save to a temporaryfile (named by
-     * argument 'tmpfile') the contents of file named by argument
-     * 'file'.  The server does not currently send a response to a
-     * "saveto" request.
-     */
-    export interface SavetoRequest extends FileRequest {
-        command: CommandTypes.Saveto;
-        arguments: SavetoRequestArgs;
-    }
-
-    /**
-     * Arguments for navto request message.
-     */
-    export interface NavtoRequestArgs extends FileRequestArgs {
-        /**
-         * Search term to navigate to from current location; term can
-         * be '.*' or an identifier prefix.
-         */
-        searchValue: string;
-        /**
-         *  Optional limit on the number of items to return.
-         */
-        maxResultCount?: number;
-        /**
-         * Optional flag to indicate we want results for just the current file
-         * or the entire project.
-         */
-        currentFileOnly?: boolean;
-
-        projectFileName?: string;
-    }
-
-    /**
-     * Navto request message; value of command field is "navto".
-     * Return list of objects giving file locations and symbols that
-     * match the search term given in argument 'searchTerm'.  The
-     * context for the search is given by the named file.
-     */
-    export interface NavtoRequest extends FileRequest {
-        command: CommandTypes.Navto;
-        arguments: NavtoRequestArgs;
-    }
-
-    /**
-     * An item found in a navto response.
-     */
-    export interface NavtoItem {
-        /**
-         * The symbol's name.
-         */
-        name: string;
-
-        /**
-         * The symbol's kind (such as 'className' or 'parameterName').
-         */
-        kind: string;
-
-        /**
-         * exact, substring, or prefix.
-         */
-        matchKind?: string;
-
-        /**
-         * If this was a case sensitive or insensitive match.
-         */
-        isCaseSensitive?: boolean;
-
-        /**
-         * Optional modifiers for the kind (such as 'public').
-         */
-        kindModifiers?: string;
-
-        /**
-         * The file in which the symbol is found.
-         */
-        file: string;
-
-        /**
-         * The location within file at which the symbol is found.
-         */
-        start: Location;
-
-        /**
-         * One past the last character of the symbol.
-         */
-        end: Location;
-
-        /**
-         * Name of symbol's container symbol (if any); for example,
-         * the class name if symbol is a class member.
-         */
-        containerName?: string;
-
-        /**
-         * Kind of symbol's container symbol (if any).
-         */
-        containerKind?: string;
-    }
-
-    /**
-     * Navto response message. Body is an array of navto items.  Each
-     * item gives a symbol that matched the search term.
-     */
-    export interface NavtoResponse extends Response {
-        body?: NavtoItem[];
-    }
-
-    /**
-     * Arguments for change request message.
-     */
-    export interface ChangeRequestArgs extends FormatRequestArgs {
-        /**
-         * Optional string to insert at location (file, line, offset).
-         */
-        insertString?: string;
-    }
-
-    /**
-     * Change request message; value of command field is "change".
-     * Update the server's view of the file named by argument 'file'.
-     * Server does not currently send a response to a change request.
-     */
-    export interface ChangeRequest extends FileLocationRequest {
-        command: CommandTypes.Change;
-        arguments: ChangeRequestArgs;
-    }
-
-    /**
-     * Response to "brace" request.
-     */
-    export interface BraceResponse extends Response {
-        body?: TextSpan[];
-    }
-
-    /**
-     * Brace matching request; value of command field is "brace".
-     * Return response giving the file locations of matching braces
-     * found in file at location line, offset.
-     */
-    export interface BraceRequest extends FileLocationRequest {
-        command: CommandTypes.Brace;
-    }
-
-    /**
-     * NavBar items request; value of command field is "navbar".
-     * Return response giving the list of navigation bar entries
-     * extracted from the requested file.
-     */
-    export interface NavBarRequest extends FileRequest {
-        command: CommandTypes.NavBar;
-    }
-
-    /**
-     * NavTree request; value of command field is "navtree".
-     * Return response giving the navigation tree of the requested file.
-     */
-    export interface NavTreeRequest extends FileRequest {
-        command: CommandTypes.NavTree;
-    }
-
-    export interface NavigationBarItem {
-        /**
-         * The item's display text.
-         */
-        text: string;
-
-        /**
-         * The symbol's kind (such as 'className' or 'parameterName').
-         */
-        kind: string;
-
-        /**
-         * Optional modifiers for the kind (such as 'public').
-         */
-        kindModifiers?: string;
-
-        /**
-         * The definition locations of the item.
-         */
-        spans: TextSpan[];
-
-        /**
-         * Optional children.
-         */
-        childItems?: NavigationBarItem[];
-
-        /**
-         * Number of levels deep this item should appear.
-         */
-        indent: number;
-    }
-
-    /** protocol.NavigationTree is identical to ts.NavigationTree, except using protocol.TextSpan instead of ts.TextSpan */
-    export interface NavigationTree {
-        text: string;
-        kind: string;
-        kindModifiers: string;
-        spans: TextSpan[];
-        childItems?: NavigationTree[];
-    }
-
-    export type TelemetryEventName = "telemetry";
-
-    export interface TelemetryEvent extends Event {
-        event: TelemetryEventName;
-        body: TelemetryEventBody;
-    }
-
-    export interface TelemetryEventBody {
-        telemetryEventName: string;
-        payload: any;
-    }
-
-    export type TypesInstallerInitializationFailedEventName = "typesInstallerInitializationFailed";
-
-    export interface TypesInstallerInitializationFailedEvent extends Event {
-        event: TypesInstallerInitializationFailedEventName;
-        body: TypesInstallerInitializationFailedEventBody;
-    }
-
-    export interface TypesInstallerInitializationFailedEventBody {
-        message: string;
-    }
-
-    export type TypingsInstalledTelemetryEventName = "typingsInstalled";
-
-    export interface TypingsInstalledTelemetryEventBody extends TelemetryEventBody {
-        telemetryEventName: TypingsInstalledTelemetryEventName;
-        payload: TypingsInstalledTelemetryEventPayload;
-    }
-
-    export interface TypingsInstalledTelemetryEventPayload {
-        /**
-         * Comma separated list of installed typing packages
-         */
-        installedPackages: string;
-        /**
-         * true if install request succeeded, otherwise - false
-         */
-        installSuccess: boolean;
-
-        /**
-         * version of typings installer
-         */
-        typingsInstallerVersion: string;
-    }
-
-    export type BeginInstallTypesEventName = "beginInstallTypes";
-    export type EndInstallTypesEventName = "endInstallTypes";
-
-    export interface BeginInstallTypesEvent extends Event {
-        event: BeginInstallTypesEventName;
-        body: BeginInstallTypesEventBody;
-    }
-
-    export interface EndInstallTypesEvent extends Event {
-        event: EndInstallTypesEventName;
-        body: EndInstallTypesEventBody;
-    }
-
-    export interface InstallTypesEventBody {
-        /**
-         * correlation id to match begin and end events
-         */
-        eventId: number;
-        /**
-         * list of packages to install
-         */
-        packages: ReadonlyArray<string>;
-    }
-
-    export interface BeginInstallTypesEventBody extends InstallTypesEventBody {
-    }
-
-    export interface EndInstallTypesEventBody extends InstallTypesEventBody {
-        /**
-         * true if installation succeeded, otherwise false
-         */
-        success: boolean;
-    }
-
-    export interface NavBarResponse extends Response {
-        body?: NavigationBarItem[];
-    }
-
-    export interface NavTreeResponse extends Response {
-        body?: NavigationTree;
-    }
-
-    export namespace IndentStyle {
-        export type None = "None";
-        export type Block = "Block";
-        export type Smart = "Smart";
-    }
-
-    export type IndentStyle = IndentStyle.None | IndentStyle.Block | IndentStyle.Smart;
-
-    export interface EditorSettings {
-        baseIndentSize?: number;
-        indentSize?: number;
-        tabSize?: number;
-        newLineCharacter?: string;
-        convertTabsToSpaces?: boolean;
-        indentStyle?: IndentStyle | ts.IndentStyle;
-    }
-
-    export interface FormatCodeSettings extends EditorSettings {
-        insertSpaceAfterCommaDelimiter?: boolean;
-        insertSpaceAfterSemicolonInForStatements?: boolean;
-        insertSpaceBeforeAndAfterBinaryOperators?: boolean;
-        insertSpaceAfterConstructor?: boolean;
-        insertSpaceAfterKeywordsInControlFlowStatements?: boolean;
-        insertSpaceAfterFunctionKeywordForAnonymousFunctions?: boolean;
-        insertSpaceAfterOpeningAndBeforeClosingNonemptyParenthesis?: boolean;
-        insertSpaceAfterOpeningAndBeforeClosingNonemptyBrackets?: boolean;
-        insertSpaceAfterOpeningAndBeforeClosingNonemptyBraces?: boolean;
-        insertSpaceAfterOpeningAndBeforeClosingTemplateStringBraces?: boolean;
-        insertSpaceAfterOpeningAndBeforeClosingJsxExpressionBraces?: boolean;
-        insertSpaceAfterTypeAssertion?: boolean;
-        insertSpaceBeforeFunctionParenthesis?: boolean;
-        placeOpenBraceOnNewLineForFunctions?: boolean;
-        placeOpenBraceOnNewLineForControlBlocks?: boolean;
-    }
-
-    export interface CompilerOptions {
-        allowJs?: boolean;
-        allowSyntheticDefaultImports?: boolean;
-        allowUnreachableCode?: boolean;
-        allowUnusedLabels?: boolean;
-        alwaysStrict?: boolean;
-        baseUrl?: string;
-        charset?: string;
-        checkJs?: boolean;
-        declaration?: boolean;
-        declarationDir?: string;
-        disableSizeLimit?: boolean;
-        downlevelIteration?: boolean;
-        emitBOM?: boolean;
-        emitDecoratorMetadata?: boolean;
-        experimentalDecorators?: boolean;
-        forceConsistentCasingInFileNames?: boolean;
-        importHelpers?: boolean;
-        inlineSourceMap?: boolean;
-        inlineSources?: boolean;
-        isolatedModules?: boolean;
-        jsx?: JsxEmit | ts.JsxEmit;
-        lib?: string[];
-        locale?: string;
-        mapRoot?: string;
-        maxNodeModuleJsDepth?: number;
-        module?: ModuleKind | ts.ModuleKind;
-        moduleResolution?: ModuleResolutionKind | ts.ModuleResolutionKind;
-        newLine?: NewLineKind | ts.NewLineKind;
-        noEmit?: boolean;
-        noEmitHelpers?: boolean;
-        noEmitOnError?: boolean;
-        noErrorTruncation?: boolean;
-        noFallthroughCasesInSwitch?: boolean;
-        noImplicitAny?: boolean;
-        noImplicitReturns?: boolean;
-        noImplicitThis?: boolean;
-        noUnusedLocals?: boolean;
-        noUnusedParameters?: boolean;
-        noImplicitUseStrict?: boolean;
-        noLib?: boolean;
-        noResolve?: boolean;
-        out?: string;
-        outDir?: string;
-        outFile?: string;
-        paths?: MapLike<string[]>;
-        plugins?: PluginImport[];
-        preserveConstEnums?: boolean;
-        project?: string;
-        reactNamespace?: string;
-        removeComments?: boolean;
-        rootDir?: string;
-        rootDirs?: string[];
-        skipLibCheck?: boolean;
-        skipDefaultLibCheck?: boolean;
-        sourceMap?: boolean;
-        sourceRoot?: string;
-        strict?: boolean;
-        strictNullChecks?: boolean;
-        suppressExcessPropertyErrors?: boolean;
-        suppressImplicitAnyIndexErrors?: boolean;
-        target?: ScriptTarget | ts.ScriptTarget;
-        traceResolution?: boolean;
-        types?: string[];
-        /** Paths used to used to compute primary types search locations */
-        typeRoots?: string[];
-        [option: string]: CompilerOptionsValue | undefined;
-    }
-
-    export namespace JsxEmit {
-        export type None = "None";
-        export type Preserve = "Preserve";
-        export type ReactNative = "ReactNative";
-        export type React = "React";
-    }
-
-    export type JsxEmit = JsxEmit.None | JsxEmit.Preserve | JsxEmit.React | JsxEmit.ReactNative;
-
-    export namespace ModuleKind {
-        export type None = "None";
-        export type CommonJS = "CommonJS";
-        export type AMD = "AMD";
-        export type UMD = "UMD";
-        export type System = "System";
-        export type ES6 = "ES6";
-        export type ES2015 = "ES2015";
-    }
-
-    export type ModuleKind = ModuleKind.None | ModuleKind.CommonJS | ModuleKind.AMD | ModuleKind.UMD | ModuleKind.System | ModuleKind.ES6 | ModuleKind.ES2015;
-
-    export namespace ModuleResolutionKind {
-        export type Classic = "Classic";
-        export type Node = "Node";
-    }
-
-    export type ModuleResolutionKind = ModuleResolutionKind.Classic | ModuleResolutionKind.Node;
-
-    export namespace NewLineKind {
-        export type Crlf = "Crlf";
-        export type Lf = "Lf";
-    }
-
-    export type NewLineKind = NewLineKind.Crlf | NewLineKind.Lf;
-
-    export namespace ScriptTarget {
-        export type ES3 = "ES3";
-        export type ES5 = "ES5";
-        export type ES6 = "ES6";
-        export type ES2015 = "ES2015";
-    }
-
-    export type ScriptTarget = ScriptTarget.ES3 | ScriptTarget.ES5 | ScriptTarget.ES6 | ScriptTarget.ES2015;
-}
+/**
+ * Declaration module describing the TypeScript Server protocol
+ */
+namespace ts.server.protocol {
+
+    export namespace CommandTypes {
+        export type Brace = "brace";
+        /* @internal */
+        export type BraceFull = "brace-full";
+        export type BraceCompletion = "braceCompletion";
+        export type Change = "change";
+        export type Close = "close";
+        export type Completions = "completions";
+        /* @internal */
+        export type CompletionsFull = "completions-full";
+        export type CompletionDetails = "completionEntryDetails";
+        export type CompileOnSaveAffectedFileList = "compileOnSaveAffectedFileList";
+        export type CompileOnSaveEmitFile = "compileOnSaveEmitFile";
+        export type Configure = "configure";
+        export type Definition = "definition";
+        /* @internal */
+        export type DefinitionFull = "definition-full";
+        export type Implementation = "implementation";
+        /* @internal */
+        export type ImplementationFull = "implementation-full";
+        export type Exit = "exit";
+        export type Format = "format";
+        export type Formatonkey = "formatonkey";
+        /* @internal */
+        export type FormatFull = "format-full";
+        /* @internal */
+        export type FormatonkeyFull = "formatonkey-full";
+        /* @internal */
+        export type FormatRangeFull = "formatRange-full";
+        export type Geterr = "geterr";
+        export type GeterrForProject = "geterrForProject";
+        export type SemanticDiagnosticsSync = "semanticDiagnosticsSync";
+        export type SyntacticDiagnosticsSync = "syntacticDiagnosticsSync";
+        export type NavBar = "navbar";
+        /* @internal */
+        export type NavBarFull = "navbar-full";
+        export type Navto = "navto";
+        /* @internal */
+        export type NavtoFull = "navto-full";
+        export type NavTree = "navtree";
+        export type NavTreeFull = "navtree-full";
+        export type Occurrences = "occurrences";
+        export type DocumentHighlights = "documentHighlights";
+        /* @internal */
+        export type DocumentHighlightsFull = "documentHighlights-full";
+        export type Open = "open";
+        export type Quickinfo = "quickinfo";
+        /* @internal */
+        export type QuickinfoFull = "quickinfo-full";
+        export type References = "references";
+        /* @internal */
+        export type ReferencesFull = "references-full";
+        export type Reload = "reload";
+        export type Rename = "rename";
+        /* @internal */
+        export type RenameInfoFull = "rename-full";
+        /* @internal */
+        export type RenameLocationsFull = "renameLocations-full";
+        export type Saveto = "saveto";
+        export type SignatureHelp = "signatureHelp";
+        /* @internal */
+        export type SignatureHelpFull = "signatureHelp-full";
+        export type TypeDefinition = "typeDefinition";
+        export type ProjectInfo = "projectInfo";
+        export type ReloadProjects = "reloadProjects";
+        export type Unknown = "unknown";
+        export type OpenExternalProject = "openExternalProject";
+        export type OpenExternalProjects = "openExternalProjects";
+        export type CloseExternalProject = "closeExternalProject";
+        /* @internal */
+        export type SynchronizeProjectList = "synchronizeProjectList";
+        /* @internal */
+        export type ApplyChangedToOpenFiles = "applyChangedToOpenFiles";
+        /* @internal */
+        export type EncodedSemanticClassificationsFull = "encodedSemanticClassifications-full";
+        /* @internal */
+        export type Cleanup = "cleanup";
+        /* @internal */
+        export type OutliningSpans = "outliningSpans";
+        export type TodoComments = "todoComments";
+        export type Indentation = "indentation";
+        export type DocCommentTemplate = "docCommentTemplate";
+        /* @internal */
+        export type CompilerOptionsDiagnosticsFull = "compilerOptionsDiagnostics-full";
+        /* @internal */
+        export type NameOrDottedNameSpan = "nameOrDottedNameSpan";
+        export type TypeAcquisitionForInferredProjects = "typeAcquisitionForInferredProjects";
+        /* @internal */
+        export type BreakpointStatement = "breakpointStatement";
+        export type CompilerOptionsForInferredProjects = "compilerOptionsForInferredProjects";
+        export type GetCodeFixes = "getCodeFixes";
+        /* @internal */
+        export type GetCodeFixesFull = "getCodeFixes-full";
+        export type GetSupportedCodeFixes = "getSupportedCodeFixes";
+
+        // NOTE: If updating this, be sure to also update `allCommandNames` in `harness/unittests/session.ts`.
+        export type GetApplicableRefactors = "getApplicableRefactors";
+        export type GetRefactorCodeActions = "getRefactorCodeActions";
+        /* @internal */
+        export type GetRefactorCodeActionsFull = "getRefactorCodeActions-full";
+
+        export type GetEditsForRefactor = "getEditsForRefactor";
+        /* @internal */
+        export type GetEditsForRefactorFull = "getEditsForRefactor-full";
+    }
+
+    /**
+     * A TypeScript Server message
+     */
+    export interface Message {
+        /**
+         * Sequence number of the message
+         */
+        seq: number;
+
+        /**
+         * One of "request", "response", or "event"
+         */
+        type: "request" | "response" | "event";
+    }
+
+    /**
+     * Client-initiated request message
+     */
+    export interface Request extends Message {
+        /**
+         * The command to execute
+         */
+        command: string;
+
+        /**
+         * Object containing arguments for the command
+         */
+        arguments?: any;
+    }
+
+    /**
+     * Request to reload the project structure for all the opened files
+     */
+    export interface ReloadProjectsRequest extends Message {
+        command: CommandTypes.ReloadProjects;
+    }
+
+    /**
+     * Server-initiated event message
+     */
+    export interface Event extends Message {
+        /**
+         * Name of event
+         */
+        event: string;
+
+        /**
+         * Event-specific information
+         */
+        body?: any;
+    }
+
+    /**
+     * Response by server to client request message.
+     */
+    export interface Response extends Message {
+        /**
+         * Sequence number of the request message.
+         */
+        request_seq: number;
+
+        /**
+         * Outcome of the request.
+         */
+        success: boolean;
+
+        /**
+         * The command requested.
+         */
+        command: string;
+
+        /**
+         * Contains error message if success === false.
+         */
+        message?: string;
+
+        /**
+         * Contains message body if success === true.
+         */
+        body?: any;
+    }
+
+    /**
+     * Arguments for FileRequest messages.
+     */
+    export interface FileRequestArgs {
+        /**
+         * The file for the request (absolute pathname required).
+         */
+        file: string;
+
+        /*
+        * Optional name of project that contains file
+        */
+        projectFileName?: string;
+    }
+
+    /**
+     * Requests a JS Doc comment template for a given position
+     */
+    export interface DocCommentTemplateRequest extends FileLocationRequest {
+        command: CommandTypes.DocCommentTemplate;
+    }
+
+    /**
+     * Response to DocCommentTemplateRequest
+     */
+    export interface DocCommandTemplateResponse extends Response {
+        body?: TextInsertion;
+    }
+
+    /**
+     * A request to get TODO comments from the file
+     */
+    export interface TodoCommentRequest extends FileRequest {
+        command: CommandTypes.TodoComments;
+        arguments: TodoCommentRequestArgs;
+    }
+
+    /**
+     * Arguments for TodoCommentRequest request.
+     */
+    export interface TodoCommentRequestArgs extends FileRequestArgs {
+        /**
+         * Array of target TodoCommentDescriptors that describes TODO comments to be found
+         */
+        descriptors: TodoCommentDescriptor[];
+    }
+
+    /**
+     * Response for TodoCommentRequest request.
+     */
+    export interface TodoCommentsResponse extends Response {
+        body?: TodoComment[];
+    }
+
+    /**
+     * Request to obtain outlining spans in file.
+     */
+    /* @internal */
+    export interface OutliningSpansRequest extends FileRequest {
+        command: CommandTypes.OutliningSpans;
+    }
+
+    /**
+     * Response to OutliningSpansRequest request.
+     */
+    /* @internal */
+    export interface OutliningSpansResponse extends Response {
+        body?: OutliningSpan[];
+    }
+
+    /**
+     * A request to get indentation for a location in file
+     */
+    export interface IndentationRequest extends FileLocationRequest {
+        command: CommandTypes.Indentation;
+        arguments: IndentationRequestArgs;
+    }
+
+    /**
+     * Response for IndentationRequest request.
+     */
+    export interface IndentationResponse extends Response {
+        body?: IndentationResult;
+    }
+
+    /**
+     * Indentation result representing where indentation should be placed
+     */
+    export interface IndentationResult {
+        /**
+         * The base position in the document that the indent should be relative to
+         */
+        position: number;
+        /**
+         * The number of columns the indent should be at relative to the position's column.
+         */
+        indentation: number;
+    }
+
+    /**
+     * Arguments for IndentationRequest request.
+     */
+    export interface IndentationRequestArgs extends FileLocationRequestArgs {
+        /**
+         * An optional set of settings to be used when computing indentation.
+         * If argument is omitted - then it will use settings for file that were previously set via 'configure' request or global settings.
+         */
+        options?: EditorSettings;
+    }
+
+    /**
+     * Arguments for ProjectInfoRequest request.
+     */
+    export interface ProjectInfoRequestArgs extends FileRequestArgs {
+        /**
+         * Indicate if the file name list of the project is needed
+         */
+        needFileNameList: boolean;
+    }
+
+    /**
+     * A request to get the project information of the current file.
+     */
+    export interface ProjectInfoRequest extends Request {
+        command: CommandTypes.ProjectInfo;
+        arguments: ProjectInfoRequestArgs;
+    }
+
+    /**
+     * A request to retrieve compiler options diagnostics for a project
+     */
+    export interface CompilerOptionsDiagnosticsRequest extends Request {
+        arguments: CompilerOptionsDiagnosticsRequestArgs;
+    }
+
+    /**
+     * Arguments for CompilerOptionsDiagnosticsRequest request.
+     */
+    export interface CompilerOptionsDiagnosticsRequestArgs {
+        /**
+         * Name of the project to retrieve compiler options diagnostics.
+         */
+        projectFileName: string;
+    }
+
+    /**
+     * Response message body for "projectInfo" request
+     */
+    export interface ProjectInfo {
+        /**
+         * For configured project, this is the normalized path of the 'tsconfig.json' file
+         * For inferred project, this is undefined
+         */
+        configFileName: string;
+        /**
+         * The list of normalized file name in the project, including 'lib.d.ts'
+         */
+        fileNames?: string[];
+        /**
+         * Indicates if the project has a active language service instance
+         */
+        languageServiceDisabled?: boolean;
+    }
+
+    /**
+     * Represents diagnostic info that includes location of diagnostic in two forms
+     * - start position and length of the error span
+     * - startLocation and endLocation - a pair of Location objects that store start/end line and offset of the error span.
+     */
+    export interface DiagnosticWithLinePosition {
+        message: string;
+        start: number;
+        length: number;
+        startLocation: Location;
+        endLocation: Location;
+        category: string;
+        code: number;
+    }
+
+    /**
+     * Response message for "projectInfo" request
+     */
+    export interface ProjectInfoResponse extends Response {
+        body?: ProjectInfo;
+    }
+
+    /**
+     * Request whose sole parameter is a file name.
+     */
+    export interface FileRequest extends Request {
+        arguments: FileRequestArgs;
+    }
+
+    /**
+     * Instances of this interface specify a location in a source file:
+     * (file, line, character offset), where line and character offset are 1-based.
+     */
+    export interface FileLocationRequestArgs extends FileRequestArgs {
+        /**
+         * The line number for the request (1-based).
+         */
+        line: number;
+
+        /**
+         * The character offset (on the line) for the request (1-based).
+         */
+        offset: number;
+
+        /**
+         * Position (can be specified instead of line/offset pair)
+         */
+        /* @internal */
+        position?: number;
+    }
+
+    export type FileLocationOrRangeRequestArgs = FileLocationRequestArgs | FileRangeRequestArgs;
+
+    /**
+     * Request refactorings at a given position or selection area.
+     */
+    export interface GetApplicableRefactorsRequest extends Request {
+        command: CommandTypes.GetApplicableRefactors;
+        arguments: GetApplicableRefactorsRequestArgs;
+    }
+    export type GetApplicableRefactorsRequestArgs = FileLocationOrRangeRequestArgs;
+
+    /**
+     * Response is a list of available refactorings.
+     * Each refactoring exposes one or more "Actions"; a user selects one action to invoke a refactoring
+     */
+    export interface GetApplicableRefactorsResponse extends Response {
+        body?: ApplicableRefactorInfo[];
+    }
+
+    /**
+     * A set of one or more available refactoring actions, grouped under a parent refactoring.
+     */
+    export interface ApplicableRefactorInfo {
+        /**
+         * The programmatic name of the refactoring
+         */
+        name: string;
+        /**
+         * A description of this refactoring category to show to the user.
+         * If the refactoring gets inlined (see below), this text will not be visible.
+         */
+        description: string;
+        /**
+         * Inlineable refactorings can have their actions hoisted out to the top level
+         * of a context menu. Non-inlineanable refactorings should always be shown inside
+         * their parent grouping.
+         *
+         * If not specified, this value is assumed to be 'true'
+         */
+        inlineable?: boolean;
+
+        actions: RefactorActionInfo[];
+    }
+
+    /**
+     * Represents a single refactoring action - for example, the "Extract Method..." refactor might
+     * offer several actions, each corresponding to a surround class or closure to extract into.
+     */
+    export type RefactorActionInfo = {
+        /**
+         * The programmatic name of the refactoring action
+         */
+        name: string;
+
+        /**
+         * A description of this refactoring action to show to the user.
+         * If the parent refactoring is inlined away, this will be the only text shown,
+         * so this description should make sense by itself if the parent is inlineable=true
+         */
+        description: string;
+    };
+
+    export interface GetEditsForRefactorRequest extends Request {
+        command: CommandTypes.GetEditsForRefactor;
+        arguments: GetEditsForRefactorRequestArgs;
+    }
+
+    /**
+     * Request the edits that a particular refactoring action produces.
+     * Callers must specify the name of the refactor and the name of the action.
+     */
+    export type GetEditsForRefactorRequestArgs = FileLocationOrRangeRequestArgs & {
+        /* The 'name' property from the refactoring that offered this action */
+        refactor: string;
+        /* The 'name' property from the refactoring action */
+        action: string;
+    };
+
+
+    export interface GetEditsForRefactorResponse extends Response {
+        body?: RefactorEditInfo;
+    }
+
+    export type RefactorEditInfo = {
+        edits: FileCodeEdits[];
+
+        /**
+         * An optional location where the editor should start a rename operation once
+         * the refactoring edits have been applied
+         */
+        renameLocation?: Location;
+        renameFilename?: string;
+    };
+
+    /**
+     * Request for the available codefixes at a specific position.
+     */
+    export interface CodeFixRequest extends Request {
+        command: CommandTypes.GetCodeFixes;
+        arguments: CodeFixRequestArgs;
+    }
+
+    export interface FileRangeRequestArgs extends FileRequestArgs {
+        /**
+         * The line number for the request (1-based).
+         */
+        startLine: number;
+
+        /**
+         * The character offset (on the line) for the request (1-based).
+         */
+        startOffset: number;
+
+        /**
+         * Position (can be specified instead of line/offset pair)
+         */
+        /* @internal */
+        startPosition?: number;
+
+        /**
+         * The line number for the request (1-based).
+         */
+        endLine: number;
+
+        /**
+         * The character offset (on the line) for the request (1-based).
+         */
+        endOffset: number;
+
+        /**
+         * Position (can be specified instead of line/offset pair)
+         */
+        /* @internal */
+        endPosition?: number;
+    }
+
+    /**
+     * Instances of this interface specify errorcodes on a specific location in a sourcefile.
+     */
+    export interface CodeFixRequestArgs extends FileRangeRequestArgs {
+        /**
+         * Errorcodes we want to get the fixes for.
+         */
+        errorCodes?: number[];
+    }
+
+    /**
+     * Response for GetCodeFixes request.
+     */
+    export interface GetCodeFixesResponse extends Response {
+        body?: CodeAction[];
+    }
+
+    /**
+     * A request whose arguments specify a file location (file, line, col).
+     */
+    export interface FileLocationRequest extends FileRequest {
+        arguments: FileLocationRequestArgs;
+    }
+
+    /**
+     * A request to get codes of supported code fixes.
+     */
+    export interface GetSupportedCodeFixesRequest extends Request {
+        command: CommandTypes.GetSupportedCodeFixes;
+    }
+
+    /**
+     * A response for GetSupportedCodeFixesRequest request.
+     */
+    export interface GetSupportedCodeFixesResponse extends Response {
+        /**
+         * List of error codes supported by the server.
+         */
+        body?: string[];
+    }
+
+    /**
+     * A request to get encoded semantic classifications for a span in the file
+     */
+    /** @internal */
+    export interface EncodedSemanticClassificationsRequest extends FileRequest {
+        arguments: EncodedSemanticClassificationsRequestArgs;
+    }
+
+    /**
+     * Arguments for EncodedSemanticClassificationsRequest request.
+     */
+    export interface EncodedSemanticClassificationsRequestArgs extends FileRequestArgs {
+        /**
+         * Start position of the span.
+         */
+        start: number;
+        /**
+         * Length of the span.
+         */
+        length: number;
+    }
+
+    /**
+     * Arguments in document highlight request; include: filesToSearch, file,
+     * line, offset.
+     */
+    export interface DocumentHighlightsRequestArgs extends FileLocationRequestArgs {
+        /**
+         * List of files to search for document highlights.
+         */
+        filesToSearch: string[];
+    }
+
+    /**
+     * Go to definition request; value of command field is
+     * "definition". Return response giving the file locations that
+     * define the symbol found in file at location line, col.
+     */
+    export interface DefinitionRequest extends FileLocationRequest {
+        command: CommandTypes.Definition;
+    }
+
+    /**
+     * Go to type request; value of command field is
+     * "typeDefinition". Return response giving the file locations that
+     * define the type for the symbol found in file at location line, col.
+     */
+    export interface TypeDefinitionRequest extends FileLocationRequest {
+        command: CommandTypes.TypeDefinition;
+    }
+
+    /**
+     * Go to implementation request; value of command field is
+     * "implementation". Return response giving the file locations that
+     * implement the symbol found in file at location line, col.
+     */
+    export interface ImplementationRequest extends FileLocationRequest {
+        command: CommandTypes.Implementation;
+    }
+
+    /**
+     * Location in source code expressed as (one-based) line and character offset.
+     */
+    export interface Location {
+        line: number;
+        offset: number;
+    }
+
+    /**
+     * Object found in response messages defining a span of text in source code.
+     */
+    export interface TextSpan {
+        /**
+         * First character of the definition.
+         */
+        start: Location;
+
+        /**
+         * One character past last character of the definition.
+         */
+        end: Location;
+    }
+
+    /**
+     * Object found in response messages defining a span of text in a specific source file.
+     */
+    export interface FileSpan extends TextSpan {
+        /**
+         * File containing text span.
+         */
+        file: string;
+    }
+
+    /**
+     * Definition response message.  Gives text range for definition.
+     */
+    export interface DefinitionResponse extends Response {
+        body?: FileSpan[];
+    }
+
+    /**
+     * Definition response message.  Gives text range for definition.
+     */
+    export interface TypeDefinitionResponse extends Response {
+        body?: FileSpan[];
+    }
+
+    /**
+     * Implementation response message.  Gives text range for implementations.
+     */
+    export interface ImplementationResponse extends Response {
+        body?: FileSpan[];
+    }
+
+    /**
+     * Request to get brace completion for a location in the file.
+     */
+    export interface BraceCompletionRequest extends FileLocationRequest {
+        command: CommandTypes.BraceCompletion;
+        arguments: BraceCompletionRequestArgs;
+    }
+
+    /**
+     * Argument for BraceCompletionRequest request.
+     */
+    export interface BraceCompletionRequestArgs extends FileLocationRequestArgs {
+        /**
+         * Kind of opening brace
+         */
+        openingBrace: string;
+    }
+
+    /**
+     * Get occurrences request; value of command field is
+     * "occurrences". Return response giving spans that are relevant
+     * in the file at a given line and column.
+     */
+    export interface OccurrencesRequest extends FileLocationRequest {
+        command: CommandTypes.Occurrences;
+    }
+
+    export interface OccurrencesResponseItem extends FileSpan {
+        /**
+         * True if the occurrence is a write location, false otherwise.
+         */
+        isWriteAccess: boolean;
+
+        /**
+         * True if the occurrence is in a string, undefined otherwise;
+         */
+        isInString?: true;
+    }
+
+    export interface OccurrencesResponse extends Response {
+        body?: OccurrencesResponseItem[];
+    }
+
+    /**
+     * Get document highlights request; value of command field is
+     * "documentHighlights". Return response giving spans that are relevant
+     * in the file at a given line and column.
+     */
+    export interface DocumentHighlightsRequest extends FileLocationRequest {
+        command: CommandTypes.DocumentHighlights;
+        arguments: DocumentHighlightsRequestArgs;
+    }
+
+    /**
+     * Span augmented with extra information that denotes the kind of the highlighting to be used for span.
+     * Kind is taken from HighlightSpanKind type.
+     */
+    export interface HighlightSpan extends TextSpan {
+        kind: string;
+    }
+
+    /**
+     * Represents a set of highligh spans for a give name
+     */
+    export interface DocumentHighlightsItem {
+        /**
+         * File containing highlight spans.
+         */
+        file: string;
+
+        /**
+         * Spans to highlight in file.
+         */
+        highlightSpans: HighlightSpan[];
+    }
+
+    /**
+     * Response for a DocumentHighlightsRequest request.
+     */
+    export interface DocumentHighlightsResponse extends Response {
+        body?: DocumentHighlightsItem[];
+    }
+
+    /**
+     * Find references request; value of command field is
+     * "references". Return response giving the file locations that
+     * reference the symbol found in file at location line, col.
+     */
+    export interface ReferencesRequest extends FileLocationRequest {
+        command: CommandTypes.References;
+    }
+
+    export interface ReferencesResponseItem extends FileSpan {
+        /** Text of line containing the reference.  Including this
+         *  with the response avoids latency of editor loading files
+         * to show text of reference line (the server already has
+         * loaded the referencing files).
+         */
+        lineText: string;
+
+        /**
+         * True if reference is a write location, false otherwise.
+         */
+        isWriteAccess: boolean;
+
+        /**
+         * True if reference is a definition, false otherwise.
+         */
+        isDefinition: boolean;
+    }
+
+    /**
+     * The body of a "references" response message.
+     */
+    export interface ReferencesResponseBody {
+        /**
+         * The file locations referencing the symbol.
+         */
+        refs: ReferencesResponseItem[];
+
+        /**
+         * The name of the symbol.
+         */
+        symbolName: string;
+
+        /**
+         * The start character offset of the symbol (on the line provided by the references request).
+         */
+        symbolStartOffset: number;
+
+        /**
+         * The full display name of the symbol.
+         */
+        symbolDisplayString: string;
+    }
+
+    /**
+     * Response to "references" request.
+     */
+    export interface ReferencesResponse extends Response {
+        body?: ReferencesResponseBody;
+    }
+
+    /**
+     * Argument for RenameRequest request.
+     */
+    export interface RenameRequestArgs extends FileLocationRequestArgs {
+        /**
+         * Should text at specified location be found/changed in comments?
+         */
+        findInComments?: boolean;
+        /**
+         * Should text at specified location be found/changed in strings?
+         */
+        findInStrings?: boolean;
+    }
+
+    /**
+     * Rename request; value of command field is "rename". Return
+     * response giving the file locations that reference the symbol
+     * found in file at location line, col. Also return full display
+     * name of the symbol so that client can print it unambiguously.
+     */
+    export interface RenameRequest extends FileLocationRequest {
+        command: CommandTypes.Rename;
+        arguments: RenameRequestArgs;
+    }
+
+    /**
+     * Information about the item to be renamed.
+     */
+    export interface RenameInfo {
+        /**
+         * True if item can be renamed.
+         */
+        canRename: boolean;
+
+        /**
+         * Error message if item can not be renamed.
+         */
+        localizedErrorMessage?: string;
+
+        /**
+         * Display name of the item to be renamed.
+         */
+        displayName: string;
+
+        /**
+         * Full display name of item to be renamed.
+         */
+        fullDisplayName: string;
+
+        /**
+         * The items's kind (such as 'className' or 'parameterName' or plain 'text').
+         */
+        kind: string;
+
+        /**
+         * Optional modifiers for the kind (such as 'public').
+         */
+        kindModifiers: string;
+    }
+
+    /**
+     *  A group of text spans, all in 'file'.
+     */
+    export interface SpanGroup {
+        /** The file to which the spans apply */
+        file: string;
+        /** The text spans in this group */
+        locs: TextSpan[];
+    }
+
+    export interface RenameResponseBody {
+        /**
+         * Information about the item to be renamed.
+         */
+        info: RenameInfo;
+
+        /**
+         * An array of span groups (one per file) that refer to the item to be renamed.
+         */
+        locs: SpanGroup[];
+    }
+
+    /**
+     * Rename response message.
+     */
+    export interface RenameResponse extends Response {
+        body?: RenameResponseBody;
+    }
+
+    /**
+     * Represents a file in external project.
+     * External project is project whose set of files, compilation options and open\close state
+     * is maintained by the client (i.e. if all this data come from .csproj file in Visual Studio).
+     * External project will exist even if all files in it are closed and should be closed explicitly.
+     * If external project includes one or more tsconfig.json/jsconfig.json files then tsserver will
+     * create configured project for every config file but will maintain a link that these projects were created
+     * as a result of opening external project so they should be removed once external project is closed.
+     */
+    export interface ExternalFile {
+        /**
+         * Name of file file
+         */
+        fileName: string;
+        /**
+         * Script kind of the file
+         */
+        scriptKind?: ScriptKindName | ts.ScriptKind;
+        /**
+         * Whether file has mixed content (i.e. .cshtml file that combines html markup with C#/JavaScript)
+         */
+        hasMixedContent?: boolean;
+        /**
+         * Content of the file
+         */
+        content?: string;
+    }
+
+    /**
+     * Represent an external project
+     */
+    export interface ExternalProject {
+        /**
+         * Project name
+         */
+        projectFileName: string;
+        /**
+         * List of root files in project
+         */
+        rootFiles: ExternalFile[];
+        /**
+         * Compiler options for the project
+         */
+        options: ExternalProjectCompilerOptions;
+        /**
+         * @deprecated typingOptions. Use typeAcquisition instead
+         */
+        typingOptions?: TypeAcquisition;
+        /**
+         * Explicitly specified type acquisition for the project
+         */
+        typeAcquisition?: TypeAcquisition;
+    }
+
+    export interface CompileOnSaveMixin {
+        /**
+         * If compile on save is enabled for the project
+         */
+        compileOnSave?: boolean;
+    }
+
+    /**
+     * For external projects, some of the project settings are sent together with
+     * compiler settings.
+     */
+    export type ExternalProjectCompilerOptions = CompilerOptions & CompileOnSaveMixin;
+
+    /**
+     * Contains information about current project version
+     */
+    /* @internal */
+    export interface ProjectVersionInfo {
+        /**
+         * Project name
+         */
+        projectName: string;
+        /**
+         * true if project is inferred or false if project is external or configured
+         */
+        isInferred: boolean;
+        /**
+         * Project version
+         */
+        version: number;
+        /**
+         * Current set of compiler options for project
+         */
+        options: ts.CompilerOptions;
+
+        /**
+         * true if project language service is disabled
+         */
+        languageServiceDisabled: boolean;
+    }
+
+    /**
+     * Represents a set of changes that happen in project
+     */
+    export interface ProjectChanges {
+        /**
+         * List of added files
+         */
+        added: string[];
+        /**
+         * List of removed files
+         */
+        removed: string[];
+        /**
+         * List of updated files
+         */
+        updated: string[];
+    }
+
+    /**
+     * Describes set of files in the project.
+     * info might be omitted in case of inferred projects
+     * if files is set - then this is the entire set of files in the project
+     * if changes is set - then this is the set of changes that should be applied to existing project
+     * otherwise - assume that nothing is changed
+     */
+    /* @internal */
+    export interface ProjectFiles {
+        /**
+         * Information abount project verison
+         */
+        info?: ProjectVersionInfo;
+        /**
+         * List of files in project (might be omitted if current state of project can be computed using only information from 'changes')
+         */
+        files?: string[];
+        /**
+         * Set of changes in project (omitted if the entire set of files in project should be replaced)
+         */
+        changes?: ProjectChanges;
+    }
+
+    /**
+     * Combines project information with project level errors.
+     */
+    /* @internal */
+    export interface ProjectFilesWithDiagnostics extends ProjectFiles {
+        /**
+         * List of errors in project
+         */
+        projectErrors: DiagnosticWithLinePosition[];
+    }
+
+    /**
+     * Represents set of changes in open file
+     */
+    /* @internal */
+    export interface ChangedOpenFile {
+        /**
+         * Name of file
+         */
+        fileName: string;
+        /**
+         * List of changes that should be applied to known open file
+         */
+        changes: ts.TextChange[];
+    }
+
+
+    /**
+     * Information found in a configure request.
+     */
+    export interface ConfigureRequestArguments {
+
+        /**
+         * Information about the host, for example 'Emacs 24.4' or
+         * 'Sublime Text version 3075'
+         */
+        hostInfo?: string;
+
+        /**
+         * If present, tab settings apply only to this file.
+         */
+        file?: string;
+
+        /**
+         * The format options to use during formatting and other code editing features.
+         */
+        formatOptions?: FormatCodeSettings;
+
+        /**
+         * The host's additional supported .js file extensions
+         */
+        extraFileExtensions?: JsFileExtensionInfo[];
+    }
+
+    /**
+     *  Configure request; value of command field is "configure".  Specifies
+     *  host information, such as host type, tab size, and indent size.
+     */
+    export interface ConfigureRequest extends Request {
+        command: CommandTypes.Configure;
+        arguments: ConfigureRequestArguments;
+    }
+
+    /**
+     * Response to "configure" request.  This is just an acknowledgement, so
+     * no body field is required.
+     */
+    export interface ConfigureResponse extends Response {
+    }
+
+    /**
+     *  Information found in an "open" request.
+     */
+    export interface OpenRequestArgs extends FileRequestArgs {
+        /**
+         * Used when a version of the file content is known to be more up to date than the one on disk.
+         * Then the known content will be used upon opening instead of the disk copy
+         */
+        fileContent?: string;
+        /**
+         * Used to specify the script kind of the file explicitly. It could be one of the following:
+         *      "TS", "JS", "TSX", "JSX"
+         */
+        scriptKindName?: ScriptKindName;
+        /**
+         * Used to limit the searching for project config file. If given the searching will stop at this
+         * root path; otherwise it will go all the way up to the dist root path.
+         */
+        projectRootPath?: string;
+    }
+
+    export type ScriptKindName = "TS" | "JS" | "TSX" | "JSX";
+
+    /**
+     * Open request; value of command field is "open". Notify the
+     * server that the client has file open.  The server will not
+     * monitor the filesystem for changes in this file and will assume
+     * that the client is updating the server (using the change and/or
+     * reload messages) when the file changes. Server does not currently
+     * send a response to an open request.
+     */
+    export interface OpenRequest extends Request {
+        command: CommandTypes.Open;
+        arguments: OpenRequestArgs;
+    }
+
+    /**
+     * Request to open or update external project
+     */
+    export interface OpenExternalProjectRequest extends Request {
+        command: CommandTypes.OpenExternalProject;
+        arguments: OpenExternalProjectArgs;
+    }
+
+    /**
+     * Arguments to OpenExternalProjectRequest request
+     */
+    export type OpenExternalProjectArgs = ExternalProject;
+
+    /**
+     * Request to open multiple external projects
+     */
+    export interface OpenExternalProjectsRequest extends Request {
+        command: CommandTypes.OpenExternalProjects;
+        arguments: OpenExternalProjectsArgs;
+    }
+
+    /**
+     * Arguments to OpenExternalProjectsRequest
+     */
+    export interface OpenExternalProjectsArgs {
+        /**
+         * List of external projects to open or update
+         */
+        projects: ExternalProject[];
+    }
+
+    /**
+     * Response to OpenExternalProjectRequest request. This is just an acknowledgement, so
+     * no body field is required.
+     */
+    export interface OpenExternalProjectResponse extends Response {
+    }
+
+    /**
+     * Response to OpenExternalProjectsRequest request. This is just an acknowledgement, so
+     * no body field is required.
+     */
+    export interface OpenExternalProjectsResponse extends Response {
+    }
+
+    /**
+     * Request to close external project.
+     */
+    export interface CloseExternalProjectRequest extends Request {
+        command: CommandTypes.CloseExternalProject;
+        arguments: CloseExternalProjectRequestArgs;
+    }
+
+    /**
+     * Arguments to CloseExternalProjectRequest request
+     */
+    export interface CloseExternalProjectRequestArgs {
+        /**
+         * Name of the project to close
+         */
+        projectFileName: string;
+    }
+
+    /**
+     * Response to CloseExternalProjectRequest request. This is just an acknowledgement, so
+     * no body field is required.
+     */
+    export interface CloseExternalProjectResponse extends Response {
+    }
+
+    /**
+     * Request to check if given list of projects is up-to-date and synchronize them if necessary
+     */
+    /* @internal */
+    export interface SynchronizeProjectListRequest extends Request {
+        arguments: SynchronizeProjectListRequestArgs;
+    }
+
+    /**
+     * Arguments to SynchronizeProjectListRequest
+     */
+    /* @internal */
+    export interface SynchronizeProjectListRequestArgs {
+        /**
+         * List of last known projects
+         */
+        knownProjects: protocol.ProjectVersionInfo[];
+    }
+
+    /**
+     * Request to synchronize list of open files with the client
+     */
+    /* @internal */
+    export interface ApplyChangedToOpenFilesRequest extends Request {
+        arguments: ApplyChangedToOpenFilesRequestArgs;
+    }
+
+    /**
+     * Arguments to ApplyChangedToOpenFilesRequest
+     */
+    /* @internal */
+    export interface ApplyChangedToOpenFilesRequestArgs {
+        /**
+         * List of newly open files
+         */
+        openFiles?: ExternalFile[];
+        /**
+         * List of open files files that were changes
+         */
+        changedFiles?: ChangedOpenFile[];
+        /**
+         * List of files that were closed
+         */
+        closedFiles?: string[];
+    }
+
+    /**
+     * Request to set compiler options for inferred projects.
+     * External projects are opened / closed explicitly.
+     * Configured projects are opened when user opens loose file that has 'tsconfig.json' or 'jsconfig.json' anywhere in one of containing folders.
+     * This configuration file will be used to obtain a list of files and configuration settings for the project.
+     * Inferred projects are created when user opens a loose file that is not the part of external project
+     * or configured project and will contain only open file and transitive closure of referenced files if 'useOneInferredProject' is false,
+     * or all open loose files and its transitive closure of referenced files if 'useOneInferredProject' is true.
+     */
+    export interface SetCompilerOptionsForInferredProjectsRequest extends Request {
+        command: CommandTypes.CompilerOptionsForInferredProjects;
+        arguments: SetCompilerOptionsForInferredProjectsArgs;
+    }
+
+    export interface SetTypeAcquisitionForInferredProjectsRequest extends Request {
+        command: CommandTypes.TypeAcquisitionForInferredProjects;
+        arguments: SetTypeAcquisitionForInferredProjectsArgs;
+    }
+
+    /**
+     * Argument for SetCompilerOptionsForInferredProjectsRequest request.
+     */
+    export interface SetCompilerOptionsForInferredProjectsArgs {
+        /**
+         * Compiler options to be used with inferred projects.
+         */
+        options: ExternalProjectCompilerOptions;
+    }
+
+    /**
+     * Argument for SetTypeAcquisitionForInferredProjectsRequest request.
+     */
+    export interface SetTypeAcquisitionForInferredProjectsArgs {
+        /**
+         * Type acquisition to be used with inferred projects.
+         */
+        typeAcquisition: TypeAcquisition;
+    }
+
+    /**
+     * Response to SetCompilerOptionsForInferredProjectsResponse request. This is just an acknowledgement, so
+     * no body field is required.
+     */
+    export interface SetCompilerOptionsForInferredProjectsResponse extends Response {
+    }
+
+    /**
+     *  Exit request; value of command field is "exit".  Ask the server process
+     *  to exit.
+     */
+    export interface ExitRequest extends Request {
+        command: CommandTypes.Exit;
+    }
+
+    /**
+     * Close request; value of command field is "close". Notify the
+     * server that the client has closed a previously open file.  If
+     * file is still referenced by open files, the server will resume
+     * monitoring the filesystem for changes to file.  Server does not
+     * currently send a response to a close request.
+     */
+    export interface CloseRequest extends FileRequest {
+        command: CommandTypes.Close;
+    }
+
+    /**
+     * Request to obtain the list of files that should be regenerated if target file is recompiled.
+     * NOTE: this us query-only operation and does not generate any output on disk.
+     */
+    export interface CompileOnSaveAffectedFileListRequest extends FileRequest {
+        command: CommandTypes.CompileOnSaveAffectedFileList;
+    }
+
+    /**
+     * Contains a list of files that should be regenerated in a project
+     */
+    export interface CompileOnSaveAffectedFileListSingleProject {
+        /**
+         * Project name
+         */
+        projectFileName: string;
+        /**
+         * List of files names that should be recompiled
+         */
+        fileNames: string[];
+
+        /**
+         * true if project uses outFile or out compiler option
+         */
+        projectUsesOutFile: boolean;
+    }
+
+    /**
+     * Response for CompileOnSaveAffectedFileListRequest request;
+     */
+    export interface CompileOnSaveAffectedFileListResponse extends Response {
+        body: CompileOnSaveAffectedFileListSingleProject[];
+    }
+
+    /**
+     * Request to recompile the file. All generated outputs (.js, .d.ts or .js.map files) is written on disk.
+     */
+    export interface CompileOnSaveEmitFileRequest extends FileRequest {
+        command: CommandTypes.CompileOnSaveEmitFile;
+        arguments: CompileOnSaveEmitFileRequestArgs;
+    }
+
+    /**
+     * Arguments for CompileOnSaveEmitFileRequest
+     */
+    export interface CompileOnSaveEmitFileRequestArgs extends FileRequestArgs {
+        /**
+         * if true - then file should be recompiled even if it does not have any changes.
+         */
+        forced?: boolean;
+    }
+
+    /**
+     * Quickinfo request; value of command field is
+     * "quickinfo". Return response giving a quick type and
+     * documentation string for the symbol found in file at location
+     * line, col.
+     */
+    export interface QuickInfoRequest extends FileLocationRequest {
+        command: CommandTypes.Quickinfo;
+    }
+
+    /**
+     * Body of QuickInfoResponse.
+     */
+    export interface QuickInfoResponseBody {
+        /**
+         * The symbol's kind (such as 'className' or 'parameterName' or plain 'text').
+         */
+        kind: string;
+
+        /**
+         * Optional modifiers for the kind (such as 'public').
+         */
+        kindModifiers: string;
+
+        /**
+         * Starting file location of symbol.
+         */
+        start: Location;
+
+        /**
+         * One past last character of symbol.
+         */
+        end: Location;
+
+        /**
+         * Type and kind of symbol.
+         */
+        displayString: string;
+
+        /**
+         * Documentation associated with symbol.
+         */
+        documentation: string;
+
+        /**
+         * JSDoc tags associated with symbol.
+         */
+        tags: JSDocTagInfo[];
+    }
+
+    /**
+     * Quickinfo response message.
+     */
+    export interface QuickInfoResponse extends Response {
+        body?: QuickInfoResponseBody;
+    }
+
+    /**
+     * Arguments for format messages.
+     */
+    export interface FormatRequestArgs extends FileLocationRequestArgs {
+        /**
+         * Last line of range for which to format text in file.
+         */
+        endLine: number;
+
+        /**
+         * Character offset on last line of range for which to format text in file.
+         */
+        endOffset: number;
+
+        /**
+         * End position of the range for which to format text in file.
+         */
+        /* @internal */
+        endPosition?: number;
+        /**
+         * Format options to be used.
+         */
+        options?: FormatCodeSettings;
+    }
+
+    /**
+     * Format request; value of command field is "format".  Return
+     * response giving zero or more edit instructions.  The edit
+     * instructions will be sorted in file order.  Applying the edit
+     * instructions in reverse to file will result in correctly
+     * reformatted text.
+     */
+    export interface FormatRequest extends FileLocationRequest {
+        command: CommandTypes.Format;
+        arguments: FormatRequestArgs;
+    }
+
+    /**
+     * Object found in response messages defining an editing
+     * instruction for a span of text in source code.  The effect of
+     * this instruction is to replace the text starting at start and
+     * ending one character before end with newText. For an insertion,
+     * the text span is empty.  For a deletion, newText is empty.
+     */
+    export interface CodeEdit {
+        /**
+         * First character of the text span to edit.
+         */
+        start: Location;
+
+        /**
+         * One character past last character of the text span to edit.
+         */
+        end: Location;
+
+        /**
+         * Replace the span defined above with this string (may be
+         * the empty string).
+         */
+        newText: string;
+    }
+
+    export interface FileCodeEdits {
+        fileName: string;
+        textChanges: CodeEdit[];
+    }
+
+    export interface CodeFixResponse extends Response {
+        /** The code actions that are available */
+        body?: CodeAction[];
+    }
+
+    export interface CodeAction {
+        /** Description of the code action to display in the UI of the editor */
+        description: string;
+        /** Text changes to apply to each file as part of the code action */
+        changes: FileCodeEdits[];
+    }
+
+    /**
+     * Format and format on key response message.
+     */
+    export interface FormatResponse extends Response {
+        body?: CodeEdit[];
+    }
+
+    /**
+     * Arguments for format on key messages.
+     */
+    export interface FormatOnKeyRequestArgs extends FileLocationRequestArgs {
+        /**
+         * Key pressed (';', '\n', or '}').
+         */
+        key: string;
+
+        options?: FormatCodeSettings;
+    }
+
+    /**
+     * Format on key request; value of command field is
+     * "formatonkey". Given file location and key typed (as string),
+     * return response giving zero or more edit instructions.  The
+     * edit instructions will be sorted in file order.  Applying the
+     * edit instructions in reverse to file will result in correctly
+     * reformatted text.
+     */
+    export interface FormatOnKeyRequest extends FileLocationRequest {
+        command: CommandTypes.Formatonkey;
+        arguments: FormatOnKeyRequestArgs;
+    }
+
+    /**
+     * Arguments for completions messages.
+     */
+    export interface CompletionsRequestArgs extends FileLocationRequestArgs {
+        /**
+         * Optional prefix to apply to possible completions.
+         */
+        prefix?: string;
+    }
+
+    /**
+     * Completions request; value of command field is "completions".
+     * Given a file location (file, line, col) and a prefix (which may
+     * be the empty string), return the possible completions that
+     * begin with prefix.
+     */
+    export interface CompletionsRequest extends FileLocationRequest {
+        command: CommandTypes.Completions;
+        arguments: CompletionsRequestArgs;
+    }
+
+    /**
+     * Arguments for completion details request.
+     */
+    export interface CompletionDetailsRequestArgs extends FileLocationRequestArgs {
+        /**
+         * Names of one or more entries for which to obtain details.
+         */
+        entryNames: string[];
+    }
+
+    /**
+     * Completion entry details request; value of command field is
+     * "completionEntryDetails".  Given a file location (file, line,
+     * col) and an array of completion entry names return more
+     * detailed information for each completion entry.
+     */
+    export interface CompletionDetailsRequest extends FileLocationRequest {
+        command: CommandTypes.CompletionDetails;
+        arguments: CompletionDetailsRequestArgs;
+    }
+
+    /**
+     * Part of a symbol description.
+     */
+    export interface SymbolDisplayPart {
+        /**
+         * Text of an item describing the symbol.
+         */
+        text: string;
+
+        /**
+         * The symbol's kind (such as 'className' or 'parameterName' or plain 'text').
+         */
+        kind: string;
+    }
+
+    /**
+     * An item found in a completion response.
+     */
+    export interface CompletionEntry {
+        /**
+         * The symbol's name.
+         */
+        name: string;
+        /**
+         * The symbol's kind (such as 'className' or 'parameterName').
+         */
+        kind: string;
+        /**
+         * Optional modifiers for the kind (such as 'public').
+         */
+        kindModifiers: string;
+        /**
+         * A string that is used for comparing completion items so that they can be ordered.  This
+         * is often the same as the name but may be different in certain circumstances.
+         */
+        sortText: string;
+        /**
+         * An optional span that indicates the text to be replaced by this completion item. If present,
+         * this span should be used instead of the default one.
+         */
+        replacementSpan?: TextSpan;
+    }
+
+    /**
+     * Additional completion entry details, available on demand
+     */
+    export interface CompletionEntryDetails {
+        /**
+         * The symbol's name.
+         */
+        name: string;
+        /**
+         * The symbol's kind (such as 'className' or 'parameterName').
+         */
+        kind: string;
+        /**
+         * Optional modifiers for the kind (such as 'public').
+         */
+        kindModifiers: string;
+        /**
+         * Display parts of the symbol (similar to quick info).
+         */
+        displayParts: SymbolDisplayPart[];
+
+        /**
+         * Documentation strings for the symbol.
+         */
+        documentation: SymbolDisplayPart[];
+
+        /**
+         * JSDoc tags for the symbol.
+         */
+        tags: JSDocTagInfo[];
+    }
+
+    export interface CompletionsResponse extends Response {
+        body?: CompletionEntry[];
+    }
+
+    export interface CompletionDetailsResponse extends Response {
+        body?: CompletionEntryDetails[];
+    }
+
+    /**
+     * Signature help information for a single parameter
+     */
+    export interface SignatureHelpParameter {
+
+        /**
+         * The parameter's name
+         */
+        name: string;
+
+        /**
+         * Documentation of the parameter.
+         */
+        documentation: SymbolDisplayPart[];
+
+        /**
+         * Display parts of the parameter.
+         */
+        displayParts: SymbolDisplayPart[];
+
+        /**
+         * Whether the parameter is optional or not.
+         */
+        isOptional: boolean;
+    }
+
+    /**
+     * Represents a single signature to show in signature help.
+     */
+    export interface SignatureHelpItem {
+
+        /**
+         * Whether the signature accepts a variable number of arguments.
+         */
+        isVariadic: boolean;
+
+        /**
+         * The prefix display parts.
+         */
+        prefixDisplayParts: SymbolDisplayPart[];
+
+        /**
+         * The suffix display parts.
+         */
+        suffixDisplayParts: SymbolDisplayPart[];
+
+        /**
+         * The separator display parts.
+         */
+        separatorDisplayParts: SymbolDisplayPart[];
+
+        /**
+         * The signature helps items for the parameters.
+         */
+        parameters: SignatureHelpParameter[];
+
+        /**
+         * The signature's documentation
+         */
+        documentation: SymbolDisplayPart[];
+
+        /**
+         * The signature's JSDoc tags
+         */
+        tags: JSDocTagInfo[];
+    }
+
+    /**
+     * Signature help items found in the response of a signature help request.
+     */
+    export interface SignatureHelpItems {
+
+        /**
+         * The signature help items.
+         */
+        items: SignatureHelpItem[];
+
+        /**
+         * The span for which signature help should appear on a signature
+         */
+        applicableSpan: TextSpan;
+
+        /**
+         * The item selected in the set of available help items.
+         */
+        selectedItemIndex: number;
+
+        /**
+         * The argument selected in the set of parameters.
+         */
+        argumentIndex: number;
+
+        /**
+         * The argument count
+         */
+        argumentCount: number;
+    }
+
+    /**
+     * Arguments of a signature help request.
+     */
+    export interface SignatureHelpRequestArgs extends FileLocationRequestArgs {
+    }
+
+    /**
+     * Signature help request; value of command field is "signatureHelp".
+     * Given a file location (file, line, col), return the signature
+     * help.
+     */
+    export interface SignatureHelpRequest extends FileLocationRequest {
+        command: CommandTypes.SignatureHelp;
+        arguments: SignatureHelpRequestArgs;
+    }
+
+    /**
+     * Response object for a SignatureHelpRequest.
+     */
+    export interface SignatureHelpResponse extends Response {
+        body?: SignatureHelpItems;
+    }
+
+    /**
+     * Synchronous request for semantic diagnostics of one file.
+     */
+    export interface SemanticDiagnosticsSyncRequest extends FileRequest {
+        command: CommandTypes.SemanticDiagnosticsSync;
+        arguments: SemanticDiagnosticsSyncRequestArgs;
+    }
+
+    export interface SemanticDiagnosticsSyncRequestArgs extends FileRequestArgs {
+        includeLinePosition?: boolean;
+    }
+
+    /**
+     * Response object for synchronous sematic diagnostics request.
+     */
+    export interface SemanticDiagnosticsSyncResponse extends Response {
+        body?: Diagnostic[] | DiagnosticWithLinePosition[];
+    }
+
+    /**
+     * Synchronous request for syntactic diagnostics of one file.
+     */
+    export interface SyntacticDiagnosticsSyncRequest extends FileRequest {
+        command: CommandTypes.SyntacticDiagnosticsSync;
+        arguments: SyntacticDiagnosticsSyncRequestArgs;
+    }
+
+    export interface SyntacticDiagnosticsSyncRequestArgs extends FileRequestArgs {
+        includeLinePosition?: boolean;
+    }
+
+    /**
+     * Response object for synchronous syntactic diagnostics request.
+     */
+    export interface SyntacticDiagnosticsSyncResponse extends Response {
+        body?: Diagnostic[] | DiagnosticWithLinePosition[];
+    }
+
+    /**
+     * Arguments for GeterrForProject request.
+     */
+    export interface GeterrForProjectRequestArgs {
+        /**
+         * the file requesting project error list
+         */
+        file: string;
+
+        /**
+         * Delay in milliseconds to wait before starting to compute
+         * errors for the files in the file list
+         */
+        delay: number;
+    }
+
+    /**
+     * GeterrForProjectRequest request; value of command field is
+     * "geterrForProject". It works similarly with 'Geterr', only
+     * it request for every file in this project.
+     */
+    export interface GeterrForProjectRequest extends Request {
+        command: CommandTypes.GeterrForProject;
+        arguments: GeterrForProjectRequestArgs;
+    }
+
+    /**
+     * Arguments for geterr messages.
+     */
+    export interface GeterrRequestArgs {
+        /**
+         * List of file names for which to compute compiler errors.
+         * The files will be checked in list order.
+         */
+        files: string[];
+
+        /**
+         * Delay in milliseconds to wait before starting to compute
+         * errors for the files in the file list
+         */
+        delay: number;
+    }
+
+    /**
+     * Geterr request; value of command field is "geterr". Wait for
+     * delay milliseconds and then, if during the wait no change or
+     * reload messages have arrived for the first file in the files
+     * list, get the syntactic errors for the file, field requests,
+     * and then get the semantic errors for the file.  Repeat with a
+     * smaller delay for each subsequent file on the files list.  Best
+     * practice for an editor is to send a file list containing each
+     * file that is currently visible, in most-recently-used order.
+     */
+    export interface GeterrRequest extends Request {
+        command: CommandTypes.Geterr;
+        arguments: GeterrRequestArgs;
+    }
+
+    export type RequestCompletedEventName = "requestCompleted";
+
+    /**
+     * Event that is sent when server have finished processing request with specified id.
+     */
+    export interface RequestCompletedEvent extends Event {
+        event: RequestCompletedEventName;
+        body: RequestCompletedEventBody;
+    }
+
+    export interface RequestCompletedEventBody {
+        request_seq: number;
+    }
+
+    /**
+     * Item of diagnostic information found in a DiagnosticEvent message.
+     */
+    export interface Diagnostic {
+        /**
+         * Starting file location at which text applies.
+         */
+        start: Location;
+
+        /**
+         * The last file location at which the text applies.
+         */
+        end: Location;
+
+        /**
+         * Text of diagnostic message.
+         */
+        text: string;
+
+        /**
+         * The category of the diagnostic message, e.g. "error" vs. "warning"
+         */
+        category: string;
+
+        /**
+         * The error code of the diagnostic message.
+         */
+        code?: number;
+
+        /**
+         * The name of the plugin reporting the message.
+         */
+        source?: string;
+    }
+
+    export interface DiagnosticEventBody {
+        /**
+         * The file for which diagnostic information is reported.
+         */
+        file: string;
+
+        /**
+         * An array of diagnostic information items.
+         */
+        diagnostics: Diagnostic[];
+    }
+
+    /**
+     * Event message for "syntaxDiag" and "semanticDiag" event types.
+     * These events provide syntactic and semantic errors for a file.
+     */
+    export interface DiagnosticEvent extends Event {
+        body?: DiagnosticEventBody;
+    }
+
+    export interface ConfigFileDiagnosticEventBody {
+        /**
+         * The file which trigged the searching and error-checking of the config file
+         */
+        triggerFile: string;
+
+        /**
+         * The name of the found config file.
+         */
+        configFile: string;
+
+        /**
+         * An arry of diagnostic information items for the found config file.
+         */
+        diagnostics: Diagnostic[];
+    }
+
+    /**
+     * Event message for "configFileDiag" event type.
+     * This event provides errors for a found config file.
+     */
+    export interface ConfigFileDiagnosticEvent extends Event {
+        body?: ConfigFileDiagnosticEventBody;
+        event: "configFileDiag";
+    }
+
+    export type ProjectLanguageServiceStateEventName = "projectLanguageServiceState";
+    export interface ProjectLanguageServiceStateEvent extends Event {
+        event: ProjectLanguageServiceStateEventName;
+        body?: ProjectLanguageServiceStateEventBody;
+    }
+
+    export interface ProjectLanguageServiceStateEventBody {
+        /**
+         * Project name that has changes in the state of language service.
+         * For configured projects this will be the config file path.
+         * For external projects this will be the name of the projects specified when project was open.
+         * For inferred projects this event is not raised.
+         */
+        projectName: string;
+        /**
+         * True if language service state switched from disabled to enabled
+         * and false otherwise.
+         */
+        languageServiceEnabled: boolean;
+    }
+
+    /**
+     * Arguments for reload request.
+     */
+    export interface ReloadRequestArgs extends FileRequestArgs {
+        /**
+         * Name of temporary file from which to reload file
+         * contents. May be same as file.
+         */
+        tmpfile: string;
+    }
+
+    /**
+     * Reload request message; value of command field is "reload".
+     * Reload contents of file with name given by the 'file' argument
+     * from temporary file with name given by the 'tmpfile' argument.
+     * The two names can be identical.
+     */
+    export interface ReloadRequest extends FileRequest {
+        command: CommandTypes.Reload;
+        arguments: ReloadRequestArgs;
+    }
+
+    /**
+     * Response to "reload" request. This is just an acknowledgement, so
+     * no body field is required.
+     */
+    export interface ReloadResponse extends Response {
+    }
+
+    /**
+     * Arguments for saveto request.
+     */
+    export interface SavetoRequestArgs extends FileRequestArgs {
+        /**
+         * Name of temporary file into which to save server's view of
+         * file contents.
+         */
+        tmpfile: string;
+    }
+
+    /**
+     * Saveto request message; value of command field is "saveto".
+     * For debugging purposes, save to a temporaryfile (named by
+     * argument 'tmpfile') the contents of file named by argument
+     * 'file'.  The server does not currently send a response to a
+     * "saveto" request.
+     */
+    export interface SavetoRequest extends FileRequest {
+        command: CommandTypes.Saveto;
+        arguments: SavetoRequestArgs;
+    }
+
+    /**
+     * Arguments for navto request message.
+     */
+    export interface NavtoRequestArgs extends FileRequestArgs {
+        /**
+         * Search term to navigate to from current location; term can
+         * be '.*' or an identifier prefix.
+         */
+        searchValue: string;
+        /**
+         *  Optional limit on the number of items to return.
+         */
+        maxResultCount?: number;
+        /**
+         * Optional flag to indicate we want results for just the current file
+         * or the entire project.
+         */
+        currentFileOnly?: boolean;
+
+        projectFileName?: string;
+    }
+
+    /**
+     * Navto request message; value of command field is "navto".
+     * Return list of objects giving file locations and symbols that
+     * match the search term given in argument 'searchTerm'.  The
+     * context for the search is given by the named file.
+     */
+    export interface NavtoRequest extends FileRequest {
+        command: CommandTypes.Navto;
+        arguments: NavtoRequestArgs;
+    }
+
+    /**
+     * An item found in a navto response.
+     */
+    export interface NavtoItem {
+        /**
+         * The symbol's name.
+         */
+        name: string;
+
+        /**
+         * The symbol's kind (such as 'className' or 'parameterName').
+         */
+        kind: string;
+
+        /**
+         * exact, substring, or prefix.
+         */
+        matchKind?: string;
+
+        /**
+         * If this was a case sensitive or insensitive match.
+         */
+        isCaseSensitive?: boolean;
+
+        /**
+         * Optional modifiers for the kind (such as 'public').
+         */
+        kindModifiers?: string;
+
+        /**
+         * The file in which the symbol is found.
+         */
+        file: string;
+
+        /**
+         * The location within file at which the symbol is found.
+         */
+        start: Location;
+
+        /**
+         * One past the last character of the symbol.
+         */
+        end: Location;
+
+        /**
+         * Name of symbol's container symbol (if any); for example,
+         * the class name if symbol is a class member.
+         */
+        containerName?: string;
+
+        /**
+         * Kind of symbol's container symbol (if any).
+         */
+        containerKind?: string;
+    }
+
+    /**
+     * Navto response message. Body is an array of navto items.  Each
+     * item gives a symbol that matched the search term.
+     */
+    export interface NavtoResponse extends Response {
+        body?: NavtoItem[];
+    }
+
+    /**
+     * Arguments for change request message.
+     */
+    export interface ChangeRequestArgs extends FormatRequestArgs {
+        /**
+         * Optional string to insert at location (file, line, offset).
+         */
+        insertString?: string;
+    }
+
+    /**
+     * Change request message; value of command field is "change".
+     * Update the server's view of the file named by argument 'file'.
+     * Server does not currently send a response to a change request.
+     */
+    export interface ChangeRequest extends FileLocationRequest {
+        command: CommandTypes.Change;
+        arguments: ChangeRequestArgs;
+    }
+
+    /**
+     * Response to "brace" request.
+     */
+    export interface BraceResponse extends Response {
+        body?: TextSpan[];
+    }
+
+    /**
+     * Brace matching request; value of command field is "brace".
+     * Return response giving the file locations of matching braces
+     * found in file at location line, offset.
+     */
+    export interface BraceRequest extends FileLocationRequest {
+        command: CommandTypes.Brace;
+    }
+
+    /**
+     * NavBar items request; value of command field is "navbar".
+     * Return response giving the list of navigation bar entries
+     * extracted from the requested file.
+     */
+    export interface NavBarRequest extends FileRequest {
+        command: CommandTypes.NavBar;
+    }
+
+    /**
+     * NavTree request; value of command field is "navtree".
+     * Return response giving the navigation tree of the requested file.
+     */
+    export interface NavTreeRequest extends FileRequest {
+        command: CommandTypes.NavTree;
+    }
+
+    export interface NavigationBarItem {
+        /**
+         * The item's display text.
+         */
+        text: string;
+
+        /**
+         * The symbol's kind (such as 'className' or 'parameterName').
+         */
+        kind: string;
+
+        /**
+         * Optional modifiers for the kind (such as 'public').
+         */
+        kindModifiers?: string;
+
+        /**
+         * The definition locations of the item.
+         */
+        spans: TextSpan[];
+
+        /**
+         * Optional children.
+         */
+        childItems?: NavigationBarItem[];
+
+        /**
+         * Number of levels deep this item should appear.
+         */
+        indent: number;
+    }
+
+    /** protocol.NavigationTree is identical to ts.NavigationTree, except using protocol.TextSpan instead of ts.TextSpan */
+    export interface NavigationTree {
+        text: string;
+        kind: string;
+        kindModifiers: string;
+        spans: TextSpan[];
+        childItems?: NavigationTree[];
+    }
+
+    export type TelemetryEventName = "telemetry";
+
+    export interface TelemetryEvent extends Event {
+        event: TelemetryEventName;
+        body: TelemetryEventBody;
+    }
+
+    export interface TelemetryEventBody {
+        telemetryEventName: string;
+        payload: any;
+    }
+
+    export type TypesInstallerInitializationFailedEventName = "typesInstallerInitializationFailed";
+
+    export interface TypesInstallerInitializationFailedEvent extends Event {
+        event: TypesInstallerInitializationFailedEventName;
+        body: TypesInstallerInitializationFailedEventBody;
+    }
+
+    export interface TypesInstallerInitializationFailedEventBody {
+        message: string;
+    }
+
+    export type TypingsInstalledTelemetryEventName = "typingsInstalled";
+
+    export interface TypingsInstalledTelemetryEventBody extends TelemetryEventBody {
+        telemetryEventName: TypingsInstalledTelemetryEventName;
+        payload: TypingsInstalledTelemetryEventPayload;
+    }
+
+    export interface TypingsInstalledTelemetryEventPayload {
+        /**
+         * Comma separated list of installed typing packages
+         */
+        installedPackages: string;
+        /**
+         * true if install request succeeded, otherwise - false
+         */
+        installSuccess: boolean;
+
+        /**
+         * version of typings installer
+         */
+        typingsInstallerVersion: string;
+    }
+
+    export type BeginInstallTypesEventName = "beginInstallTypes";
+    export type EndInstallTypesEventName = "endInstallTypes";
+
+    export interface BeginInstallTypesEvent extends Event {
+        event: BeginInstallTypesEventName;
+        body: BeginInstallTypesEventBody;
+    }
+
+    export interface EndInstallTypesEvent extends Event {
+        event: EndInstallTypesEventName;
+        body: EndInstallTypesEventBody;
+    }
+
+    export interface InstallTypesEventBody {
+        /**
+         * correlation id to match begin and end events
+         */
+        eventId: number;
+        /**
+         * list of packages to install
+         */
+        packages: ReadonlyArray<string>;
+    }
+
+    export interface BeginInstallTypesEventBody extends InstallTypesEventBody {
+    }
+
+    export interface EndInstallTypesEventBody extends InstallTypesEventBody {
+        /**
+         * true if installation succeeded, otherwise false
+         */
+        success: boolean;
+    }
+
+    export interface NavBarResponse extends Response {
+        body?: NavigationBarItem[];
+    }
+
+    export interface NavTreeResponse extends Response {
+        body?: NavigationTree;
+    }
+
+    export namespace IndentStyle {
+        export type None = "None";
+        export type Block = "Block";
+        export type Smart = "Smart";
+    }
+
+    export type IndentStyle = IndentStyle.None | IndentStyle.Block | IndentStyle.Smart;
+
+    export interface EditorSettings {
+        baseIndentSize?: number;
+        indentSize?: number;
+        tabSize?: number;
+        newLineCharacter?: string;
+        convertTabsToSpaces?: boolean;
+        indentStyle?: IndentStyle | ts.IndentStyle;
+    }
+
+    export interface FormatCodeSettings extends EditorSettings {
+        insertSpaceAfterCommaDelimiter?: boolean;
+        insertSpaceAfterSemicolonInForStatements?: boolean;
+        insertSpaceBeforeAndAfterBinaryOperators?: boolean;
+        insertSpaceAfterConstructor?: boolean;
+        insertSpaceAfterKeywordsInControlFlowStatements?: boolean;
+        insertSpaceAfterFunctionKeywordForAnonymousFunctions?: boolean;
+        insertSpaceAfterOpeningAndBeforeClosingNonemptyParenthesis?: boolean;
+        insertSpaceAfterOpeningAndBeforeClosingNonemptyBrackets?: boolean;
+        insertSpaceAfterOpeningAndBeforeClosingNonemptyBraces?: boolean;
+        insertSpaceAfterOpeningAndBeforeClosingTemplateStringBraces?: boolean;
+        insertSpaceAfterOpeningAndBeforeClosingJsxExpressionBraces?: boolean;
+        insertSpaceAfterTypeAssertion?: boolean;
+        insertSpaceBeforeFunctionParenthesis?: boolean;
+        placeOpenBraceOnNewLineForFunctions?: boolean;
+        placeOpenBraceOnNewLineForControlBlocks?: boolean;
+    }
+
+    export interface CompilerOptions {
+        allowJs?: boolean;
+        allowSyntheticDefaultImports?: boolean;
+        allowUnreachableCode?: boolean;
+        allowUnusedLabels?: boolean;
+        alwaysStrict?: boolean;
+        baseUrl?: string;
+        charset?: string;
+        checkJs?: boolean;
+        declaration?: boolean;
+        declarationDir?: string;
+        disableSizeLimit?: boolean;
+        downlevelIteration?: boolean;
+        emitBOM?: boolean;
+        emitDecoratorMetadata?: boolean;
+        experimentalDecorators?: boolean;
+        forceConsistentCasingInFileNames?: boolean;
+        importHelpers?: boolean;
+        inlineSourceMap?: boolean;
+        inlineSources?: boolean;
+        isolatedModules?: boolean;
+        jsx?: JsxEmit | ts.JsxEmit;
+        lib?: string[];
+        locale?: string;
+        mapRoot?: string;
+        maxNodeModuleJsDepth?: number;
+        module?: ModuleKind | ts.ModuleKind;
+        moduleResolution?: ModuleResolutionKind | ts.ModuleResolutionKind;
+        newLine?: NewLineKind | ts.NewLineKind;
+        noEmit?: boolean;
+        noEmitHelpers?: boolean;
+        noEmitOnError?: boolean;
+        noErrorTruncation?: boolean;
+        noFallthroughCasesInSwitch?: boolean;
+        noImplicitAny?: boolean;
+        noImplicitReturns?: boolean;
+        noImplicitThis?: boolean;
+        noUnusedLocals?: boolean;
+        noUnusedParameters?: boolean;
+        noImplicitUseStrict?: boolean;
+        noLib?: boolean;
+        noResolve?: boolean;
+        out?: string;
+        outDir?: string;
+        outFile?: string;
+        paths?: MapLike<string[]>;
+        plugins?: PluginImport[];
+        preserveConstEnums?: boolean;
+        project?: string;
+        reactNamespace?: string;
+        removeComments?: boolean;
+        rootDir?: string;
+        rootDirs?: string[];
+        skipLibCheck?: boolean;
+        skipDefaultLibCheck?: boolean;
+        sourceMap?: boolean;
+        sourceRoot?: string;
+        strict?: boolean;
+        strictNullChecks?: boolean;
+        suppressExcessPropertyErrors?: boolean;
+        suppressImplicitAnyIndexErrors?: boolean;
+        target?: ScriptTarget | ts.ScriptTarget;
+        traceResolution?: boolean;
+        types?: string[];
+        /** Paths used to used to compute primary types search locations */
+        typeRoots?: string[];
+        [option: string]: CompilerOptionsValue | undefined;
+    }
+
+    export namespace JsxEmit {
+        export type None = "None";
+        export type Preserve = "Preserve";
+        export type ReactNative = "ReactNative";
+        export type React = "React";
+    }
+
+    export type JsxEmit = JsxEmit.None | JsxEmit.Preserve | JsxEmit.React | JsxEmit.ReactNative;
+
+    export namespace ModuleKind {
+        export type None = "None";
+        export type CommonJS = "CommonJS";
+        export type AMD = "AMD";
+        export type UMD = "UMD";
+        export type System = "System";
+        export type ES6 = "ES6";
+        export type ES2015 = "ES2015";
+    }
+
+    export type ModuleKind = ModuleKind.None | ModuleKind.CommonJS | ModuleKind.AMD | ModuleKind.UMD | ModuleKind.System | ModuleKind.ES6 | ModuleKind.ES2015;
+
+    export namespace ModuleResolutionKind {
+        export type Classic = "Classic";
+        export type Node = "Node";
+    }
+
+    export type ModuleResolutionKind = ModuleResolutionKind.Classic | ModuleResolutionKind.Node;
+
+    export namespace NewLineKind {
+        export type Crlf = "Crlf";
+        export type Lf = "Lf";
+    }
+
+    export type NewLineKind = NewLineKind.Crlf | NewLineKind.Lf;
+
+    export namespace ScriptTarget {
+        export type ES3 = "ES3";
+        export type ES5 = "ES5";
+        export type ES6 = "ES6";
+        export type ES2015 = "ES2015";
+    }
+
+    export type ScriptTarget = ScriptTarget.ES3 | ScriptTarget.ES5 | ScriptTarget.ES6 | ScriptTarget.ES2015;
+}