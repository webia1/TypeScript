// tslint:disable no-unnecessary-type-assertion (TODO: tslint can't find node types)

namespace ts.server.typingsInstaller {
    const fs: {
        appendFileSync(file: string, content: string): void
    } = require("fs");

    const path: {
        join(...parts: string[]): string;
        dirname(path: string): string;
        basename(path: string, extension?: string): string;
    } = require("path");

    class FileLog implements Log {
        private logEnabled = true;
        constructor(private readonly logFile?: string) {
        }

        isEnabled = () => {
            return this.logEnabled && this.logFile !== undefined;
        }
        writeLine = (text: string) => {
            try {
<<<<<<< HEAD
                fs.appendFileSync(this.logFile!, text + sys.newLine); // TODO: GH#18217
=======
                fs.appendFileSync(this.logFile, `[${nowString()}] ${text}${sys.newLine}`);
>>>>>>> ae0ccf34
            }
            catch (e) {
                this.logEnabled = false;
            }
        }
    }

    /** Used if `--npmLocation` is not passed. */
    function getDefaultNPMLocation(processName: string) {
        if (path.basename(processName).indexOf("node") === 0) {
            return `"${path.join(path.dirname(process.argv[0]), "npm")}"`;
        }
        else {
            return "npm";
        }
    }

    interface TypesRegistryFile {
        entries: MapLike<MapLike<string>>;
    }

    function loadTypesRegistryFile(typesRegistryFilePath: string, host: InstallTypingHost, log: Log): Map<MapLike<string>> {
        if (!host.fileExists(typesRegistryFilePath)) {
            if (log.isEnabled()) {
                log.writeLine(`Types registry file '${typesRegistryFilePath}' does not exist`);
            }
            return createMap<MapLike<string>>();
        }
        try {
            const content = <TypesRegistryFile>JSON.parse(host.readFile(typesRegistryFilePath)!);
            return createMapFromTemplate(content.entries);
        }
        catch (e) {
            if (log.isEnabled()) {
                log.writeLine(`Error when loading types registry file '${typesRegistryFilePath}': ${(<Error>e).message}, ${(<Error>e).stack}`);
            }
            return createMap<MapLike<string>>();
        }
    }

    const typesRegistryPackageName = "types-registry";
    function getTypesRegistryFileLocation(globalTypingsCacheLocation: string): string {
        return combinePaths(normalizeSlashes(globalTypingsCacheLocation), `node_modules/${typesRegistryPackageName}/index.json`);
    }

    interface ExecSyncOptions {
        cwd: string;
        encoding: "utf-8";
    }
    type ExecSync = (command: string, options: ExecSyncOptions) => string;

    export class NodeTypingsInstaller extends TypingsInstaller {
        private readonly nodeExecSync: ExecSync;
        private readonly npmPath: string;
        readonly typesRegistry: Map<MapLike<string>>;

        private delayedInitializationError: InitializationFailedResponse | undefined;

        constructor(globalTypingsCacheLocation: string, typingSafeListLocation: string, typesMapLocation: string, npmLocation: string | undefined, throttleLimit: number, log: Log) {
            super(
                sys,
                globalTypingsCacheLocation,
                typingSafeListLocation ? toPath(typingSafeListLocation, "", createGetCanonicalFileName(sys.useCaseSensitiveFileNames)) : toPath("typingSafeList.json", __dirname, createGetCanonicalFileName(sys.useCaseSensitiveFileNames)),
                typesMapLocation ? toPath(typesMapLocation, "", createGetCanonicalFileName(sys.useCaseSensitiveFileNames)) : toPath("typesMap.json", __dirname, createGetCanonicalFileName(sys.useCaseSensitiveFileNames)),
                throttleLimit,
                log);
            this.npmPath = npmLocation !== undefined ? npmLocation : getDefaultNPMLocation(process.argv[0]);

            // If the NPM path contains spaces and isn't wrapped in quotes, do so.
            if (stringContains(this.npmPath, " ") && this.npmPath[0] !== `"`) {
                this.npmPath = `"${this.npmPath}"`;
            }
            if (this.log.isEnabled()) {
                this.log.writeLine(`Process id: ${process.pid}`);
                this.log.writeLine(`NPM location: ${this.npmPath} (explicit '${Arguments.NpmLocation}' ${npmLocation === undefined ? "not " : ""} provided)`);
            }
            ({ execSync: this.nodeExecSync } = require("child_process"));

            this.ensurePackageDirectoryExists(globalTypingsCacheLocation);

            try {
                if (this.log.isEnabled()) {
                    this.log.writeLine(`Updating ${typesRegistryPackageName} npm package...`);
                }
                this.execSyncAndLog(`${this.npmPath} install --ignore-scripts ${typesRegistryPackageName}`, { cwd: globalTypingsCacheLocation });
                if (this.log.isEnabled()) {
                    this.log.writeLine(`Updated ${typesRegistryPackageName} npm package`);
                }
            }
            catch (e) {
                if (this.log.isEnabled()) {
                    this.log.writeLine(`Error updating ${typesRegistryPackageName} package: ${(<Error>e).message}`);
                }
                // store error info to report it later when it is known that server is already listening to events from typings installer
                this.delayedInitializationError = {
                    kind: "event::initializationFailed",
                    message: (<Error>e).message
                };
            }

            this.typesRegistry = loadTypesRegistryFile(getTypesRegistryFileLocation(globalTypingsCacheLocation), this.installTypingHost, this.log);
        }

        listen() {
            process.on("message", (req: TypingInstallerRequestUnion) => {
                if (this.delayedInitializationError) {
                    // report initializationFailed error
                    this.sendResponse(this.delayedInitializationError);
                    this.delayedInitializationError = undefined;
                }
                switch (req.kind) {
                    case "discover":
                        this.install(req);
                        break;
                    case "closeProject":
                        this.closeProject(req);
                        break;
                    case "typesRegistry": {
                        const typesRegistry: { [key: string]: MapLike<string> } = {};
                        this.typesRegistry.forEach((value, key) => {
                            typesRegistry[key] = value;
                        });
                        const response: TypesRegistryResponse = { kind: EventTypesRegistry, typesRegistry };
                        this.sendResponse(response);
                        break;
                    }
                    case "installPackage": {
                        const { fileName, packageName, projectName, projectRootPath } = req;
                        const cwd = getDirectoryOfPackageJson(fileName, this.installTypingHost) || projectRootPath;
                        if (cwd) {
                            this.installWorker(-1, [packageName], cwd, success => {
                                const message = success ? `Package ${packageName} installed.` : `There was an error installing ${packageName}.`;
                                const response: PackageInstalledResponse = { kind: ActionPackageInstalled, projectName, success, message };
                                this.sendResponse(response);
                            });
                        }
                        else {
                            const response: PackageInstalledResponse = { kind: ActionPackageInstalled, projectName, success: false, message: "Could not determine a project root path." };
                            this.sendResponse(response);
                        }
                        break;
                    }
                    default:
                        Debug.assertNever(req);
                }
            });
        }

        protected sendResponse(response: TypingInstallerResponseUnion) {
            if (this.log.isEnabled()) {
                this.log.writeLine(`Sending response:\n    ${JSON.stringify(response)}`);
            }
            process.send!(response); // TODO: GH#18217
            if (this.log.isEnabled()) {
                this.log.writeLine(`Response has been sent.`);
            }
        }

        protected installWorker(requestId: number, packageNames: string[], cwd: string, onRequestCompleted: RequestCompletedAction): void {
            if (this.log.isEnabled()) {
                this.log.writeLine(`#${requestId} with arguments'${JSON.stringify(packageNames)}'.`);
            }
            const command = `${this.npmPath} install --ignore-scripts ${packageNames.join(" ")} --save-dev --user-agent="typesInstaller/${version}"`;
            const start = Date.now();
            const hasError = this.execSyncAndLog(command, { cwd });
            if (this.log.isEnabled()) {
                this.log.writeLine(`npm install #${requestId} took: ${Date.now() - start} ms`);
            }
            onRequestCompleted(!hasError);
        }

        /** Returns 'true' in case of error. */
        private execSyncAndLog(command: string, options: Pick<ExecSyncOptions, "cwd">): boolean {
            if (this.log.isEnabled()) {
                this.log.writeLine(`Exec: ${command}`);
            }
            try {
                const stdout = this.nodeExecSync(command, { ...options, encoding: "utf-8" });
                if (this.log.isEnabled()) {
                    this.log.writeLine(`    Succeeded. stdout:${indent(sys.newLine, stdout)}`);
                }
                return false;
            }
            catch (error) {
                const { stdout, stderr } = error;
                this.log.writeLine(`    Failed. stdout:${indent(sys.newLine, stdout)}${sys.newLine}    stderr:${indent(sys.newLine, stderr)}`);
                return true;
            }
        }
    }

    function getDirectoryOfPackageJson(fileName: string, host: InstallTypingHost): string | undefined {
        return forEachAncestorDirectory(getDirectoryPath(fileName), directory => {
            if (host.fileExists(combinePaths(directory, "package.json"))) {
                return directory;
            }
        });
    }

    const logFilePath = findArgument(Arguments.LogFile);
    const globalTypingsCacheLocation = findArgument(Arguments.GlobalCacheLocation);
    const typingSafeListLocation = findArgument(Arguments.TypingSafeListLocation);
    const typesMapLocation = findArgument(Arguments.TypesMapLocation);
    const npmLocation = findArgument(Arguments.NpmLocation);

    const log = new FileLog(logFilePath);
    if (log.isEnabled()) {
        process.on("uncaughtException", (e: Error) => {
            log.writeLine(`Unhandled exception: ${e} at ${e.stack}`);
        });
    }
    process.on("disconnect", () => {
        if (log.isEnabled()) {
            log.writeLine(`Parent process has exited, shutting down...`);
        }
        process.exit(0);
    });
    const installer = new NodeTypingsInstaller(globalTypingsCacheLocation!, typingSafeListLocation!, typesMapLocation!, npmLocation, /*throttleLimit*/5, log); // TODO: GH#18217
    installer.listen();

    function indent(newline: string, str: string): string {
        return `${newline}    ` + str.replace(/\r?\n/, `${newline}    `);
    }
}
<|MERGE_RESOLUTION|>--- conflicted
+++ resolved
@@ -1,252 +1,248 @@
-// tslint:disable no-unnecessary-type-assertion (TODO: tslint can't find node types)
-
-namespace ts.server.typingsInstaller {
-    const fs: {
-        appendFileSync(file: string, content: string): void
-    } = require("fs");
-
-    const path: {
-        join(...parts: string[]): string;
-        dirname(path: string): string;
-        basename(path: string, extension?: string): string;
-    } = require("path");
-
-    class FileLog implements Log {
-        private logEnabled = true;
-        constructor(private readonly logFile?: string) {
-        }
-
-        isEnabled = () => {
-            return this.logEnabled && this.logFile !== undefined;
-        }
-        writeLine = (text: string) => {
-            try {
-<<<<<<< HEAD
-                fs.appendFileSync(this.logFile!, text + sys.newLine); // TODO: GH#18217
-=======
-                fs.appendFileSync(this.logFile, `[${nowString()}] ${text}${sys.newLine}`);
->>>>>>> ae0ccf34
-            }
-            catch (e) {
-                this.logEnabled = false;
-            }
-        }
-    }
-
-    /** Used if `--npmLocation` is not passed. */
-    function getDefaultNPMLocation(processName: string) {
-        if (path.basename(processName).indexOf("node") === 0) {
-            return `"${path.join(path.dirname(process.argv[0]), "npm")}"`;
-        }
-        else {
-            return "npm";
-        }
-    }
-
-    interface TypesRegistryFile {
-        entries: MapLike<MapLike<string>>;
-    }
-
-    function loadTypesRegistryFile(typesRegistryFilePath: string, host: InstallTypingHost, log: Log): Map<MapLike<string>> {
-        if (!host.fileExists(typesRegistryFilePath)) {
-            if (log.isEnabled()) {
-                log.writeLine(`Types registry file '${typesRegistryFilePath}' does not exist`);
-            }
-            return createMap<MapLike<string>>();
-        }
-        try {
-            const content = <TypesRegistryFile>JSON.parse(host.readFile(typesRegistryFilePath)!);
-            return createMapFromTemplate(content.entries);
-        }
-        catch (e) {
-            if (log.isEnabled()) {
-                log.writeLine(`Error when loading types registry file '${typesRegistryFilePath}': ${(<Error>e).message}, ${(<Error>e).stack}`);
-            }
-            return createMap<MapLike<string>>();
-        }
-    }
-
-    const typesRegistryPackageName = "types-registry";
-    function getTypesRegistryFileLocation(globalTypingsCacheLocation: string): string {
-        return combinePaths(normalizeSlashes(globalTypingsCacheLocation), `node_modules/${typesRegistryPackageName}/index.json`);
-    }
-
-    interface ExecSyncOptions {
-        cwd: string;
-        encoding: "utf-8";
-    }
-    type ExecSync = (command: string, options: ExecSyncOptions) => string;
-
-    export class NodeTypingsInstaller extends TypingsInstaller {
-        private readonly nodeExecSync: ExecSync;
-        private readonly npmPath: string;
-        readonly typesRegistry: Map<MapLike<string>>;
-
-        private delayedInitializationError: InitializationFailedResponse | undefined;
-
-        constructor(globalTypingsCacheLocation: string, typingSafeListLocation: string, typesMapLocation: string, npmLocation: string | undefined, throttleLimit: number, log: Log) {
-            super(
-                sys,
-                globalTypingsCacheLocation,
-                typingSafeListLocation ? toPath(typingSafeListLocation, "", createGetCanonicalFileName(sys.useCaseSensitiveFileNames)) : toPath("typingSafeList.json", __dirname, createGetCanonicalFileName(sys.useCaseSensitiveFileNames)),
-                typesMapLocation ? toPath(typesMapLocation, "", createGetCanonicalFileName(sys.useCaseSensitiveFileNames)) : toPath("typesMap.json", __dirname, createGetCanonicalFileName(sys.useCaseSensitiveFileNames)),
-                throttleLimit,
-                log);
-            this.npmPath = npmLocation !== undefined ? npmLocation : getDefaultNPMLocation(process.argv[0]);
-
-            // If the NPM path contains spaces and isn't wrapped in quotes, do so.
-            if (stringContains(this.npmPath, " ") && this.npmPath[0] !== `"`) {
-                this.npmPath = `"${this.npmPath}"`;
-            }
-            if (this.log.isEnabled()) {
-                this.log.writeLine(`Process id: ${process.pid}`);
-                this.log.writeLine(`NPM location: ${this.npmPath} (explicit '${Arguments.NpmLocation}' ${npmLocation === undefined ? "not " : ""} provided)`);
-            }
-            ({ execSync: this.nodeExecSync } = require("child_process"));
-
-            this.ensurePackageDirectoryExists(globalTypingsCacheLocation);
-
-            try {
-                if (this.log.isEnabled()) {
-                    this.log.writeLine(`Updating ${typesRegistryPackageName} npm package...`);
-                }
-                this.execSyncAndLog(`${this.npmPath} install --ignore-scripts ${typesRegistryPackageName}`, { cwd: globalTypingsCacheLocation });
-                if (this.log.isEnabled()) {
-                    this.log.writeLine(`Updated ${typesRegistryPackageName} npm package`);
-                }
-            }
-            catch (e) {
-                if (this.log.isEnabled()) {
-                    this.log.writeLine(`Error updating ${typesRegistryPackageName} package: ${(<Error>e).message}`);
-                }
-                // store error info to report it later when it is known that server is already listening to events from typings installer
-                this.delayedInitializationError = {
-                    kind: "event::initializationFailed",
-                    message: (<Error>e).message
-                };
-            }
-
-            this.typesRegistry = loadTypesRegistryFile(getTypesRegistryFileLocation(globalTypingsCacheLocation), this.installTypingHost, this.log);
-        }
-
-        listen() {
-            process.on("message", (req: TypingInstallerRequestUnion) => {
-                if (this.delayedInitializationError) {
-                    // report initializationFailed error
-                    this.sendResponse(this.delayedInitializationError);
-                    this.delayedInitializationError = undefined;
-                }
-                switch (req.kind) {
-                    case "discover":
-                        this.install(req);
-                        break;
-                    case "closeProject":
-                        this.closeProject(req);
-                        break;
-                    case "typesRegistry": {
-                        const typesRegistry: { [key: string]: MapLike<string> } = {};
-                        this.typesRegistry.forEach((value, key) => {
-                            typesRegistry[key] = value;
-                        });
-                        const response: TypesRegistryResponse = { kind: EventTypesRegistry, typesRegistry };
-                        this.sendResponse(response);
-                        break;
-                    }
-                    case "installPackage": {
-                        const { fileName, packageName, projectName, projectRootPath } = req;
-                        const cwd = getDirectoryOfPackageJson(fileName, this.installTypingHost) || projectRootPath;
-                        if (cwd) {
-                            this.installWorker(-1, [packageName], cwd, success => {
-                                const message = success ? `Package ${packageName} installed.` : `There was an error installing ${packageName}.`;
-                                const response: PackageInstalledResponse = { kind: ActionPackageInstalled, projectName, success, message };
-                                this.sendResponse(response);
-                            });
-                        }
-                        else {
-                            const response: PackageInstalledResponse = { kind: ActionPackageInstalled, projectName, success: false, message: "Could not determine a project root path." };
-                            this.sendResponse(response);
-                        }
-                        break;
-                    }
-                    default:
-                        Debug.assertNever(req);
-                }
-            });
-        }
-
-        protected sendResponse(response: TypingInstallerResponseUnion) {
-            if (this.log.isEnabled()) {
-                this.log.writeLine(`Sending response:\n    ${JSON.stringify(response)}`);
-            }
-            process.send!(response); // TODO: GH#18217
-            if (this.log.isEnabled()) {
-                this.log.writeLine(`Response has been sent.`);
-            }
-        }
-
-        protected installWorker(requestId: number, packageNames: string[], cwd: string, onRequestCompleted: RequestCompletedAction): void {
-            if (this.log.isEnabled()) {
-                this.log.writeLine(`#${requestId} with arguments'${JSON.stringify(packageNames)}'.`);
-            }
-            const command = `${this.npmPath} install --ignore-scripts ${packageNames.join(" ")} --save-dev --user-agent="typesInstaller/${version}"`;
-            const start = Date.now();
-            const hasError = this.execSyncAndLog(command, { cwd });
-            if (this.log.isEnabled()) {
-                this.log.writeLine(`npm install #${requestId} took: ${Date.now() - start} ms`);
-            }
-            onRequestCompleted(!hasError);
-        }
-
-        /** Returns 'true' in case of error. */
-        private execSyncAndLog(command: string, options: Pick<ExecSyncOptions, "cwd">): boolean {
-            if (this.log.isEnabled()) {
-                this.log.writeLine(`Exec: ${command}`);
-            }
-            try {
-                const stdout = this.nodeExecSync(command, { ...options, encoding: "utf-8" });
-                if (this.log.isEnabled()) {
-                    this.log.writeLine(`    Succeeded. stdout:${indent(sys.newLine, stdout)}`);
-                }
-                return false;
-            }
-            catch (error) {
-                const { stdout, stderr } = error;
-                this.log.writeLine(`    Failed. stdout:${indent(sys.newLine, stdout)}${sys.newLine}    stderr:${indent(sys.newLine, stderr)}`);
-                return true;
-            }
-        }
-    }
-
-    function getDirectoryOfPackageJson(fileName: string, host: InstallTypingHost): string | undefined {
-        return forEachAncestorDirectory(getDirectoryPath(fileName), directory => {
-            if (host.fileExists(combinePaths(directory, "package.json"))) {
-                return directory;
-            }
-        });
-    }
-
-    const logFilePath = findArgument(Arguments.LogFile);
-    const globalTypingsCacheLocation = findArgument(Arguments.GlobalCacheLocation);
-    const typingSafeListLocation = findArgument(Arguments.TypingSafeListLocation);
-    const typesMapLocation = findArgument(Arguments.TypesMapLocation);
-    const npmLocation = findArgument(Arguments.NpmLocation);
-
-    const log = new FileLog(logFilePath);
-    if (log.isEnabled()) {
-        process.on("uncaughtException", (e: Error) => {
-            log.writeLine(`Unhandled exception: ${e} at ${e.stack}`);
-        });
-    }
-    process.on("disconnect", () => {
-        if (log.isEnabled()) {
-            log.writeLine(`Parent process has exited, shutting down...`);
-        }
-        process.exit(0);
-    });
-    const installer = new NodeTypingsInstaller(globalTypingsCacheLocation!, typingSafeListLocation!, typesMapLocation!, npmLocation, /*throttleLimit*/5, log); // TODO: GH#18217
-    installer.listen();
-
-    function indent(newline: string, str: string): string {
-        return `${newline}    ` + str.replace(/\r?\n/, `${newline}    `);
-    }
-}
+// tslint:disable no-unnecessary-type-assertion (TODO: tslint can't find node types)
+
+namespace ts.server.typingsInstaller {
+    const fs: {
+        appendFileSync(file: string, content: string): void
+    } = require("fs");
+
+    const path: {
+        join(...parts: string[]): string;
+        dirname(path: string): string;
+        basename(path: string, extension?: string): string;
+    } = require("path");
+
+    class FileLog implements Log {
+        private logEnabled = true;
+        constructor(private readonly logFile?: string) {
+        }
+
+        isEnabled = () => {
+            return this.logEnabled && this.logFile !== undefined;
+        }
+        writeLine = (text: string) => {
+            try {
+                fs.appendFileSync(this.logFile!, `[${nowString()}] ${text}${sys.newLine}`); // TODO: GH#18217
+            }
+            catch (e) {
+                this.logEnabled = false;
+            }
+        }
+    }
+
+    /** Used if `--npmLocation` is not passed. */
+    function getDefaultNPMLocation(processName: string) {
+        if (path.basename(processName).indexOf("node") === 0) {
+            return `"${path.join(path.dirname(process.argv[0]), "npm")}"`;
+        }
+        else {
+            return "npm";
+        }
+    }
+
+    interface TypesRegistryFile {
+        entries: MapLike<MapLike<string>>;
+    }
+
+    function loadTypesRegistryFile(typesRegistryFilePath: string, host: InstallTypingHost, log: Log): Map<MapLike<string>> {
+        if (!host.fileExists(typesRegistryFilePath)) {
+            if (log.isEnabled()) {
+                log.writeLine(`Types registry file '${typesRegistryFilePath}' does not exist`);
+            }
+            return createMap<MapLike<string>>();
+        }
+        try {
+            const content = <TypesRegistryFile>JSON.parse(host.readFile(typesRegistryFilePath)!);
+            return createMapFromTemplate(content.entries);
+        }
+        catch (e) {
+            if (log.isEnabled()) {
+                log.writeLine(`Error when loading types registry file '${typesRegistryFilePath}': ${(<Error>e).message}, ${(<Error>e).stack}`);
+            }
+            return createMap<MapLike<string>>();
+        }
+    }
+
+    const typesRegistryPackageName = "types-registry";
+    function getTypesRegistryFileLocation(globalTypingsCacheLocation: string): string {
+        return combinePaths(normalizeSlashes(globalTypingsCacheLocation), `node_modules/${typesRegistryPackageName}/index.json`);
+    }
+
+    interface ExecSyncOptions {
+        cwd: string;
+        encoding: "utf-8";
+    }
+    type ExecSync = (command: string, options: ExecSyncOptions) => string;
+
+    export class NodeTypingsInstaller extends TypingsInstaller {
+        private readonly nodeExecSync: ExecSync;
+        private readonly npmPath: string;
+        readonly typesRegistry: Map<MapLike<string>>;
+
+        private delayedInitializationError: InitializationFailedResponse | undefined;
+
+        constructor(globalTypingsCacheLocation: string, typingSafeListLocation: string, typesMapLocation: string, npmLocation: string | undefined, throttleLimit: number, log: Log) {
+            super(
+                sys,
+                globalTypingsCacheLocation,
+                typingSafeListLocation ? toPath(typingSafeListLocation, "", createGetCanonicalFileName(sys.useCaseSensitiveFileNames)) : toPath("typingSafeList.json", __dirname, createGetCanonicalFileName(sys.useCaseSensitiveFileNames)),
+                typesMapLocation ? toPath(typesMapLocation, "", createGetCanonicalFileName(sys.useCaseSensitiveFileNames)) : toPath("typesMap.json", __dirname, createGetCanonicalFileName(sys.useCaseSensitiveFileNames)),
+                throttleLimit,
+                log);
+            this.npmPath = npmLocation !== undefined ? npmLocation : getDefaultNPMLocation(process.argv[0]);
+
+            // If the NPM path contains spaces and isn't wrapped in quotes, do so.
+            if (stringContains(this.npmPath, " ") && this.npmPath[0] !== `"`) {
+                this.npmPath = `"${this.npmPath}"`;
+            }
+            if (this.log.isEnabled()) {
+                this.log.writeLine(`Process id: ${process.pid}`);
+                this.log.writeLine(`NPM location: ${this.npmPath} (explicit '${Arguments.NpmLocation}' ${npmLocation === undefined ? "not " : ""} provided)`);
+            }
+            ({ execSync: this.nodeExecSync } = require("child_process"));
+
+            this.ensurePackageDirectoryExists(globalTypingsCacheLocation);
+
+            try {
+                if (this.log.isEnabled()) {
+                    this.log.writeLine(`Updating ${typesRegistryPackageName} npm package...`);
+                }
+                this.execSyncAndLog(`${this.npmPath} install --ignore-scripts ${typesRegistryPackageName}`, { cwd: globalTypingsCacheLocation });
+                if (this.log.isEnabled()) {
+                    this.log.writeLine(`Updated ${typesRegistryPackageName} npm package`);
+                }
+            }
+            catch (e) {
+                if (this.log.isEnabled()) {
+                    this.log.writeLine(`Error updating ${typesRegistryPackageName} package: ${(<Error>e).message}`);
+                }
+                // store error info to report it later when it is known that server is already listening to events from typings installer
+                this.delayedInitializationError = {
+                    kind: "event::initializationFailed",
+                    message: (<Error>e).message
+                };
+            }
+
+            this.typesRegistry = loadTypesRegistryFile(getTypesRegistryFileLocation(globalTypingsCacheLocation), this.installTypingHost, this.log);
+        }
+
+        listen() {
+            process.on("message", (req: TypingInstallerRequestUnion) => {
+                if (this.delayedInitializationError) {
+                    // report initializationFailed error
+                    this.sendResponse(this.delayedInitializationError);
+                    this.delayedInitializationError = undefined;
+                }
+                switch (req.kind) {
+                    case "discover":
+                        this.install(req);
+                        break;
+                    case "closeProject":
+                        this.closeProject(req);
+                        break;
+                    case "typesRegistry": {
+                        const typesRegistry: { [key: string]: MapLike<string> } = {};
+                        this.typesRegistry.forEach((value, key) => {
+                            typesRegistry[key] = value;
+                        });
+                        const response: TypesRegistryResponse = { kind: EventTypesRegistry, typesRegistry };
+                        this.sendResponse(response);
+                        break;
+                    }
+                    case "installPackage": {
+                        const { fileName, packageName, projectName, projectRootPath } = req;
+                        const cwd = getDirectoryOfPackageJson(fileName, this.installTypingHost) || projectRootPath;
+                        if (cwd) {
+                            this.installWorker(-1, [packageName], cwd, success => {
+                                const message = success ? `Package ${packageName} installed.` : `There was an error installing ${packageName}.`;
+                                const response: PackageInstalledResponse = { kind: ActionPackageInstalled, projectName, success, message };
+                                this.sendResponse(response);
+                            });
+                        }
+                        else {
+                            const response: PackageInstalledResponse = { kind: ActionPackageInstalled, projectName, success: false, message: "Could not determine a project root path." };
+                            this.sendResponse(response);
+                        }
+                        break;
+                    }
+                    default:
+                        Debug.assertNever(req);
+                }
+            });
+        }
+
+        protected sendResponse(response: TypingInstallerResponseUnion) {
+            if (this.log.isEnabled()) {
+                this.log.writeLine(`Sending response:\n    ${JSON.stringify(response)}`);
+            }
+            process.send!(response); // TODO: GH#18217
+            if (this.log.isEnabled()) {
+                this.log.writeLine(`Response has been sent.`);
+            }
+        }
+
+        protected installWorker(requestId: number, packageNames: string[], cwd: string, onRequestCompleted: RequestCompletedAction): void {
+            if (this.log.isEnabled()) {
+                this.log.writeLine(`#${requestId} with arguments'${JSON.stringify(packageNames)}'.`);
+            }
+            const command = `${this.npmPath} install --ignore-scripts ${packageNames.join(" ")} --save-dev --user-agent="typesInstaller/${version}"`;
+            const start = Date.now();
+            const hasError = this.execSyncAndLog(command, { cwd });
+            if (this.log.isEnabled()) {
+                this.log.writeLine(`npm install #${requestId} took: ${Date.now() - start} ms`);
+            }
+            onRequestCompleted(!hasError);
+        }
+
+        /** Returns 'true' in case of error. */
+        private execSyncAndLog(command: string, options: Pick<ExecSyncOptions, "cwd">): boolean {
+            if (this.log.isEnabled()) {
+                this.log.writeLine(`Exec: ${command}`);
+            }
+            try {
+                const stdout = this.nodeExecSync(command, { ...options, encoding: "utf-8" });
+                if (this.log.isEnabled()) {
+                    this.log.writeLine(`    Succeeded. stdout:${indent(sys.newLine, stdout)}`);
+                }
+                return false;
+            }
+            catch (error) {
+                const { stdout, stderr } = error;
+                this.log.writeLine(`    Failed. stdout:${indent(sys.newLine, stdout)}${sys.newLine}    stderr:${indent(sys.newLine, stderr)}`);
+                return true;
+            }
+        }
+    }
+
+    function getDirectoryOfPackageJson(fileName: string, host: InstallTypingHost): string | undefined {
+        return forEachAncestorDirectory(getDirectoryPath(fileName), directory => {
+            if (host.fileExists(combinePaths(directory, "package.json"))) {
+                return directory;
+            }
+        });
+    }
+
+    const logFilePath = findArgument(Arguments.LogFile);
+    const globalTypingsCacheLocation = findArgument(Arguments.GlobalCacheLocation);
+    const typingSafeListLocation = findArgument(Arguments.TypingSafeListLocation);
+    const typesMapLocation = findArgument(Arguments.TypesMapLocation);
+    const npmLocation = findArgument(Arguments.NpmLocation);
+
+    const log = new FileLog(logFilePath);
+    if (log.isEnabled()) {
+        process.on("uncaughtException", (e: Error) => {
+            log.writeLine(`Unhandled exception: ${e} at ${e.stack}`);
+        });
+    }
+    process.on("disconnect", () => {
+        if (log.isEnabled()) {
+            log.writeLine(`Parent process has exited, shutting down...`);
+        }
+        process.exit(0);
+    });
+    const installer = new NodeTypingsInstaller(globalTypingsCacheLocation!, typingSafeListLocation!, typesMapLocation!, npmLocation, /*throttleLimit*/5, log); // TODO: GH#18217
+    installer.listen();
+
+    function indent(newline: string, str: string): string {
+        return `${newline}    ` + str.replace(/\r?\n/, `${newline}    `);
+    }
+}