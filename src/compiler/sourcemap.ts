--- conflicted
+++ resolved
@@ -1,538 +1,524 @@
-/// <reference path="checker.ts"/>
-
-/* @internal */
-namespace ts {
-    export interface SourceMapWriter {
-        /**
-         * Initialize the SourceMapWriter for a new output file.
-         *
-         * @param filePath The path to the generated output file.
-         * @param sourceMapFilePath The path to the output source map file.
-         * @param sourceFileOrBundle The input source file or bundle for the program.
-         */
-<<<<<<< HEAD
-        initialize(filePath: string, sourceMapFilePath: string | undefined, sourceFileOrBundle: SourceFile | Bundle): void;
-=======
-        initialize(filePath: string, sourceMapFilePath: string, sourceFileOrBundle: SourceFile | Bundle, sourceMapOutput?: SourceMapData[]): void;
->>>>>>> 66bf5b4e
-
-        /**
-         * Reset the SourceMapWriter to an empty state.
-         */
-        reset(): void;
-
-        /**
-         * Set the current source file.
-         *
-         * @param sourceFile The source file.
-         */
-        setSourceFile(sourceFile: SourceMapSource): void;
-
-        /**
-         * Emits a mapping.
-         *
-         * If the position is synthetic (undefined or a negative value), no mapping will be
-         * created.
-         *
-         * @param pos The position.
-         */
-        emitPos(pos: number): void;
-
-        /**
-         * Emits a node with possible leading and trailing source maps.
-         *
-         * @param hint The current emit context
-         * @param node The node to emit.
-         * @param emitCallback The callback used to emit the node.
-         */
-        emitNodeWithSourceMap(hint: EmitHint, node: Node, emitCallback: (hint: EmitHint, node: Node) => void): void;
-
-        /**
-         * Emits a token of a node node with possible leading and trailing source maps.
-         *
-         * @param node The node containing the token.
-         * @param token The token to emit.
-         * @param tokenStartPos The start pos of the token.
-         * @param emitCallback The callback used to emit the token.
-         */
-        emitTokenWithSourceMap(node: Node, token: SyntaxKind, writer: (s: string) => void, tokenStartPos: number, emitCallback: (token: SyntaxKind, writer: (s: string) => void, tokenStartPos: number) => number): number;
-
-        /**
-         * Gets the text for the source map.
-         */
-        getText(): string;
-
-        /**
-         * Gets the SourceMappingURL for the source map.
-         */
-        getSourceMappingURL(): string;
-    }
-
-    // Used for initialize lastEncodedSourceMapSpan and reset lastEncodedSourceMapSpan when updateLastEncodedAndRecordedSpans
-    const defaultLastEncodedSourceMapSpan: SourceMapSpan = {
-        emittedLine: 1,
-        emittedColumn: 1,
-        sourceLine: 1,
-        sourceColumn: 1,
-        sourceIndex: 0
-    };
-
-    export interface SourceMapOptions {
-        sourceMap?: boolean;
-        inlineSourceMap?: boolean;
-        inlineSources?: boolean;
-        sourceRoot?: string;
-        mapRoot?: string;
-        extendedDiagnostics?: boolean;
-    }
-
-    export function createSourceMapWriter(host: EmitHost, writer: EmitTextWriter, compilerOptions: SourceMapOptions = host.getCompilerOptions()): SourceMapWriter {
-        const extendedDiagnostics = compilerOptions.extendedDiagnostics;
-        let currentSource: SourceMapSource;
-        let currentSourceText: string;
-        let sourceMapDir: string; // The directory in which sourcemap will be
-
-        // Current source map file and its index in the sources list
-        let sourceMapSourceIndex: number;
-
-        // Last recorded and encoded spans
-        let lastRecordedSourceMapSpan: SourceMapSpan | undefined;
-        let lastEncodedSourceMapSpan: SourceMapSpan | undefined;
-        let lastEncodedNameIndex: number | undefined;
-
-        // Source map data
-        let sourceMapData: SourceMapData;
-        let sourceMapDataList: SourceMapData[];
-        let disabled: boolean = !(compilerOptions.sourceMap || compilerOptions.inlineSourceMap);
-
-        return {
-            initialize,
-            reset,
-            setSourceFile,
-            emitPos,
-            emitNodeWithSourceMap,
-            emitTokenWithSourceMap,
-            getText,
-            getSourceMappingURL,
-        };
-
-        /**
-         * Skips trivia such as comments and white-space that can optionally overriden by the source map source
-         */
-        function skipSourceTrivia(pos: number): number {
-            return currentSource.skipTrivia ? currentSource.skipTrivia(pos) : skipTrivia(currentSourceText, pos);
-        }
-
-        /**
-         * Initialize the SourceMapWriter for a new output file.
-         *
-         * @param filePath The path to the generated output file.
-         * @param sourceMapFilePath The path to the output source map file.
-         * @param sourceFileOrBundle The input source file or bundle for the program.
-         */
-        function initialize(filePath: string, sourceMapFilePath: string, sourceFileOrBundle: SourceFile | Bundle, outputSourceMapDataList?: SourceMapData[]) {
-            if (disabled) {
-                return;
-            }
-
-            if (sourceMapData) {
-                reset();
-            }
-            sourceMapDataList = outputSourceMapDataList;
-
-            currentSource = undefined!;
-            currentSourceText = undefined!;
-
-            // Current source map file and its index in the sources list
-            sourceMapSourceIndex = -1;
-
-            // Last recorded and encoded spans
-            lastRecordedSourceMapSpan = undefined;
-            lastEncodedSourceMapSpan = defaultLastEncodedSourceMapSpan;
-            lastEncodedNameIndex = 0;
-
-            // Initialize source map data
-            sourceMapData = {
-                sourceMapFilePath,
-                jsSourceMappingURL: !compilerOptions.inlineSourceMap ? getBaseFileName(normalizeSlashes(sourceMapFilePath)) : undefined!, // TODO: GH#18217
-                sourceMapFile: getBaseFileName(normalizeSlashes(filePath)),
-                sourceMapSourceRoot: compilerOptions.sourceRoot || "",
-                sourceMapSources: [],
-                inputSourceFileNames: [],
-                sourceMapNames: [],
-                sourceMapMappings: "",
-                sourceMapSourcesContent: compilerOptions.inlineSources ? [] : undefined,
-                sourceMapDecodedMappings: []
-            };
-
-            // Normalize source root and make sure it has trailing "/" so that it can be used to combine paths with the
-            // relative paths of the sources list in the sourcemap
-            sourceMapData.sourceMapSourceRoot = normalizeSlashes(sourceMapData.sourceMapSourceRoot);
-            if (sourceMapData.sourceMapSourceRoot.length && sourceMapData.sourceMapSourceRoot.charCodeAt(sourceMapData.sourceMapSourceRoot.length - 1) !== CharacterCodes.slash) {
-                sourceMapData.sourceMapSourceRoot += directorySeparator;
-            }
-
-            if (compilerOptions.mapRoot) {
-                sourceMapDir = normalizeSlashes(compilerOptions.mapRoot);
-                if (sourceFileOrBundle.kind === SyntaxKind.SourceFile) { // emitting single module file
-                    // For modules or multiple emit files the mapRoot will have directory structure like the sources
-                    // So if src\a.ts and src\lib\b.ts are compiled together user would be moving the maps into mapRoot\a.js.map and mapRoot\lib\b.js.map
-                    sourceMapDir = getDirectoryPath(getSourceFilePathInNewDir(sourceFileOrBundle, host, sourceMapDir));
-                }
-
-                if (!isRootedDiskPath(sourceMapDir) && !isUrl(sourceMapDir)) {
-                    // The relative paths are relative to the common directory
-                    sourceMapDir = combinePaths(host.getCommonSourceDirectory(), sourceMapDir);
-                    sourceMapData.jsSourceMappingURL = getRelativePathToDirectoryOrUrl(
-                        getDirectoryPath(normalizePath(filePath)), // get the relative sourceMapDir path based on jsFilePath
-                        combinePaths(sourceMapDir, sourceMapData.jsSourceMappingURL), // this is where user expects to see sourceMap
-                        host.getCurrentDirectory(),
-                        host.getCanonicalFileName,
-                        /*isAbsolutePathAnUrl*/ true);
-                }
-                else {
-                    sourceMapData.jsSourceMappingURL = combinePaths(sourceMapDir, sourceMapData.jsSourceMappingURL);
-                }
-            }
-            else {
-                sourceMapDir = getDirectoryPath(normalizePath(filePath));
-            }
-        }
-
-        /**
-         * Reset the SourceMapWriter to an empty state.
-         */
-        function reset() {
-            if (disabled) {
-                return;
-            }
-
-<<<<<<< HEAD
-            currentSource = undefined!;
-            sourceMapDir = undefined!;
-            sourceMapSourceIndex = undefined!;
-=======
-            // Record source map data for the test harness.
-            if (sourceMapDataList) {
-                sourceMapDataList.push(sourceMapData);
-            }
-
-            currentSource = undefined;
-            sourceMapDir = undefined;
-            sourceMapSourceIndex = undefined;
->>>>>>> 66bf5b4e
-            lastRecordedSourceMapSpan = undefined;
-            lastEncodedSourceMapSpan = undefined!;
-            lastEncodedNameIndex = undefined;
-<<<<<<< HEAD
-            sourceMapData = undefined!;
-=======
-            sourceMapData = undefined;
-            sourceMapDataList = undefined;
->>>>>>> 66bf5b4e
-        }
-
-        // Encoding for sourcemap span
-        function encodeLastRecordedSourceMapSpan() {
-            if (!lastRecordedSourceMapSpan || lastRecordedSourceMapSpan === lastEncodedSourceMapSpan) {
-                return;
-            }
-
-            let prevEncodedEmittedColumn = lastEncodedSourceMapSpan!.emittedColumn;
-            // Line/Comma delimiters
-            if (lastEncodedSourceMapSpan!.emittedLine === lastRecordedSourceMapSpan.emittedLine) {
-                // Emit comma to separate the entry
-                if (sourceMapData.sourceMapMappings) {
-                    sourceMapData.sourceMapMappings += ",";
-                }
-            }
-            else {
-                // Emit line delimiters
-                for (let encodedLine = lastEncodedSourceMapSpan!.emittedLine; encodedLine < lastRecordedSourceMapSpan.emittedLine; encodedLine++) {
-                    sourceMapData.sourceMapMappings += ";";
-                }
-                prevEncodedEmittedColumn = 1;
-            }
-
-            // 1. Relative Column 0 based
-            sourceMapData.sourceMapMappings += base64VLQFormatEncode(lastRecordedSourceMapSpan.emittedColumn - prevEncodedEmittedColumn);
-
-            // 2. Relative sourceIndex
-            sourceMapData.sourceMapMappings += base64VLQFormatEncode(lastRecordedSourceMapSpan.sourceIndex - lastEncodedSourceMapSpan!.sourceIndex);
-
-            // 3. Relative sourceLine 0 based
-            sourceMapData.sourceMapMappings += base64VLQFormatEncode(lastRecordedSourceMapSpan.sourceLine - lastEncodedSourceMapSpan!.sourceLine);
-
-            // 4. Relative sourceColumn 0 based
-            sourceMapData.sourceMapMappings += base64VLQFormatEncode(lastRecordedSourceMapSpan.sourceColumn - lastEncodedSourceMapSpan!.sourceColumn);
-
-            // 5. Relative namePosition 0 based
-            if (lastRecordedSourceMapSpan.nameIndex! >= 0) {
-                Debug.assert(false, "We do not support name index right now, Make sure to update updateLastEncodedAndRecordedSpans when we start using this");
-                sourceMapData.sourceMapMappings += base64VLQFormatEncode(lastRecordedSourceMapSpan.nameIndex! - lastEncodedNameIndex!);
-                lastEncodedNameIndex = lastRecordedSourceMapSpan.nameIndex;
-            }
-
-            lastEncodedSourceMapSpan = lastRecordedSourceMapSpan;
-            sourceMapData.sourceMapDecodedMappings.push(lastEncodedSourceMapSpan);
-        }
-
-        /**
-         * Emits a mapping.
-         *
-         * If the position is synthetic (undefined or a negative value), no mapping will be
-         * created.
-         *
-         * @param pos The position.
-         */
-        function emitPos(pos: number) {
-            if (disabled || positionIsSynthesized(pos)) {
-                return;
-            }
-
-            if (extendedDiagnostics) {
-                performance.mark("beforeSourcemap");
-            }
-
-            const sourceLinePos = getLineAndCharacterOfPosition(currentSource, pos);
-
-            // Convert the location to be one-based.
-            sourceLinePos.line++;
-            sourceLinePos.character++;
-
-            const emittedLine = writer.getLine();
-            const emittedColumn = writer.getColumn();
-
-            // If this location wasn't recorded or the location in source is going backwards, record the span
-            if (!lastRecordedSourceMapSpan ||
-                lastRecordedSourceMapSpan.emittedLine !== emittedLine ||
-                lastRecordedSourceMapSpan.emittedColumn !== emittedColumn ||
-                (lastRecordedSourceMapSpan.sourceIndex === sourceMapSourceIndex &&
-                    (lastRecordedSourceMapSpan.sourceLine > sourceLinePos.line ||
-                        (lastRecordedSourceMapSpan.sourceLine === sourceLinePos.line && lastRecordedSourceMapSpan.sourceColumn > sourceLinePos.character)))) {
-
-                // Encode the last recordedSpan before assigning new
-                encodeLastRecordedSourceMapSpan();
-
-                // New span
-                lastRecordedSourceMapSpan = {
-                    emittedLine,
-                    emittedColumn,
-                    sourceLine: sourceLinePos.line,
-                    sourceColumn: sourceLinePos.character,
-                    sourceIndex: sourceMapSourceIndex
-                };
-            }
-            else {
-                // Take the new pos instead since there is no change in emittedLine and column since last location
-                lastRecordedSourceMapSpan.sourceLine = sourceLinePos.line;
-                lastRecordedSourceMapSpan.sourceColumn = sourceLinePos.character;
-                lastRecordedSourceMapSpan.sourceIndex = sourceMapSourceIndex;
-            }
-
-            if (extendedDiagnostics) {
-                performance.mark("afterSourcemap");
-                performance.measure("Source Map", "beforeSourcemap", "afterSourcemap");
-            }
-        }
-
-        /**
-         * Emits a node with possible leading and trailing source maps.
-         *
-         * @param hint A hint as to the intended usage of the node.
-         * @param node The node to emit.
-         * @param emitCallback The callback used to emit the node.
-         */
-        function emitNodeWithSourceMap(hint: EmitHint, node: Node, emitCallback: (hint: EmitHint, node: Node) => void) {
-            if (disabled) {
-                return emitCallback(hint, node);
-            }
-
-            if (node) {
-                const emitNode = node.emitNode;
-                const emitFlags = emitNode && emitNode.flags;
-                const range = emitNode && emitNode.sourceMapRange;
-                const { pos, end } = range || node;
-                let source = range && range.source;
-                const oldSource = currentSource;
-                if (source === oldSource) source = undefined;
-
-                if (source) setSourceFile(source);
-
-                if (node.kind !== SyntaxKind.NotEmittedStatement
-                    && (emitFlags! & EmitFlags.NoLeadingSourceMap) === 0
-                    && pos >= 0) {
-                    emitPos(skipSourceTrivia(pos));
-                }
-
-                if (source) setSourceFile(oldSource);
-
-                if (emitFlags! & EmitFlags.NoNestedSourceMaps) {
-                    disabled = true;
-                    emitCallback(hint, node);
-                    disabled = false;
-                }
-                else {
-                    emitCallback(hint, node);
-                }
-
-                if (source) setSourceFile(source);
-
-                if (node.kind !== SyntaxKind.NotEmittedStatement
-                    && (emitFlags! & EmitFlags.NoTrailingSourceMap) === 0
-                    && end >= 0) {
-                    emitPos(end);
-                }
-
-                if (source) setSourceFile(oldSource);
-            }
-        }
-
-        /**
-         * Emits a token of a node with possible leading and trailing source maps.
-         *
-         * @param node The node containing the token.
-         * @param token The token to emit.
-         * @param tokenStartPos The start pos of the token.
-         * @param emitCallback The callback used to emit the token.
-         */
-        function emitTokenWithSourceMap(node: Node, token: SyntaxKind, writer: (s: string) => void, tokenPos: number, emitCallback: (token: SyntaxKind, writer: (s: string) => void, tokenStartPos: number) => number) {
-            if (disabled) {
-                return emitCallback(token, writer, tokenPos);
-            }
-
-            const emitNode = node && node.emitNode;
-            const emitFlags = emitNode && emitNode.flags;
-            const range = emitNode && emitNode.tokenSourceMapRanges && emitNode.tokenSourceMapRanges[token];
-
-            tokenPos = skipSourceTrivia(range ? range.pos : tokenPos);
-            if ((emitFlags! & EmitFlags.NoTokenLeadingSourceMaps) === 0 && tokenPos >= 0) {
-                emitPos(tokenPos);
-            }
-
-            tokenPos = emitCallback(token, writer, tokenPos);
-
-            if (range) tokenPos = range.end;
-            if ((emitFlags! & EmitFlags.NoTokenTrailingSourceMaps) === 0 && tokenPos >= 0) {
-                emitPos(tokenPos);
-            }
-
-            return tokenPos;
-        }
-
-        /**
-         * Set the current source file.
-         *
-         * @param sourceFile The source file.
-         */
-        function setSourceFile(sourceFile: SourceMapSource) {
-            if (disabled) {
-                return;
-            }
-
-            currentSource = sourceFile;
-            currentSourceText = currentSource.text;
-
-            // Add the file to tsFilePaths
-            // If sourceroot option: Use the relative path corresponding to the common directory path
-            // otherwise source locations relative to map file location
-            const sourcesDirectoryPath = compilerOptions.sourceRoot ? host.getCommonSourceDirectory() : sourceMapDir;
-
-            const source = getRelativePathToDirectoryOrUrl(sourcesDirectoryPath,
-                currentSource.fileName,
-                host.getCurrentDirectory(),
-                host.getCanonicalFileName,
-                /*isAbsolutePathAnUrl*/ true);
-
-            sourceMapSourceIndex = sourceMapData.sourceMapSources.indexOf(source);
-            if (sourceMapSourceIndex === -1) {
-                sourceMapSourceIndex = sourceMapData.sourceMapSources.length;
-                sourceMapData.sourceMapSources.push(source);
-
-                // The one that can be used from program to get the actual source file
-                sourceMapData.inputSourceFileNames.push(currentSource.fileName);
-
-                if (compilerOptions.inlineSources) {
-                    sourceMapData.sourceMapSourcesContent!.push(currentSource.text);
-                }
-            }
-        }
-
-        /**
-         * Gets the text for the source map.
-         */
-        function getText() {
-            if (disabled) {
-                return undefined!; // TODO: GH#18217
-            }
-
-            encodeLastRecordedSourceMapSpan();
-
-            return JSON.stringify({
-                version: 3,
-                file: sourceMapData.sourceMapFile,
-                sourceRoot: sourceMapData.sourceMapSourceRoot,
-                sources: sourceMapData.sourceMapSources,
-                names: sourceMapData.sourceMapNames,
-                mappings: sourceMapData.sourceMapMappings,
-                sourcesContent: sourceMapData.sourceMapSourcesContent,
-            });
-        }
-
-        /**
-         * Gets the SourceMappingURL for the source map.
-         */
-        function getSourceMappingURL() {
-            if (disabled) {
-                return undefined!; // TODO: GH#18217
-            }
-
-            if (compilerOptions.inlineSourceMap) {
-                // Encode the sourceMap into the sourceMap url
-                const base64SourceMapText = base64encode(sys, getText());
-                return sourceMapData.jsSourceMappingURL = `data:application/json;base64,${base64SourceMapText}`;
-            }
-            else {
-                return sourceMapData.jsSourceMappingURL;
-            }
-        }
-    }
-
-    const base64Chars = "ABCDEFGHIJKLMNOPQRSTUVWXYZabcdefghijklmnopqrstuvwxyz0123456789+/";
-
-    function base64FormatEncode(inValue: number) {
-        if (inValue < 64) {
-            return base64Chars.charAt(inValue);
-        }
-
-        throw TypeError(inValue + ": not a 64 based value");
-    }
-
-    function base64VLQFormatEncode(inValue: number) {
-        // Add a new least significant bit that has the sign of the value.
-        // if negative number the least significant bit that gets added to the number has value 1
-        // else least significant bit value that gets added is 0
-        // eg. -1 changes to binary : 01 [1] => 3
-        //     +1 changes to binary : 01 [0] => 2
-        if (inValue < 0) {
-            inValue = ((-inValue) << 1) + 1;
-        }
-        else {
-            inValue = inValue << 1;
-        }
-
-        // Encode 5 bits at a time starting from least significant bits
-        let encodedStr = "";
-        do {
-            let currentDigit = inValue & 31; // 11111
-            inValue = inValue >> 5;
-            if (inValue > 0) {
-                // There are still more digits to decode, set the msb (6th bit)
-                currentDigit = currentDigit | 32;
-            }
-            encodedStr = encodedStr + base64FormatEncode(currentDigit);
-        } while (inValue > 0);
-
-        return encodedStr;
-    }
+/// <reference path="checker.ts"/>
+
+/* @internal */
+namespace ts {
+    export interface SourceMapWriter {
+        /**
+         * Initialize the SourceMapWriter for a new output file.
+         *
+         * @param filePath The path to the generated output file.
+         * @param sourceMapFilePath The path to the output source map file.
+         * @param sourceFileOrBundle The input source file or bundle for the program.
+         */
+        initialize(filePath: string, sourceMapFilePath: string | undefined, sourceFileOrBundle: SourceFile | Bundle, sourceMapOutput?: SourceMapData[]): void;
+
+        /**
+         * Reset the SourceMapWriter to an empty state.
+         */
+        reset(): void;
+
+        /**
+         * Set the current source file.
+         *
+         * @param sourceFile The source file.
+         */
+        setSourceFile(sourceFile: SourceMapSource): void;
+
+        /**
+         * Emits a mapping.
+         *
+         * If the position is synthetic (undefined or a negative value), no mapping will be
+         * created.
+         *
+         * @param pos The position.
+         */
+        emitPos(pos: number): void;
+
+        /**
+         * Emits a node with possible leading and trailing source maps.
+         *
+         * @param hint The current emit context
+         * @param node The node to emit.
+         * @param emitCallback The callback used to emit the node.
+         */
+        emitNodeWithSourceMap(hint: EmitHint, node: Node, emitCallback: (hint: EmitHint, node: Node) => void): void;
+
+        /**
+         * Emits a token of a node node with possible leading and trailing source maps.
+         *
+         * @param node The node containing the token.
+         * @param token The token to emit.
+         * @param tokenStartPos The start pos of the token.
+         * @param emitCallback The callback used to emit the token.
+         */
+        emitTokenWithSourceMap(node: Node, token: SyntaxKind, writer: (s: string) => void, tokenStartPos: number, emitCallback: (token: SyntaxKind, writer: (s: string) => void, tokenStartPos: number) => number): number;
+
+        /**
+         * Gets the text for the source map.
+         */
+        getText(): string;
+
+        /**
+         * Gets the SourceMappingURL for the source map.
+         */
+        getSourceMappingURL(): string;
+    }
+
+    // Used for initialize lastEncodedSourceMapSpan and reset lastEncodedSourceMapSpan when updateLastEncodedAndRecordedSpans
+    const defaultLastEncodedSourceMapSpan: SourceMapSpan = {
+        emittedLine: 1,
+        emittedColumn: 1,
+        sourceLine: 1,
+        sourceColumn: 1,
+        sourceIndex: 0
+    };
+
+    export interface SourceMapOptions {
+        sourceMap?: boolean;
+        inlineSourceMap?: boolean;
+        inlineSources?: boolean;
+        sourceRoot?: string;
+        mapRoot?: string;
+        extendedDiagnostics?: boolean;
+    }
+
+    export function createSourceMapWriter(host: EmitHost, writer: EmitTextWriter, compilerOptions: SourceMapOptions = host.getCompilerOptions()): SourceMapWriter {
+        const extendedDiagnostics = compilerOptions.extendedDiagnostics;
+        let currentSource: SourceMapSource;
+        let currentSourceText: string;
+        let sourceMapDir: string; // The directory in which sourcemap will be
+
+        // Current source map file and its index in the sources list
+        let sourceMapSourceIndex: number;
+
+        // Last recorded and encoded spans
+        let lastRecordedSourceMapSpan: SourceMapSpan | undefined;
+        let lastEncodedSourceMapSpan: SourceMapSpan | undefined;
+        let lastEncodedNameIndex: number | undefined;
+
+        // Source map data
+        let sourceMapData: SourceMapData;
+        let sourceMapDataList: SourceMapData[] | undefined;
+        let disabled: boolean = !(compilerOptions.sourceMap || compilerOptions.inlineSourceMap);
+
+        return {
+            initialize,
+            reset,
+            setSourceFile,
+            emitPos,
+            emitNodeWithSourceMap,
+            emitTokenWithSourceMap,
+            getText,
+            getSourceMappingURL,
+        };
+
+        /**
+         * Skips trivia such as comments and white-space that can optionally overriden by the source map source
+         */
+        function skipSourceTrivia(pos: number): number {
+            return currentSource.skipTrivia ? currentSource.skipTrivia(pos) : skipTrivia(currentSourceText, pos);
+        }
+
+        /**
+         * Initialize the SourceMapWriter for a new output file.
+         *
+         * @param filePath The path to the generated output file.
+         * @param sourceMapFilePath The path to the output source map file.
+         * @param sourceFileOrBundle The input source file or bundle for the program.
+         */
+        function initialize(filePath: string, sourceMapFilePath: string, sourceFileOrBundle: SourceFile | Bundle, outputSourceMapDataList?: SourceMapData[]) {
+            if (disabled) {
+                return;
+            }
+
+            if (sourceMapData) {
+                reset();
+            }
+            sourceMapDataList = outputSourceMapDataList;
+
+            currentSource = undefined!;
+            currentSourceText = undefined!;
+
+            // Current source map file and its index in the sources list
+            sourceMapSourceIndex = -1;
+
+            // Last recorded and encoded spans
+            lastRecordedSourceMapSpan = undefined;
+            lastEncodedSourceMapSpan = defaultLastEncodedSourceMapSpan;
+            lastEncodedNameIndex = 0;
+
+            // Initialize source map data
+            sourceMapData = {
+                sourceMapFilePath,
+                jsSourceMappingURL: !compilerOptions.inlineSourceMap ? getBaseFileName(normalizeSlashes(sourceMapFilePath)) : undefined!, // TODO: GH#18217
+                sourceMapFile: getBaseFileName(normalizeSlashes(filePath)),
+                sourceMapSourceRoot: compilerOptions.sourceRoot || "",
+                sourceMapSources: [],
+                inputSourceFileNames: [],
+                sourceMapNames: [],
+                sourceMapMappings: "",
+                sourceMapSourcesContent: compilerOptions.inlineSources ? [] : undefined,
+                sourceMapDecodedMappings: []
+            };
+
+            // Normalize source root and make sure it has trailing "/" so that it can be used to combine paths with the
+            // relative paths of the sources list in the sourcemap
+            sourceMapData.sourceMapSourceRoot = normalizeSlashes(sourceMapData.sourceMapSourceRoot);
+            if (sourceMapData.sourceMapSourceRoot.length && sourceMapData.sourceMapSourceRoot.charCodeAt(sourceMapData.sourceMapSourceRoot.length - 1) !== CharacterCodes.slash) {
+                sourceMapData.sourceMapSourceRoot += directorySeparator;
+            }
+
+            if (compilerOptions.mapRoot) {
+                sourceMapDir = normalizeSlashes(compilerOptions.mapRoot);
+                if (sourceFileOrBundle.kind === SyntaxKind.SourceFile) { // emitting single module file
+                    // For modules or multiple emit files the mapRoot will have directory structure like the sources
+                    // So if src\a.ts and src\lib\b.ts are compiled together user would be moving the maps into mapRoot\a.js.map and mapRoot\lib\b.js.map
+                    sourceMapDir = getDirectoryPath(getSourceFilePathInNewDir(sourceFileOrBundle, host, sourceMapDir));
+                }
+
+                if (!isRootedDiskPath(sourceMapDir) && !isUrl(sourceMapDir)) {
+                    // The relative paths are relative to the common directory
+                    sourceMapDir = combinePaths(host.getCommonSourceDirectory(), sourceMapDir);
+                    sourceMapData.jsSourceMappingURL = getRelativePathToDirectoryOrUrl(
+                        getDirectoryPath(normalizePath(filePath)), // get the relative sourceMapDir path based on jsFilePath
+                        combinePaths(sourceMapDir, sourceMapData.jsSourceMappingURL), // this is where user expects to see sourceMap
+                        host.getCurrentDirectory(),
+                        host.getCanonicalFileName,
+                        /*isAbsolutePathAnUrl*/ true);
+                }
+                else {
+                    sourceMapData.jsSourceMappingURL = combinePaths(sourceMapDir, sourceMapData.jsSourceMappingURL);
+                }
+            }
+            else {
+                sourceMapDir = getDirectoryPath(normalizePath(filePath));
+            }
+        }
+
+        /**
+         * Reset the SourceMapWriter to an empty state.
+         */
+        function reset() {
+            if (disabled) {
+                return;
+            }
+
+            // Record source map data for the test harness.
+            if (sourceMapDataList) {
+                sourceMapDataList.push(sourceMapData);
+            }
+
+            currentSource = undefined!;
+            sourceMapDir = undefined!;
+            sourceMapSourceIndex = undefined!;
+            lastRecordedSourceMapSpan = undefined;
+            lastEncodedSourceMapSpan = undefined!;
+            lastEncodedNameIndex = undefined;
+            sourceMapData = undefined!;
+            sourceMapDataList = undefined!;
+        }
+
+        // Encoding for sourcemap span
+        function encodeLastRecordedSourceMapSpan() {
+            if (!lastRecordedSourceMapSpan || lastRecordedSourceMapSpan === lastEncodedSourceMapSpan) {
+                return;
+            }
+
+            let prevEncodedEmittedColumn = lastEncodedSourceMapSpan!.emittedColumn;
+            // Line/Comma delimiters
+            if (lastEncodedSourceMapSpan!.emittedLine === lastRecordedSourceMapSpan.emittedLine) {
+                // Emit comma to separate the entry
+                if (sourceMapData.sourceMapMappings) {
+                    sourceMapData.sourceMapMappings += ",";
+                }
+            }
+            else {
+                // Emit line delimiters
+                for (let encodedLine = lastEncodedSourceMapSpan!.emittedLine; encodedLine < lastRecordedSourceMapSpan.emittedLine; encodedLine++) {
+                    sourceMapData.sourceMapMappings += ";";
+                }
+                prevEncodedEmittedColumn = 1;
+            }
+
+            // 1. Relative Column 0 based
+            sourceMapData.sourceMapMappings += base64VLQFormatEncode(lastRecordedSourceMapSpan.emittedColumn - prevEncodedEmittedColumn);
+
+            // 2. Relative sourceIndex
+            sourceMapData.sourceMapMappings += base64VLQFormatEncode(lastRecordedSourceMapSpan.sourceIndex - lastEncodedSourceMapSpan!.sourceIndex);
+
+            // 3. Relative sourceLine 0 based
+            sourceMapData.sourceMapMappings += base64VLQFormatEncode(lastRecordedSourceMapSpan.sourceLine - lastEncodedSourceMapSpan!.sourceLine);
+
+            // 4. Relative sourceColumn 0 based
+            sourceMapData.sourceMapMappings += base64VLQFormatEncode(lastRecordedSourceMapSpan.sourceColumn - lastEncodedSourceMapSpan!.sourceColumn);
+
+            // 5. Relative namePosition 0 based
+            if (lastRecordedSourceMapSpan.nameIndex! >= 0) {
+                Debug.assert(false, "We do not support name index right now, Make sure to update updateLastEncodedAndRecordedSpans when we start using this");
+                sourceMapData.sourceMapMappings += base64VLQFormatEncode(lastRecordedSourceMapSpan.nameIndex! - lastEncodedNameIndex!);
+                lastEncodedNameIndex = lastRecordedSourceMapSpan.nameIndex;
+            }
+
+            lastEncodedSourceMapSpan = lastRecordedSourceMapSpan;
+            sourceMapData.sourceMapDecodedMappings.push(lastEncodedSourceMapSpan);
+        }
+
+        /**
+         * Emits a mapping.
+         *
+         * If the position is synthetic (undefined or a negative value), no mapping will be
+         * created.
+         *
+         * @param pos The position.
+         */
+        function emitPos(pos: number) {
+            if (disabled || positionIsSynthesized(pos)) {
+                return;
+            }
+
+            if (extendedDiagnostics) {
+                performance.mark("beforeSourcemap");
+            }
+
+            const sourceLinePos = getLineAndCharacterOfPosition(currentSource, pos);
+
+            // Convert the location to be one-based.
+            sourceLinePos.line++;
+            sourceLinePos.character++;
+
+            const emittedLine = writer.getLine();
+            const emittedColumn = writer.getColumn();
+
+            // If this location wasn't recorded or the location in source is going backwards, record the span
+            if (!lastRecordedSourceMapSpan ||
+                lastRecordedSourceMapSpan.emittedLine !== emittedLine ||
+                lastRecordedSourceMapSpan.emittedColumn !== emittedColumn ||
+                (lastRecordedSourceMapSpan.sourceIndex === sourceMapSourceIndex &&
+                    (lastRecordedSourceMapSpan.sourceLine > sourceLinePos.line ||
+                        (lastRecordedSourceMapSpan.sourceLine === sourceLinePos.line && lastRecordedSourceMapSpan.sourceColumn > sourceLinePos.character)))) {
+
+                // Encode the last recordedSpan before assigning new
+                encodeLastRecordedSourceMapSpan();
+
+                // New span
+                lastRecordedSourceMapSpan = {
+                    emittedLine,
+                    emittedColumn,
+                    sourceLine: sourceLinePos.line,
+                    sourceColumn: sourceLinePos.character,
+                    sourceIndex: sourceMapSourceIndex
+                };
+            }
+            else {
+                // Take the new pos instead since there is no change in emittedLine and column since last location
+                lastRecordedSourceMapSpan.sourceLine = sourceLinePos.line;
+                lastRecordedSourceMapSpan.sourceColumn = sourceLinePos.character;
+                lastRecordedSourceMapSpan.sourceIndex = sourceMapSourceIndex;
+            }
+
+            if (extendedDiagnostics) {
+                performance.mark("afterSourcemap");
+                performance.measure("Source Map", "beforeSourcemap", "afterSourcemap");
+            }
+        }
+
+        /**
+         * Emits a node with possible leading and trailing source maps.
+         *
+         * @param hint A hint as to the intended usage of the node.
+         * @param node The node to emit.
+         * @param emitCallback The callback used to emit the node.
+         */
+        function emitNodeWithSourceMap(hint: EmitHint, node: Node, emitCallback: (hint: EmitHint, node: Node) => void) {
+            if (disabled) {
+                return emitCallback(hint, node);
+            }
+
+            if (node) {
+                const emitNode = node.emitNode;
+                const emitFlags = emitNode && emitNode.flags;
+                const range = emitNode && emitNode.sourceMapRange;
+                const { pos, end } = range || node;
+                let source = range && range.source;
+                const oldSource = currentSource;
+                if (source === oldSource) source = undefined;
+
+                if (source) setSourceFile(source);
+
+                if (node.kind !== SyntaxKind.NotEmittedStatement
+                    && (emitFlags! & EmitFlags.NoLeadingSourceMap) === 0
+                    && pos >= 0) {
+                    emitPos(skipSourceTrivia(pos));
+                }
+
+                if (source) setSourceFile(oldSource);
+
+                if (emitFlags! & EmitFlags.NoNestedSourceMaps) {
+                    disabled = true;
+                    emitCallback(hint, node);
+                    disabled = false;
+                }
+                else {
+                    emitCallback(hint, node);
+                }
+
+                if (source) setSourceFile(source);
+
+                if (node.kind !== SyntaxKind.NotEmittedStatement
+                    && (emitFlags! & EmitFlags.NoTrailingSourceMap) === 0
+                    && end >= 0) {
+                    emitPos(end);
+                }
+
+                if (source) setSourceFile(oldSource);
+            }
+        }
+
+        /**
+         * Emits a token of a node with possible leading and trailing source maps.
+         *
+         * @param node The node containing the token.
+         * @param token The token to emit.
+         * @param tokenStartPos The start pos of the token.
+         * @param emitCallback The callback used to emit the token.
+         */
+        function emitTokenWithSourceMap(node: Node, token: SyntaxKind, writer: (s: string) => void, tokenPos: number, emitCallback: (token: SyntaxKind, writer: (s: string) => void, tokenStartPos: number) => number) {
+            if (disabled) {
+                return emitCallback(token, writer, tokenPos);
+            }
+
+            const emitNode = node && node.emitNode;
+            const emitFlags = emitNode && emitNode.flags;
+            const range = emitNode && emitNode.tokenSourceMapRanges && emitNode.tokenSourceMapRanges[token];
+
+            tokenPos = skipSourceTrivia(range ? range.pos : tokenPos);
+            if ((emitFlags! & EmitFlags.NoTokenLeadingSourceMaps) === 0 && tokenPos >= 0) {
+                emitPos(tokenPos);
+            }
+
+            tokenPos = emitCallback(token, writer, tokenPos);
+
+            if (range) tokenPos = range.end;
+            if ((emitFlags! & EmitFlags.NoTokenTrailingSourceMaps) === 0 && tokenPos >= 0) {
+                emitPos(tokenPos);
+            }
+
+            return tokenPos;
+        }
+
+        /**
+         * Set the current source file.
+         *
+         * @param sourceFile The source file.
+         */
+        function setSourceFile(sourceFile: SourceMapSource) {
+            if (disabled) {
+                return;
+            }
+
+            currentSource = sourceFile;
+            currentSourceText = currentSource.text;
+
+            // Add the file to tsFilePaths
+            // If sourceroot option: Use the relative path corresponding to the common directory path
+            // otherwise source locations relative to map file location
+            const sourcesDirectoryPath = compilerOptions.sourceRoot ? host.getCommonSourceDirectory() : sourceMapDir;
+
+            const source = getRelativePathToDirectoryOrUrl(sourcesDirectoryPath,
+                currentSource.fileName,
+                host.getCurrentDirectory(),
+                host.getCanonicalFileName,
+                /*isAbsolutePathAnUrl*/ true);
+
+            sourceMapSourceIndex = sourceMapData.sourceMapSources.indexOf(source);
+            if (sourceMapSourceIndex === -1) {
+                sourceMapSourceIndex = sourceMapData.sourceMapSources.length;
+                sourceMapData.sourceMapSources.push(source);
+
+                // The one that can be used from program to get the actual source file
+                sourceMapData.inputSourceFileNames.push(currentSource.fileName);
+
+                if (compilerOptions.inlineSources) {
+                    sourceMapData.sourceMapSourcesContent!.push(currentSource.text);
+                }
+            }
+        }
+
+        /**
+         * Gets the text for the source map.
+         */
+        function getText() {
+            if (disabled) {
+                return undefined!; // TODO: GH#18217
+            }
+
+            encodeLastRecordedSourceMapSpan();
+
+            return JSON.stringify({
+                version: 3,
+                file: sourceMapData.sourceMapFile,
+                sourceRoot: sourceMapData.sourceMapSourceRoot,
+                sources: sourceMapData.sourceMapSources,
+                names: sourceMapData.sourceMapNames,
+                mappings: sourceMapData.sourceMapMappings,
+                sourcesContent: sourceMapData.sourceMapSourcesContent,
+            });
+        }
+
+        /**
+         * Gets the SourceMappingURL for the source map.
+         */
+        function getSourceMappingURL() {
+            if (disabled) {
+                return undefined!; // TODO: GH#18217
+            }
+
+            if (compilerOptions.inlineSourceMap) {
+                // Encode the sourceMap into the sourceMap url
+                const base64SourceMapText = base64encode(sys, getText());
+                return sourceMapData.jsSourceMappingURL = `data:application/json;base64,${base64SourceMapText}`;
+            }
+            else {
+                return sourceMapData.jsSourceMappingURL;
+            }
+        }
+    }
+
+    const base64Chars = "ABCDEFGHIJKLMNOPQRSTUVWXYZabcdefghijklmnopqrstuvwxyz0123456789+/";
+
+    function base64FormatEncode(inValue: number) {
+        if (inValue < 64) {
+            return base64Chars.charAt(inValue);
+        }
+
+        throw TypeError(inValue + ": not a 64 based value");
+    }
+
+    function base64VLQFormatEncode(inValue: number) {
+        // Add a new least significant bit that has the sign of the value.
+        // if negative number the least significant bit that gets added to the number has value 1
+        // else least significant bit value that gets added is 0
+        // eg. -1 changes to binary : 01 [1] => 3
+        //     +1 changes to binary : 01 [0] => 2
+        if (inValue < 0) {
+            inValue = ((-inValue) << 1) + 1;
+        }
+        else {
+            inValue = inValue << 1;
+        }
+
+        // Encode 5 bits at a time starting from least significant bits
+        let encodedStr = "";
+        do {
+            let currentDigit = inValue & 31; // 11111
+            inValue = inValue >> 5;
+            if (inValue > 0) {
+                // There are still more digits to decode, set the msb (6th bit)
+                currentDigit = currentDigit | 32;
+            }
+            encodedStr = encodedStr + base64FormatEncode(currentDigit);
+        } while (inValue > 0);
+
+        return encodedStr;
+    }
 }