//
// Copyright (c) Microsoft Corporation.  All rights reserved.
//
// Licensed under the Apache License, Version 2.0 (the "License");
// you may not use this file except in compliance with the License.
// You may obtain a copy of the License at
//   http://www.apache.org/licenses/LICENSE-2.0
//
// Unless required by applicable law or agreed to in writing, software
// distributed under the License is distributed on an "AS IS" BASIS,
// WITHOUT WARRANTIES OR CONDITIONS OF ANY KIND, either express or implied.
// See the License for the specific language governing permissions and
// limitations under the License.
//

/// <reference path="..\services\services.ts" />
/// <reference path="..\services\shims.ts" />
/// <reference path="harnessLanguageService.ts" />
/// <reference path="harness.ts" />
/// <reference path="fourslashRunner.ts" />

namespace FourSlash {
    ts.disableIncrementalParsing = false;

    // Represents a parsed source file with metadata
    interface FourSlashFile {
        // The contents of the file (with markers, etc stripped out)
        content: string;
        fileName: string;
        symlinks?: string[];
        version: number;
        // File-specific options (name/value pairs)
        fileOptions: Harness.TestCaseParser.CompilerSettings;
    }

    // Represents a set of parsed source files and options
    interface FourSlashData {
        // Global options (name/value pairs)
        globalOptions: Harness.TestCaseParser.CompilerSettings;

        files: FourSlashFile[];

        // A mapping from marker names to name/position pairs
        markerPositions: ts.Map<Marker>;

        markers: Marker[];

        /**
         * Inserted in source files by surrounding desired text
         * in a range with `[|` and `|]`. For example,
         *
         * [|text in range|]
         *
         * is a range with `text in range` "selected".
         */
        ranges: Range[];
    }

    export interface Marker {
        fileName: string;
        position: number;
        data?: {};
    }

    export interface Range {
        fileName: string;
        pos: number;
        end: number;
        marker?: Marker;
    }

    interface LocationInformation {
        position: number;
        sourcePosition: number;
        sourceLine: number;
        sourceColumn: number;
    }

    interface RangeLocationInformation extends LocationInformation {
        marker?: Marker;
    }

    interface ImplementationLocationInformation extends ts.ImplementationLocation {
        matched?: boolean;
    }

    export interface TextSpan {
        start: number;
        end: number;
    }

    // Name of testcase metadata including ts.CompilerOptions properties that will be used by globalOptions
    // To add additional option, add property into the testOptMetadataNames, refer the property in either globalMetadataNames or fileMetadataNames
    // Add cases into convertGlobalOptionsToCompilationsSettings function for the compiler to acknowledge such option from meta data
    const enum MetadataOptionNames {
        baselineFile = "BaselineFile",
        emitThisFile = "emitThisFile",  // This flag is used for testing getEmitOutput feature. It allows test-cases to indicate what file to be output in multiple files project
        fileName = "Filename",
        resolveReference = "ResolveReference",  // This flag is used to specify entry file for resolve file references. The flag is only allow once per test file
        symlink = "Symlink",
    }

    // List of allowed metadata names
    const fileMetadataNames = [MetadataOptionNames.fileName, MetadataOptionNames.emitThisFile, MetadataOptionNames.resolveReference, MetadataOptionNames.symlink];

    function convertGlobalOptionsToCompilerOptions(globalOptions: Harness.TestCaseParser.CompilerSettings): ts.CompilerOptions {
        const settings: ts.CompilerOptions = { target: ts.ScriptTarget.ES5 };
        Harness.Compiler.setCompilerOptionsFromHarnessSetting(globalOptions, settings);
        return settings;
    }

    export class TestCancellationToken implements ts.HostCancellationToken {
        // 0 - cancelled
        // >0 - not cancelled
        // <0 - not cancelled and value denotes number of isCancellationRequested after which token become cancelled
        private static readonly notCanceled = -1;
        private numberOfCallsBeforeCancellation = TestCancellationToken.notCanceled;

        public isCancellationRequested(): boolean {
            if (this.numberOfCallsBeforeCancellation < 0) {
                return false;
            }

            if (this.numberOfCallsBeforeCancellation > 0) {
                this.numberOfCallsBeforeCancellation--;
                return false;
            }

            return true;
        }

        public setCancelled(numberOfCalls = 0): void {
            ts.Debug.assert(numberOfCalls >= 0);
            this.numberOfCallsBeforeCancellation = numberOfCalls;
        }

        public resetCancelled(): void {
            this.numberOfCallsBeforeCancellation = TestCancellationToken.notCanceled;
        }
    }

    export function verifyOperationIsCancelled(f: () => void) {
        try {
            f();
        }
        catch (e) {
            if (e instanceof ts.OperationCanceledException) {
                return;
            }
        }

        throw new Error("Operation should be cancelled");
    }

    // This function creates IScriptSnapshot object for testing getPreProcessedFileInfo
    // Return object may lack some functionalities for other purposes.
    function createScriptSnapShot(sourceText: string): ts.IScriptSnapshot {
        return ts.ScriptSnapshot.fromString(sourceText);
    }

    export class TestState {
        // Language service instance
        private languageServiceAdapterHost: Harness.LanguageService.LanguageServiceAdapterHost;
        private languageService: ts.LanguageService;
        private cancellationToken: TestCancellationToken;

        // The current caret position in the active file
        public currentCaretPosition = 0;
        // The position of the end of the current selection, or -1 if nothing is selected
        public selectionEnd = -1;

        public lastKnownMarker = "";

        // The file that's currently 'opened'
        public activeFile: FourSlashFile;

        // Whether or not we should format on keystrokes
        public enableFormatting = true;

        public formatCodeSettings: ts.FormatCodeSettings;

        private inputFiles = ts.createMap<string>();  // Map between inputFile's fileName and its content for easily looking up when resolving references

        private static getDisplayPartsJson(displayParts: ts.SymbolDisplayPart[] | undefined) {
            let result = "";
            ts.forEach(displayParts, part => {
                if (result) {
                    result += ",\n    ";
                }
                else {
                    result = "[\n    ";
                }
                result += JSON.stringify(part);
            });
            if (result) {
                result += "\n]";
            }

            return result;
        }

        // Add input file which has matched file name with the given reference-file path.
        // This is necessary when resolveReference flag is specified
        private addMatchedInputFile(referenceFilePath: string, extensions: ReadonlyArray<string> | undefined) {
            const inputFiles = this.inputFiles;
            const languageServiceAdapterHost = this.languageServiceAdapterHost;
            const didAdd = tryAdd(referenceFilePath);
            if (extensions && !didAdd) {
                ts.forEach(extensions, ext => tryAdd(referenceFilePath + ext));
            }

            function tryAdd(path: string) {
                const inputFile = inputFiles.get(path);
                if (inputFile && !Harness.isDefaultLibraryFile(path)) {
                    languageServiceAdapterHost.addScript(path, inputFile, /*isRootFile*/ true);
                    return true;
                }
            }
        }

        private getLanguageServiceAdapter(testType: FourSlashTestType, cancellationToken: TestCancellationToken, compilationOptions: ts.CompilerOptions): Harness.LanguageService.LanguageServiceAdapter {
            switch (testType) {
                case FourSlashTestType.Native:
                    return new Harness.LanguageService.NativeLanguageServiceAdapter(cancellationToken, compilationOptions);
                case FourSlashTestType.Shims:
                    return new Harness.LanguageService.ShimLanguageServiceAdapter(/*preprocessToResolve*/ false, cancellationToken, compilationOptions);
                case FourSlashTestType.ShimsWithPreprocess:
                    return new Harness.LanguageService.ShimLanguageServiceAdapter(/*preprocessToResolve*/ true, cancellationToken, compilationOptions);
                case FourSlashTestType.Server:
                    return new Harness.LanguageService.ServerLanguageServiceAdapter(cancellationToken, compilationOptions);
                default:
                    throw new Error("Unknown FourSlash test type: ");
            }
        }

        constructor(private basePath: string, private testType: FourSlashTestType, public testData: FourSlashData) {
            // Create a new Services Adapter
            this.cancellationToken = new TestCancellationToken();
            let compilationOptions = convertGlobalOptionsToCompilerOptions(this.testData.globalOptions);
            compilationOptions.skipDefaultLibCheck = true;

            // Initialize the language service with all the scripts
            let startResolveFileRef: FourSlashFile | undefined;

            let configFileName: string | undefined;
            for (const file of testData.files) {
                // Create map between fileName and its content for easily looking up when resolveReference flag is specified
                this.inputFiles.set(file.fileName, file.content);
                if (isConfig(file)) {
                    const configJson = ts.parseConfigFileTextToJson(file.fileName, file.content);
                    if (configJson.config === undefined) {
                        throw new Error(`Failed to parse test ${file.fileName}: ${configJson.error!.messageText}`);
                    }

                    // Extend our existing compiler options so that we can also support tsconfig only options
                    if (configJson.config.compilerOptions) {
                        const baseDirectory = ts.normalizePath(ts.getDirectoryPath(file.fileName));
                        const tsConfig = ts.convertCompilerOptionsFromJson(configJson.config.compilerOptions, baseDirectory, file.fileName);

                        if (!tsConfig.errors || !tsConfig.errors.length) {
                            compilationOptions = ts.extend(compilationOptions, tsConfig.options);
                        }
                    }
                    configFileName = file.fileName;
                }

                if (!startResolveFileRef && file.fileOptions[MetadataOptionNames.resolveReference] === "true") {
                    startResolveFileRef = file;
                }
                else if (startResolveFileRef) {
                    // If entry point for resolving file references is already specified, report duplication error
                    throw new Error("There exists a Fourslash file which has resolveReference flag specified; remove duplicated resolveReference flag");
                }
            }

            if (configFileName) {
                const baseDir = ts.normalizePath(ts.getDirectoryPath(configFileName));
                const host = new Utils.MockParseConfigHost(baseDir, /*ignoreCase*/ false, this.inputFiles);

                const configJsonObj = ts.parseConfigFileTextToJson(configFileName, this.inputFiles.get(configFileName)!);
                assert.isTrue(configJsonObj.config !== undefined);

                compilationOptions = ts.parseJsonConfigFileContent(configJsonObj.config, host, baseDir, compilationOptions, configFileName).options;
            }


            if (compilationOptions.typeRoots) {
                compilationOptions.typeRoots = compilationOptions.typeRoots.map(p => ts.getNormalizedAbsolutePath(p, this.basePath));
            }

            const languageServiceAdapter = this.getLanguageServiceAdapter(testType, this.cancellationToken, compilationOptions);
            this.languageServiceAdapterHost = languageServiceAdapter.getHost();
            this.languageService = memoWrap(languageServiceAdapter.getLanguageService(), this); // Wrap the LS to cache some expensive operations certain tests call repeatedly

            if (startResolveFileRef) {
                // Add the entry-point file itself into the languageServiceShimHost
                this.languageServiceAdapterHost.addScript(startResolveFileRef.fileName, startResolveFileRef.content, /*isRootFile*/ true);

                const resolvedResult = languageServiceAdapter.getPreProcessedFileInfo(startResolveFileRef.fileName, startResolveFileRef.content);
                const referencedFiles: ts.FileReference[] = resolvedResult.referencedFiles;
                const importedFiles: ts.FileReference[] = resolvedResult.importedFiles;

                // Add triple reference files into language-service host
                ts.forEach(referencedFiles, referenceFile => {
                    // Fourslash insert tests/cases/fourslash into inputFile.unitName so we will properly append the same base directory to refFile path
                    const referenceFilePath = this.basePath + "/" + referenceFile.fileName;
                    this.addMatchedInputFile(referenceFilePath, /* extensions */ undefined);
                });

                // Add import files into language-service host
                ts.forEach(importedFiles, importedFile => {
                    // Fourslash insert tests/cases/fourslash into inputFile.unitName and import statement doesn't require ".ts"
                    // so convert them before making appropriate comparison
                    const importedFilePath = this.basePath + "/" + importedFile.fileName;
                    this.addMatchedInputFile(importedFilePath, ts.getSupportedExtensions(compilationOptions));
                });

                // Check if no-default-lib flag is false and if so add default library
                if (!resolvedResult.isLibFile) {
                    this.languageServiceAdapterHost.addScript(Harness.Compiler.defaultLibFileName,
                        Harness.Compiler.getDefaultLibrarySourceFile()!.text, /*isRootFile*/ false);
                }
            }
            else {
                // resolveReference file-option is not specified then do not resolve any files and include all inputFiles
                this.inputFiles.forEach((file, fileName) => {
                    if (!Harness.isDefaultLibraryFile(fileName)) {
                        this.languageServiceAdapterHost.addScript(fileName, file, /*isRootFile*/ true);
                    }
                });
                this.languageServiceAdapterHost.addScript(Harness.Compiler.defaultLibFileName,
                    Harness.Compiler.getDefaultLibrarySourceFile()!.text, /*isRootFile*/ false);
            }

            for (const file of testData.files) {
                ts.forEach(file.symlinks, link => this.languageServiceAdapterHost.addSymlink(link, file.fileName));
            }

            this.formatCodeSettings = {
                baseIndentSize: 0,
                indentSize: 4,
                tabSize: 4,
                newLineCharacter: "\n",
                convertTabsToSpaces: true,
                indentStyle: ts.IndentStyle.Smart,
                insertSpaceAfterCommaDelimiter: true,
                insertSpaceAfterSemicolonInForStatements: true,
                insertSpaceBeforeAndAfterBinaryOperators: true,
                insertSpaceAfterConstructor: false,
                insertSpaceAfterKeywordsInControlFlowStatements: true,
                insertSpaceAfterFunctionKeywordForAnonymousFunctions: false,
                insertSpaceAfterOpeningAndBeforeClosingNonemptyParenthesis: false,
                insertSpaceAfterOpeningAndBeforeClosingNonemptyBrackets: false,
                insertSpaceAfterOpeningAndBeforeClosingNonemptyBraces: true,
                insertSpaceAfterOpeningAndBeforeClosingTemplateStringBraces: false,
                insertSpaceAfterOpeningAndBeforeClosingJsxExpressionBraces: false,
                insertSpaceAfterTypeAssertion: false,
                placeOpenBraceOnNewLineForFunctions: false,
                placeOpenBraceOnNewLineForControlBlocks: false,
                insertSpaceBeforeTypeAnnotation: false
            };

            // Open the first file by default
            this.openFile(0);

            function memoWrap(ls: ts.LanguageService, target: TestState): ts.LanguageService {
                const cacheableMembers: (keyof typeof ls)[] = [
                    "getCompletionsAtPosition",
                    "getCompletionEntryDetails",
                    "getCompletionEntrySymbol",
                    "getQuickInfoAtPosition",
                    "getSignatureHelpItems",
                    "getReferencesAtPosition",
                    "getDocumentHighlights",
                ];
                const proxy = {} as ts.LanguageService;
                for (const k in ls) {
                    const key = k as keyof typeof ls;
                    if (cacheableMembers.indexOf(key) === -1) {
                        proxy[key] = (...args: any[]) => (ls[key] as Function)(...args);
                        continue;
                    }
                    const memo = Utils.memoize(
                        (_version: number, _active: string, _caret: number, _selectEnd: number, _marker: string, ...args: any[]) => (ls[key] as Function)(...args),
                        (...args) => args.join("|,|")
                    );
                    proxy[key] = (...args: any[]) => memo(
                        target.languageServiceAdapterHost.getScriptInfo(target.activeFile.fileName)!.version,
                        target.activeFile.fileName,
                        target.currentCaretPosition,
                        target.selectionEnd,
                        target.lastKnownMarker,
                        ...args
                    );
                }
                return proxy;
            }
        }

        private getFileContent(fileName: string): string {
            const script = this.languageServiceAdapterHost.getScriptInfo(fileName)!;
            return script.content;
        }

        // Entry points from fourslash.ts
        public goToMarker(name: string | Marker = "") {
            const marker = ts.isString(name) ? this.getMarkerByName(name) : name;
            if (this.activeFile.fileName !== marker.fileName) {
                this.openFile(marker.fileName);
            }

            const content = this.getFileContent(marker.fileName);
            if (marker.position === -1 || marker.position > content.length) {
                throw new Error(`Marker "${name}" has been invalidated by unrecoverable edits to the file.`);
            }
            const mName = ts.isString(name) ? name : this.markerName(marker);
            this.lastKnownMarker = mName;
            this.goToPosition(marker.position);
        }

        public goToEachMarker(markers: ReadonlyArray<Marker>, action: (marker: Marker, index: number) => void) {
            assert(markers.length);
            for (let i = 0; i < markers.length; i++) {
                this.goToMarker(markers[i]);
                action(markers[i], i);
            }
        }

        public goToEachRange(action: () => void) {
            const ranges = this.getRanges();
            assert(ranges.length);
            for (const range of ranges) {
                this.selectRange(range);
                action();
            }
        }

        private markerName(m: Marker): string {
            return ts.forEachEntry(this.testData.markerPositions, (marker, name) => {
                if (marker === m) {
                    return name;
                }
            })!;
        }

        public goToPosition(pos: number) {
            this.currentCaretPosition = pos;
            this.selectionEnd = -1;
        }

        public select(startMarker: string, endMarker: string) {
            const start = this.getMarkerByName(startMarker), end = this.getMarkerByName(endMarker);
            ts.Debug.assert(start.fileName === end.fileName);
            if (this.activeFile.fileName !== start.fileName) {
                this.openFile(start.fileName);
            }
            this.goToPosition(start.position);
            this.selectionEnd = end.position;
        }

        public selectRange(range: Range): void {
            this.goToRangeStart(range);
            this.selectionEnd = range.end;
        }

        public moveCaretRight(count = 1) {
            this.currentCaretPosition += count;
            this.currentCaretPosition = Math.min(this.currentCaretPosition, this.getFileContent(this.activeFile.fileName).length);
            this.selectionEnd = -1;
        }

        // Opens a file given its 0-based index or fileName
        public openFile(indexOrName: number | string, content?: string, scriptKindName?: string): void {
            const fileToOpen: FourSlashFile = this.findFile(indexOrName);
            fileToOpen.fileName = ts.normalizeSlashes(fileToOpen.fileName);
            this.activeFile = fileToOpen;
            // Let the host know that this file is now open
            this.languageServiceAdapterHost.openFile(fileToOpen.fileName, content, scriptKindName);
        }

        public verifyErrorExistsBetweenMarkers(startMarkerName: string, endMarkerName: string, shouldExist: boolean) {
            const startMarker = this.getMarkerByName(startMarkerName);
            const endMarker = this.getMarkerByName(endMarkerName);
            const predicate = (errorMinChar: number, errorLimChar: number, startPos: number, endPos: number) =>
                ((errorMinChar === startPos) && (errorLimChar === endPos)) ? true : false;

            const exists = this.anyErrorInRange(predicate, startMarker, endMarker);

            if (exists !== shouldExist) {
                this.printErrorLog(shouldExist, this.getAllDiagnostics());
                throw new Error(`${shouldExist ? "Expected" : "Did not expect"} failure between markers: '${startMarkerName}', '${endMarkerName}'`);
            }
        }

        private raiseError(message: string): never {
            throw new Error(this.messageAtLastKnownMarker(message));
        }

        private messageAtLastKnownMarker(message: string) {
            const locationDescription = this.lastKnownMarker ? this.lastKnownMarker : this.getLineColStringAtPosition(this.currentCaretPosition);
            return `At ${locationDescription}: ${message}`;
        }

        private assertionMessageAtLastKnownMarker(msg: string) {
            return "\nMarker: " + this.lastKnownMarker + "\nChecking: " + msg + "\n\n";
        }

        private getDiagnostics(fileName: string, includeSuggestions = false): ts.Diagnostic[] {
            return [
                ...this.languageService.getSyntacticDiagnostics(fileName),
                ...this.languageService.getSemanticDiagnostics(fileName),
                ...(includeSuggestions ? this.languageService.getSuggestionDiagnostics(fileName) : ts.emptyArray),
            ];
        }

        private getAllDiagnostics(): ts.Diagnostic[] {
            return ts.flatMap(this.languageServiceAdapterHost.getFilenames(), fileName =>
                ts.isAnySupportedFileExtension(fileName) ? this.getDiagnostics(fileName) : []);
        }

        public verifyErrorExistsAfterMarker(markerName: string, shouldExist: boolean, after: boolean) {
            const marker: Marker = this.getMarkerByName(markerName);
            let predicate: (errorMinChar: number, errorLimChar: number, startPos: number, endPos: number) => boolean;

            if (after) {
                predicate = (errorMinChar: number, errorLimChar: number, startPos: number) =>
                    ((errorMinChar >= startPos) && (errorLimChar >= startPos)) ? true : false;
            }
            else {
                predicate = (errorMinChar: number, errorLimChar: number, startPos: number) =>
                    ((errorMinChar <= startPos) && (errorLimChar <= startPos)) ? true : false;
            }

            const exists = this.anyErrorInRange(predicate, marker);
            const diagnostics = this.getAllDiagnostics();

            if (exists !== shouldExist) {
                this.printErrorLog(shouldExist, diagnostics);
                throw new Error(`${shouldExist ? "Expected" : "Did not expect"} failure at marker '${markerName}'`);
            }
        }

        private anyErrorInRange(predicate: (errorMinChar: number, errorLimChar: number, startPos: number, endPos: number | undefined) => boolean, startMarker: Marker, endMarker?: Marker): boolean {
            return this.getDiagnostics(startMarker.fileName).some(({ start, length }) =>
                predicate(start!, start! + length!, startMarker.position, endMarker === undefined ? undefined : endMarker.position)); // TODO: GH#18217
        }

        private printErrorLog(expectErrors: boolean, errors: ts.Diagnostic[]) {
            if (expectErrors) {
                Harness.IO.log("Expected error not found.  Error list is:");
            }
            else {
                Harness.IO.log("Unexpected error(s) found.  Error list is:");
            }

            for (const { start, length, messageText, file } of errors) {
                Harness.IO.log("  " + this.formatRange(file, start!, length!) + // TODO: GH#18217
                    ", message: " + ts.flattenDiagnosticMessageText(messageText, Harness.IO.newLine()) + "\n");
            }
        }

        private formatRange(file: ts.SourceFile | undefined, start: number, length: number) {
            if (file) {
                return `from: ${this.formatLineAndCharacterOfPosition(file, start)}, to: ${this.formatLineAndCharacterOfPosition(file, start + length)}`;
            }
            return "global";
        }

        private formatLineAndCharacterOfPosition(file: ts.SourceFile, pos: number) {
            if (file) {
                const { line, character } = ts.getLineAndCharacterOfPosition(file, pos);
                return `${line}:${character}`;
            }
            return "global";
        }

        private formatPosition(file: ts.SourceFile, pos: number) {
            if (file) {
                return file.fileName + "@" + pos;
            }
            return "global";
        }

        public verifyNoErrors() {
            ts.forEachKey(this.inputFiles, fileName => {
                if (!ts.isAnySupportedFileExtension(fileName)
                    || !this.getProgram().getCompilerOptions().allowJs && !ts.extensionIsTypeScript(ts.extensionFromPath(fileName))) return;
                const errors = this.getDiagnostics(fileName).filter(e => e.category !== ts.DiagnosticCategory.Suggestion);
                if (errors.length) {
                    this.printErrorLog(/*expectErrors*/ false, errors);
                    const error = errors[0];
                    this.raiseError(`Found an error: ${this.formatPosition(error.file!, error.start!)}: ${error.messageText}`);
                }
            });
        }

        public verifyNumberOfErrorsInCurrentFile(expected: number) {
            const errors = this.getDiagnostics(this.activeFile.fileName);
            const actual = errors.length;

            if (actual !== expected) {
                this.printErrorLog(/*expectErrors*/ false, errors);
                const errorMsg = "Actual number of errors (" + actual + ") does not match expected number (" + expected + ")";
                Harness.IO.log(errorMsg);
                this.raiseError(errorMsg);
            }
        }

        public verifyEval(expr: string, value: any) {
            const emit = this.languageService.getEmitOutput(this.activeFile.fileName);
            if (emit.outputFiles.length !== 1) {
                throw new Error("Expected exactly one output from emit of " + this.activeFile.fileName);
            }

            const evaluation = new Function(`${emit.outputFiles[0].text};\r\nreturn (${expr});`)();
            if (evaluation !== value) {
                this.raiseError(`Expected evaluation of expression "${expr}" to equal "${value}", but got "${evaluation}"`);
            }
        }

        public verifyGoToDefinitionIs(endMarker: string | string[]) {
            this.verifyGoToXWorker(toArray(endMarker), () => this.getGoToDefinition());
        }

        public verifyGoToDefinition(arg0: any, endMarkerNames?: string | string[]) {
            this.verifyGoToX(arg0, endMarkerNames, () => this.getGoToDefinitionAndBoundSpan());
        }

        private getGoToDefinition(): ts.DefinitionInfo[] {
            return this.languageService.getDefinitionAtPosition(this.activeFile.fileName, this.currentCaretPosition)!;
        }

        private getGoToDefinitionAndBoundSpan(): ts.DefinitionInfoAndBoundSpan {
            return this.languageService.getDefinitionAndBoundSpan(this.activeFile.fileName, this.currentCaretPosition)!;
        }

        public verifyGoToType(arg0: any, endMarkerNames?: string | string[]) {
            this.verifyGoToX(arg0, endMarkerNames, () =>
                this.languageService.getTypeDefinitionAtPosition(this.activeFile.fileName, this.currentCaretPosition));
        }

        private verifyGoToX(arg0: any, endMarkerNames: string | string[] | undefined, getDefs: () => ts.DefinitionInfo[] | ts.DefinitionInfoAndBoundSpan | undefined) {
            if (endMarkerNames) {
                this.verifyGoToXPlain(arg0, endMarkerNames, getDefs);
            }
            else if (ts.isArray(arg0)) {
                const pairs = arg0 as ReadonlyArray<[string | string[], string | string[]]>;
                for (const [start, end] of pairs) {
                    this.verifyGoToXPlain(start, end, getDefs);
                }
            }
            else {
                const obj: { [startMarkerName: string]: string | string[] } = arg0;
                for (const startMarkerName in obj) {
                    if (ts.hasProperty(obj, startMarkerName)) {
                        this.verifyGoToXPlain(startMarkerName, obj[startMarkerName], getDefs);
                    }
                }
            }
        }

        private verifyGoToXPlain(startMarkerNames: string | string[], endMarkerNames: string | string[], getDefs: () => ts.DefinitionInfo[] | ts.DefinitionInfoAndBoundSpan | undefined) {
            for (const start of toArray(startMarkerNames)) {
                this.verifyGoToXSingle(start, endMarkerNames, getDefs);
            }
        }

        public verifyGoToDefinitionForMarkers(markerNames: string[]) {
            for (const markerName of markerNames) {
                this.verifyGoToXSingle(`${markerName}Reference`, `${markerName}Definition`, () => this.getGoToDefinition());
            }
        }

        private verifyGoToXSingle(startMarkerName: string, endMarkerNames: string | string[], getDefs: () => ts.DefinitionInfo[] | ts.DefinitionInfoAndBoundSpan | undefined) {
            this.goToMarker(startMarkerName);
            this.verifyGoToXWorker(toArray(endMarkerNames), getDefs, startMarkerName);
        }

        private verifyGoToXWorker(endMarkers: string[], getDefs: () => ts.DefinitionInfo[] | ts.DefinitionInfoAndBoundSpan | undefined, startMarkerName?: string) {
            const defs = getDefs();
            let definitions: ts.DefinitionInfo[] | ReadonlyArray<ts.DefinitionInfo>;
            let testName: string;

            if (!defs || Array.isArray(defs)) {
                definitions = defs as ts.DefinitionInfo[] || [];
                testName = "goToDefinitions";
            }
            else {
                this.verifyDefinitionTextSpan(defs, startMarkerName!);

                definitions = defs.definitions;
                testName = "goToDefinitionsAndBoundSpan";
            }

            if (endMarkers.length !== definitions.length) {
                this.raiseError(`${testName} failed - expected to find ${endMarkers.length} definitions but got ${definitions.length}`);
            }

            ts.zipWith(endMarkers, definitions, (endMarker, definition, i) => {
                const marker = this.getMarkerByName(endMarker);
                if (marker.fileName !== definition.fileName || marker.position !== definition.textSpan.start) {
                    this.raiseError(`${testName} failed for definition ${endMarker} (${i}): expected ${marker.fileName} at ${marker.position}, got ${definition.fileName} at ${definition.textSpan.start}`);
                }
            });
        }

        private verifyDefinitionTextSpan(defs: ts.DefinitionInfoAndBoundSpan, startMarkerName: string) {
            const range = this.testData.ranges.find(range => this.markerName(range.marker!) === startMarkerName);

            if (!range && !defs.textSpan) {
                return;
            }

            if (!range) {
                this.raiseError(`goToDefinitionsAndBoundSpan failed - found a TextSpan ${JSON.stringify(defs.textSpan)} when it wasn't expected.`);
            }
            else if (defs.textSpan.start !== range.pos || defs.textSpan.length !== range.end - range.pos) {
                const expected: ts.TextSpan = {
                    start: range.pos, length: range.end - range.pos
                };
                this.raiseError(`goToDefinitionsAndBoundSpan failed - expected to find TextSpan ${JSON.stringify(expected)} but got ${JSON.stringify(defs.textSpan)}`);
            }
        }

        public verifyGetEmitOutputForCurrentFile(expected: string): void {
            const emit = this.languageService.getEmitOutput(this.activeFile.fileName);
            if (emit.outputFiles.length !== 1) {
                throw new Error("Expected exactly one output from emit of " + this.activeFile.fileName);
            }
            const actual = emit.outputFiles[0].text;
            if (actual !== expected) {
                this.raiseError(`Expected emit output to be "${expected}", but got "${actual}"`);
            }
        }

        public verifyGetEmitOutputContentsForCurrentFile(expected: ts.OutputFile[]): void {
            const emit = this.languageService.getEmitOutput(this.activeFile.fileName);
            assert.equal(emit.outputFiles.length, expected.length, "Number of emit output files");
            ts.zipWith(emit.outputFiles, expected, (outputFile, expected) => {
                assert.equal(outputFile.name, expected.name, "FileName");
                assert.equal(outputFile.text, expected.text, "Content");
            });
        }

        public verifyCompletionListCount(expectedCount: number, negative: boolean) {
            if (expectedCount === 0 && negative) {
                this.verifyCompletionListIsEmpty(/*negative*/ false);
                return;
            }

            const members = this.getCompletionListAtCaret();

            if (members) {
                const match = members.entries.length === expectedCount;

                if ((!match && !negative) || (match && negative)) {
                    this.raiseError("Member list count was " + members.entries.length + ". Expected " + expectedCount);
                }
            }
            else if (expectedCount) {
                this.raiseError("Member list count was 0. Expected " + expectedCount);
            }
        }

        public verifyCompletionListItemsCountIsGreaterThan(count: number, negative: boolean) {
            const completions = this.getCompletionListAtCaret();
            const itemsCount = completions ? completions.entries.length : 0;

            if (negative) {
                if (itemsCount > count) {
                    this.raiseError(`Expected completion list items count to not be greater than ${count}, but is actually ${itemsCount}`);
                }
            }
            else {
                if (itemsCount <= count) {
                    this.raiseError(`Expected completion list items count to be greater than ${count}, but is actually ${itemsCount}`);
                }
            }
        }

        public verifyCompletionListStartsWithItemsInOrder(items: string[]): void {
            if (items.length === 0) {
                return;
            }

            const entries = this.getCompletionListAtCaret().entries;
            assert.isTrue(items.length <= entries.length, `Amount of expected items in completion list [ ${items.length} ] is greater than actual number of items in list [ ${entries.length} ]`);
            ts.zipWith(entries, items, (entry, item) => {
                assert.equal(entry.name, item, `Unexpected item in completion list`);
            });
        }

        public noItemsWithSameNameButDifferentKind(): void {
            const completions = this.getCompletionListAtCaret();
            const uniqueItems = ts.createMap<string>();
            for (const item of completions.entries) {
                const uniqueItem = uniqueItems.get(item.name);
                if (!uniqueItem) {
                    uniqueItems.set(item.name, item.kind);
                }
                else {
                    assert.equal(item.kind, uniqueItem, `Items should have the same kind, got ${item.kind} and ${uniqueItem}`);
                }
            }
        }

        public verifyCompletionListIsEmpty(negative: boolean) {
            const completions = this.getCompletionListAtCaret();
            if ((!completions || completions.entries.length === 0) && negative) {
                this.raiseError("Completion list is empty at caret at position " + this.activeFile.fileName + " " + this.currentCaretPosition);
            }
            else if (completions && completions.entries.length !== 0 && !negative) {
                this.raiseError(`Completion list is not empty at caret at position ${this.activeFile.fileName} ${this.currentCaretPosition}\n` +
                    `Completion List contains: ${stringify(completions.entries.map(e => e.name))}`);
            }
        }

        public verifyCompletionListAllowsNewIdentifier(negative: boolean) {
            const completions = this.getCompletionListAtCaret();

            if ((completions && !completions.isNewIdentifierLocation) && !negative) {
                this.raiseError("Expected builder completion entry");
            }
            else if ((completions && completions.isNewIdentifierLocation) && negative) {
                this.raiseError("Un-expected builder completion entry");
            }
        }

        public verifyCompletionListIsGlobal(expected: boolean) {
            const completions = this.getCompletionListAtCaret();
            if (completions && completions.isGlobalCompletion !== expected) {
                this.raiseError(`verifyCompletionListIsGlobal failed - expected result to be ${completions.isGlobalCompletion}`);
            }
        }

        public verifyCompletionsAt(markerName: string, expected: ReadonlyArray<FourSlashInterface.ExpectedCompletionEntry>, options?: FourSlashInterface.CompletionsAtOptions) {
            this.goToMarker(markerName);

            const actualCompletions = this.getCompletionListAtCaret(options);
            if (!actualCompletions) {
                this.raiseError(`No completions at position '${this.currentCaretPosition}'.`);
            }

            if (options && options.isNewIdentifierLocation !== undefined && actualCompletions.isNewIdentifierLocation !== options.isNewIdentifierLocation) {
                this.raiseError(`Expected 'isNewIdentifierLocation' to be ${options.isNewIdentifierLocation}, got ${actualCompletions.isNewIdentifierLocation}`);
            }

            const actual = actualCompletions.entries;

            if (actual.length !== expected.length) {
                this.raiseError(`Expected ${expected.length} completions, got ${actual.length} (${actual.map(a => a.name)}).`);
            }

            ts.zipWith(actual, expected, (completion, expectedCompletion, index) => {
                const { name, insertText, replacementSpan } = typeof expectedCompletion === "string" ? { name: expectedCompletion, insertText: undefined, replacementSpan: undefined } : expectedCompletion;
                if (completion.name !== name) {
                    this.raiseError(`Expected completion at index ${index} to be ${name}, got ${completion.name}`);
                }
                if (completion.insertText !== insertText) {
                    this.raiseError(`Expected completion insert text at index ${index} to be ${insertText}, got ${completion.insertText}`);
                }
                const convertedReplacementSpan = replacementSpan && ts.createTextSpanFromRange(replacementSpan);
                try {
                    assert.deepEqual(completion.replacementSpan, convertedReplacementSpan);
                }
                catch {
                    this.raiseError(`Expected completion replacementSpan at index ${index} to be ${stringify(convertedReplacementSpan)}, got ${stringify(completion.replacementSpan)}`);
                }
            });
        }

        public verifyCompletionListContains(entryId: ts.Completions.CompletionEntryIdentifier, text?: string, documentation?: string, kind?: string | { kind?: string, kindModifiers?: string }, spanIndex?: number, hasAction?: boolean, options?: FourSlashInterface.VerifyCompletionListContainsOptions) {
            const completions = this.getCompletionListAtCaret(options);
            if (completions) {
                this.assertItemInCompletionList(completions.entries, entryId, text, documentation, kind, spanIndex, hasAction, options);
            }
            else {
                this.raiseError(`No completions at position '${this.currentCaretPosition}' when looking for '${JSON.stringify(entryId)}'.`);
            }
        }

        /**
         * Verify that the completion list does NOT contain the given symbol.
         * The symbol is considered matched with the symbol in the list if and only if all given parameters must matched.
         * When any parameter is omitted, the parameter is ignored during comparison and assumed that the parameter with
         * that property of the symbol in the list.
         * @param symbol the name of symbol
         * @param expectedText the text associated with the symbol
         * @param expectedDocumentation the documentation text associated with the symbol
         * @param expectedKind the kind of symbol (see ScriptElementKind)
         * @param spanIndex the index of the range that the completion item's replacement text span should match
         */
        public verifyCompletionListDoesNotContain(entryId: ts.Completions.CompletionEntryIdentifier, expectedText?: string, expectedDocumentation?: string, expectedKind?: string | { kind?: string, kindModifiers?: string }, spanIndex?: number, options?: FourSlashInterface.CompletionsAtOptions) {
            let replacementSpan: ts.TextSpan | undefined;
            if (spanIndex !== undefined) {
                replacementSpan = this.getTextSpanForRangeAtIndex(spanIndex);
            }

            const completions = this.getCompletionListAtCaret(options);
            if (completions) {
                let filterCompletions = completions.entries.filter(e => e.name === entryId.name && e.source === entryId.source);
                filterCompletions = expectedKind ? filterCompletions.filter(e => e.kind === expectedKind || (typeof expectedKind === "object" && e.kind === expectedKind.kind)) : filterCompletions;
                filterCompletions = filterCompletions.filter(entry => {
                    const details = this.getCompletionEntryDetails(entry.name);
                    const documentation = details && ts.displayPartsToString(details.documentation);
                    const text = details && ts.displayPartsToString(details.displayParts);

                    // If any of the expected values are undefined, assume that users don't
                    // care about them.
                    if (replacementSpan && !TestState.textSpansEqual(replacementSpan, entry.replacementSpan)) {
                        return false;
                    }
                    else if (expectedText && text !== expectedText) {
                        return false;
                    }
                    else if (expectedDocumentation && documentation !== expectedDocumentation) {
                        return false;
                    }

                    return true;
                });
                if (filterCompletions.length !== 0) {
                    // After filtered using all present criterion, if there are still symbol left in the list
                    // then these symbols must meet the criterion for Not supposed to be in the list. So we
                    // raise an error
                    let error = `Completion list did contain '${JSON.stringify(entryId)}\'.`;
                    const details = this.getCompletionEntryDetails(filterCompletions[0].name);
                    if (expectedText) {
                        error += "Expected text: " + expectedText + " to equal: " + ts.displayPartsToString(details.displayParts) + ".";
                    }
                    if (expectedDocumentation) {
                        error += "Expected documentation: " + expectedDocumentation + " to equal: " + ts.displayPartsToString(details.documentation) + ".";
                    }
                    if (expectedKind) {
                        error += "Expected kind: " + expectedKind + " to equal: " + filterCompletions[0].kind + ".";
                    }
                    else {
                        error += "kind: " + filterCompletions[0].kind + ".";
                    }
                    if (replacementSpan) {
                        const spanText = filterCompletions[0].replacementSpan ? stringify(filterCompletions[0].replacementSpan) : undefined;
                        error += "Expected replacement span: " + stringify(replacementSpan) + " to equal: " + spanText + ".";
                    }
                    this.raiseError(error);
                }
            }
        }

        public verifyCompletionEntryDetails(entryName: string, expectedText: string, expectedDocumentation?: string, kind?: string, tags?: ts.JSDocTagInfo[]) {
            const details = this.getCompletionEntryDetails(entryName);

            assert(details, "no completion entry available");

            assert.equal(ts.displayPartsToString(details.displayParts), expectedText, this.assertionMessageAtLastKnownMarker("completion entry details text"));

            if (expectedDocumentation !== undefined) {
                assert.equal(ts.displayPartsToString(details.documentation), expectedDocumentation, this.assertionMessageAtLastKnownMarker("completion entry documentation"));
            }

            if (kind !== undefined) {
                assert.equal(details.kind, kind, this.assertionMessageAtLastKnownMarker("completion entry kind"));
            }

            if (tags !== undefined) {
                assert.equal(details.tags!.length, tags.length, this.messageAtLastKnownMarker("QuickInfo tags"));
                ts.zipWith(tags, details.tags!, (expectedTag, actualTag) => {
                    assert.equal(expectedTag.name, actualTag.name);
                    assert.equal(expectedTag.text, actualTag.text, this.messageAtLastKnownMarker("QuickInfo tag " + actualTag.name));
                });
            }
        }

        /** Use `getProgram` instead of accessing this directly. */
        private _program: ts.Program;
        /** Use `getChecker` instead of accessing this directly. */
        private _checker: ts.TypeChecker;

        private getProgram(): ts.Program {
            return this._program || (this._program = this.languageService.getProgram());
        }

        private getChecker() {
            return this._checker || (this._checker = this.getProgram().getTypeChecker());
        }

        private getSourceFile(): ts.SourceFile {
            const { fileName } = this.activeFile;
            const result = this.getProgram().getSourceFile(fileName);
            if (!result) {
                throw new Error(`Could not get source file ${fileName}`);
            }
            return result;
        }

        private getNode(): ts.Node {
            return ts.getTouchingPropertyName(this.getSourceFile(), this.currentCaretPosition, /*includeJsDocComment*/ false);
        }

        private goToAndGetNode(range: Range): ts.Node {
            this.goToRangeStart(range);
            const node = this.getNode();
            this.verifyRange("touching property name", range, node);
            return node;
        }

        private verifyRange(desc: string, expected: Range, actual: ts.Node) {
            const actualStart = actual.getStart();
            const actualEnd = actual.getEnd();
            if (actualStart !== expected.pos || actualEnd !== expected.end) {
                this.raiseError(`${desc} should be ${expected.pos}-${expected.end}, got ${actualStart}-${actualEnd}`);
            }
        }

        private verifySymbol(symbol: ts.Symbol, declarationRanges: Range[]) {
            const declarations = symbol.declarations!;
            if (declarations.length !== declarationRanges.length) {
                this.raiseError(`Expected to get ${declarationRanges.length} declarations, got ${declarations.length}`);
            }

            ts.zipWith(declarations, declarationRanges, (decl, range) => {
                this.verifyRange("symbol declaration", range, decl);
            });
        }

        public verifySymbolAtLocation(startRange: Range, declarationRanges: Range[]): void {
            const node = this.goToAndGetNode(startRange);
            const symbol = this.getChecker().getSymbolAtLocation(node)!;
            if (!symbol) {
                this.raiseError("Could not get symbol at location");
            }
            this.verifySymbol(symbol, declarationRanges);
        }

        public symbolsInScope(range: Range): ts.Symbol[] {
            const node = this.goToAndGetNode(range);
            return this.getChecker().getSymbolsInScope(node, ts.SymbolFlags.Value | ts.SymbolFlags.Type | ts.SymbolFlags.Namespace);
        }

        public setTypesRegistry(map: ts.MapLike<void>): void {
            this.languageServiceAdapterHost.typesRegistry = ts.createMapFromTemplate(map);
        }

        public verifyTypeOfSymbolAtLocation(range: Range, symbol: ts.Symbol, expected: string): void {
            const node = this.goToAndGetNode(range);
            const checker = this.getChecker();
            const type = checker.getTypeOfSymbolAtLocation(symbol, node);

            const actual = checker.typeToString(type);
            if (actual !== expected) {
                this.raiseError(`Expected: '${expected}', actual: '${actual}'`);
            }
        }

        private verifyReferencesAre(expectedReferences: Range[]) {
            const actualReferences = this.getReferencesAtCaret() || [];

            if (actualReferences.length > expectedReferences.length) {
                // Find the unaccounted-for reference.
                for (const actual of actualReferences) {
                    if (!ts.forEach(expectedReferences, r => r.pos === actual.textSpan.start)) {
                        this.raiseError(`A reference ${stringify(actual)} is unaccounted for.`);
                    }
                }
                // Probably will never reach here.
                this.raiseError(`There are ${actualReferences.length} references but only ${expectedReferences.length} were expected.`);
            }

            for (const reference of expectedReferences) {
                const { fileName, pos, end } = reference;
                if (reference.marker && reference.marker.data) {
                    const { isWriteAccess, isDefinition } = reference.marker.data as { isWriteAccess?: boolean, isDefinition?: boolean };
                    this.verifyReferencesWorker(actualReferences, fileName, pos, end, isWriteAccess, isDefinition);
                }
                else {
                    this.verifyReferencesWorker(actualReferences, fileName, pos, end);
                }
            }
        }

        public verifyReferencesOf(range: Range, references: Range[]) {
            this.goToRangeStart(range);
            this.verifyReferencesAre(references);
        }

        public verifyRangesReferenceEachOther(ranges?: Range[]) {
            ranges = ranges || this.getRanges();
            assert(ranges.length);
            for (const range of ranges) {
                this.verifyReferencesOf(range, ranges);
            }
        }

        public verifyReferenceGroups(starts: string | string[] | Range | Range[], parts: FourSlashInterface.ReferenceGroup[]): void {
            interface ReferenceGroupJson {
                definition: string | { text: string, range: ts.TextSpan };
                references: ts.ReferenceEntry[];
            }
            const fullExpected = ts.map<FourSlashInterface.ReferenceGroup, ReferenceGroupJson>(parts, ({ definition, ranges }) => ({
                definition: typeof definition === "string" ? definition : { ...definition, range: ts.createTextSpanFromRange(definition.range) },
                references: ranges.map<ts.ReferenceEntry>(r => {
                    const { isWriteAccess = false, isDefinition = false, isInString } = (r.marker && r.marker.data || {}) as { isWriteAccess?: boolean, isDefinition?: boolean, isInString?: true };
                    return {
                        isWriteAccess,
                        isDefinition,
                        fileName: r.fileName,
                        textSpan: ts.createTextSpanFromRange(r),
                        ...(isInString ? { isInString: true } : undefined),
                    };
                }),
            }));

            for (const start of toArray<string | Range>(starts)) {
                if (typeof start === "string") {
                    this.goToMarker(start);
                }
                else {
                    this.goToRangeStart(start);
                }
                const fullActual = ts.map<ts.ReferencedSymbol, ReferenceGroupJson>(this.findReferencesAtCaret(), ({ definition, references }, i) => {
                    const text = definition.displayParts.map(d => d.text).join("");
                    return {
                        definition: typeof fullExpected[i].definition === "string" ? text : { text, range: definition.textSpan },
                        references,
                    };
                });
                this.assertObjectsEqual(fullActual, fullExpected);
            }
        }

        public verifyNoReferences(markerNameOrRange?: string | Range) {
            if (markerNameOrRange) {
                if (ts.isString(markerNameOrRange)) {
                    this.goToMarker(markerNameOrRange);
                }
                else {
                    this.goToRangeStart(markerNameOrRange);
                }
            }

            const refs = this.getReferencesAtCaret();
            if (refs && refs.length) {
                this.raiseError(`Expected getReferences to fail, but saw references: ${stringify(refs)}`);
            }
        }

        public verifySingleReferenceGroup(definition: FourSlashInterface.ReferenceGroupDefinition, ranges?: Range[]) {
            ranges = ranges || this.getRanges();
            this.verifyReferenceGroups(ranges, [{ definition, ranges }]);
        }

        private assertObjectsEqual<T>(fullActual: T, fullExpected: T, msgPrefix = ""): void {
            const recur = <U>(actual: U, expected: U, path: string) => {
                const fail = (msg: string) => {
                    this.raiseError(`${msgPrefix} At ${path}: ${msg}
Expected: ${stringify(fullExpected)}
Actual: ${stringify(fullActual)}`);
                };

                if ((actual === undefined) !== (expected === undefined)) {
                    fail(`Expected ${expected}, got ${actual}`);
                }

                for (const key in actual) {
                    if (ts.hasProperty(actual as any, key)) {
                        const ak = actual[key], ek = expected[key];
                        if (typeof ak === "object" && typeof ek === "object") {
                            recur(ak, ek, path ? path + "." + key : key);
                        }
                        else if (ak !== ek) {
                            fail(`Expected '${key}' to be '${ek}', got '${ak}'`);
                        }
                    }
                }

                for (const key in expected) {
                    if (ts.hasProperty(expected as any, key)) {
                        if (!ts.hasProperty(actual as any, key)) {
                            fail(`${msgPrefix}Missing property '${key}'`);
                        }
                    }
                }
            };

            if (fullActual === undefined || fullExpected === undefined) {
                if (fullActual === fullExpected) {
                    return;
                }
                this.raiseError(`${msgPrefix}
Expected: ${stringify(fullExpected)}
Actual: ${stringify(fullActual)}`);
            }
            recur(fullActual, fullExpected, "");

        }

        public verifyDisplayPartsOfReferencedSymbol(expected: ts.SymbolDisplayPart[]) {
            const referencedSymbols = this.findReferencesAtCaret()!;

            if (referencedSymbols.length === 0) {
                this.raiseError("No referenced symbols found at current caret position");
            }
            else if (referencedSymbols.length > 1) {
                this.raiseError("More than one referenced symbol found");
            }

            assert.equal(TestState.getDisplayPartsJson(referencedSymbols[0].definition.displayParts),
                TestState.getDisplayPartsJson(expected), this.messageAtLastKnownMarker("referenced symbol definition display parts"));
        }

        private verifyReferencesWorker(references: ts.ReferenceEntry[], fileName: string, start: number, end: number, isWriteAccess?: boolean, isDefinition?: boolean) {
            for (const reference of references) {
                if (reference && reference.fileName === fileName && reference.textSpan.start === start && ts.textSpanEnd(reference.textSpan) === end) {
                    if (typeof isWriteAccess !== "undefined" && reference.isWriteAccess !== isWriteAccess) {
                        this.raiseError(`verifyReferencesAtPositionListContains failed - item isWriteAccess value does not match, actual: ${reference.isWriteAccess}, expected: ${isWriteAccess}.`);
                    }
                    if (typeof isDefinition !== "undefined" && reference.isDefinition !== isDefinition) {
                        this.raiseError(`verifyReferencesAtPositionListContains failed - item isDefinition value does not match, actual: ${reference.isDefinition}, expected: ${isDefinition}.`);
                    }
                    return;
                }
            }

            const missingItem = { fileName, start, end, isWriteAccess, isDefinition };
            this.raiseError(`verifyReferencesAtPositionListContains failed - could not find the item: ${stringify(missingItem)} in the returned list: (${stringify(references)})`);
        }

        private getCompletionListAtCaret(options?: FourSlashInterface.CompletionsAtOptions): ts.CompletionInfo {
            return this.languageService.getCompletionsAtPosition(this.activeFile.fileName, this.currentCaretPosition, options)!;
        }

        private getCompletionEntryDetails(entryName: string, source?: string): ts.CompletionEntryDetails {
            return this.languageService.getCompletionEntryDetails(this.activeFile.fileName, this.currentCaretPosition, entryName, this.formatCodeSettings, source)!;
        }

        private getReferencesAtCaret() {
            return this.languageService.getReferencesAtPosition(this.activeFile.fileName, this.currentCaretPosition);
        }

        private findReferencesAtCaret() {
            return this.languageService.findReferences(this.activeFile.fileName, this.currentCaretPosition);
        }

        public getSyntacticDiagnostics(expected: ReadonlyArray<FourSlashInterface.Diagnostic>) {
            const diagnostics = this.languageService.getSyntacticDiagnostics(this.activeFile.fileName);
            this.testDiagnostics(expected, diagnostics, "error");
        }

        public getSemanticDiagnostics(expected: ReadonlyArray<FourSlashInterface.Diagnostic>) {
            const diagnostics = this.languageService.getSemanticDiagnostics(this.activeFile.fileName);
            this.testDiagnostics(expected, diagnostics, "error");
        }

        public getSuggestionDiagnostics(expected: ReadonlyArray<FourSlashInterface.Diagnostic>): void {
            this.testDiagnostics(expected, this.languageService.getSuggestionDiagnostics(this.activeFile.fileName), "suggestion");
        }

        private testDiagnostics(expected: ReadonlyArray<FourSlashInterface.Diagnostic>, diagnostics: ReadonlyArray<ts.Diagnostic>, category: string) {
            assert.deepEqual(ts.realizeDiagnostics(diagnostics, ts.newLineCharacter), expected.map<ts.RealizedDiagnostic>(e => (
                { message: e.message, category, code: e.code, ...ts.createTextSpanFromRange(e.range || this.getRanges()[0]) })));
        }

        public verifyQuickInfoAt(markerName: string, expectedText: string, expectedDocumentation?: string) {
            this.goToMarker(markerName);
            this.verifyQuickInfoString(expectedText, expectedDocumentation);
        }

        public verifyQuickInfos(namesAndTexts: { [name: string]: string | [string, string] }) {
            for (const name in namesAndTexts) {
                if (ts.hasProperty(namesAndTexts, name)) {
                    const text = namesAndTexts[name];
                    if (ts.isArray(text)) {
                        assert(text.length === 2);
                        const [expectedText, expectedDocumentation] = text;
                        this.verifyQuickInfoAt(name, expectedText, expectedDocumentation);
                    }
                    else {
                        this.verifyQuickInfoAt(name, text);
                    }
                }
            }
        }

        public verifyQuickInfoString(expectedText: string, expectedDocumentation?: string) {
            if (expectedDocumentation === "") {
                throw new Error("Use 'undefined' instead");
            }
            const actualQuickInfo = this.languageService.getQuickInfoAtPosition(this.activeFile.fileName, this.currentCaretPosition);
            const actualQuickInfoText = actualQuickInfo ? ts.displayPartsToString(actualQuickInfo.displayParts) : "";
            const actualQuickInfoDocumentation = actualQuickInfo ? ts.displayPartsToString(actualQuickInfo.documentation) : "";

            assert.equal(actualQuickInfoText, expectedText, this.messageAtLastKnownMarker("quick info text"));
            assert.equal(actualQuickInfoDocumentation, expectedDocumentation || "", this.assertionMessageAtLastKnownMarker("quick info doc"));
        }

        public verifyQuickInfoDisplayParts(kind: string, kindModifiers: string, textSpan: TextSpan,
            displayParts: ts.SymbolDisplayPart[],
            documentation: ts.SymbolDisplayPart[],
            tags: ts.JSDocTagInfo[]
        ) {

            const actualQuickInfo = this.languageService.getQuickInfoAtPosition(this.activeFile.fileName, this.currentCaretPosition)!;
            assert.equal(actualQuickInfo.kind, kind, this.messageAtLastKnownMarker("QuickInfo kind"));
            assert.equal(actualQuickInfo.kindModifiers, kindModifiers, this.messageAtLastKnownMarker("QuickInfo kindModifiers"));
            assert.equal(JSON.stringify(actualQuickInfo.textSpan), JSON.stringify(textSpan), this.messageAtLastKnownMarker("QuickInfo textSpan"));
            assert.equal(TestState.getDisplayPartsJson(actualQuickInfo.displayParts), TestState.getDisplayPartsJson(displayParts), this.messageAtLastKnownMarker("QuickInfo displayParts"));
            assert.equal(TestState.getDisplayPartsJson(actualQuickInfo.documentation), TestState.getDisplayPartsJson(documentation), this.messageAtLastKnownMarker("QuickInfo documentation"));
            assert.equal(actualQuickInfo.tags!.length, tags.length, this.messageAtLastKnownMarker("QuickInfo tags"));
            ts.zipWith(tags, actualQuickInfo.tags!, (expectedTag, actualTag) => {
                assert.equal(expectedTag.name, actualTag.name);
                assert.equal(expectedTag.text, actualTag.text, this.messageAtLastKnownMarker("QuickInfo tag " + actualTag.name));
            });
        }

        public verifyRangesAreRenameLocations(options?: Range[] | { findInStrings?: boolean, findInComments?: boolean, ranges?: Range[] }) {
            if (ts.isArray(options)) {
                this.verifyRenameLocations(options, options);
            }
            else {
                const ranges = options && options.ranges || this.getRanges();
                this.verifyRenameLocations(ranges, { ranges, ...options });
            }
        }

        public verifyRenameLocations(startRanges: Range | Range[], options: Range[] | { findInStrings?: boolean, findInComments?: boolean, ranges: Range[] }) {
            let findInStrings: boolean, findInComments: boolean, ranges: Range[];
            if (ts.isArray(options)) {
                findInStrings = findInComments = false;
                ranges = options;
            }
            else {
                findInStrings = !!options.findInStrings;
                findInComments = !!options.findInComments;
                ranges = options.ranges;
            }

            for (const startRange of toArray(startRanges)) {
                this.goToRangeStart(startRange);

                const renameInfo = this.languageService.getRenameInfo(this.activeFile.fileName, this.currentCaretPosition);
                if (!renameInfo.canRename) {
                    this.raiseError("Expected rename to succeed, but it actually failed.");
                    break;
                }

                let references = this.languageService.findRenameLocations(
                    this.activeFile.fileName, this.currentCaretPosition, findInStrings, findInComments);

                ranges = ranges || this.getRanges();

                if (!references) {
                    if (ranges.length !== 0) {
                        this.raiseError(`Expected ${ranges.length} rename locations; got none.`);
                    }
                    return;
                }

                if (ranges.length !== references.length) {
                    this.raiseError("Rename location count does not match result.\n\nExpected: " + stringify(ranges) + "\n\nActual:" + stringify(references));
                }

                ranges = ranges.sort((r1, r2) => r1.pos - r2.pos);
                references = references.sort((r1, r2) => r1.textSpan.start - r2.textSpan.start);

                ts.zipWith(references, ranges, (reference, range) => {
                    if (reference.textSpan.start !== range.pos || ts.textSpanEnd(reference.textSpan) !== range.end) {
                        this.raiseError("Rename location results do not match.\n\nExpected: " + stringify(ranges) + "\n\nActual:" + stringify(references));
                    }
                });
            }
        }

        public verifyQuickInfoExists(negative: boolean) {
            const actualQuickInfo = this.languageService.getQuickInfoAtPosition(this.activeFile.fileName, this.currentCaretPosition);
            if (negative) {
                if (actualQuickInfo) {
                    this.raiseError("verifyQuickInfoExists failed. Expected quick info NOT to exist");
                }
            }
            else {
                if (!actualQuickInfo) {
                    this.raiseError("verifyQuickInfoExists failed. Expected quick info to exist");
                }
            }
        }

        public verifyCurrentSignatureHelpIs(expected: string) {
            const help = this.getActiveSignatureHelpItem();
            assert.equal(
                ts.displayPartsToString(help.prefixDisplayParts) +
                help.parameters.map(p => ts.displayPartsToString(p.displayParts)).join(ts.displayPartsToString(help.separatorDisplayParts)) +
                ts.displayPartsToString(help.suffixDisplayParts), expected);
        }

        public verifyCurrentParameterIsVariable(isVariable: boolean) {
            const signature = this.getActiveSignatureHelpItem();
            assert.isOk(signature);
            assert.equal(isVariable, signature.isVariadic);
        }

        public verifyCurrentParameterHelpName(name: string) {
            const activeParameter = this.getActiveParameter();
            const activeParameterName = activeParameter.name;
            assert.equal(activeParameterName, name);
        }

        public verifyCurrentParameterSpanIs(parameter: string) {
            const activeParameter = this.getActiveParameter();
            assert.equal(ts.displayPartsToString(activeParameter.displayParts), parameter);
        }

        public verifyCurrentParameterHelpDocComment(docComment: string) {
            const activeParameter = this.getActiveParameter();
            const activeParameterDocComment = activeParameter.documentation;
            assert.equal(ts.displayPartsToString(activeParameterDocComment), docComment, this.assertionMessageAtLastKnownMarker("current parameter Help DocComment"));
        }

        public verifyCurrentSignatureHelpParameterCount(expectedCount: number) {
            assert.equal(this.getActiveSignatureHelpItem().parameters.length, expectedCount);
        }

        public verifyCurrentSignatureHelpIsVariadic(expected: boolean) {
            assert.equal(this.getActiveSignatureHelpItem().isVariadic, expected);
        }

        public verifyCurrentSignatureHelpDocComment(docComment: string) {
            const actualDocComment = this.getActiveSignatureHelpItem().documentation;
            assert.equal(ts.displayPartsToString(actualDocComment), docComment, this.assertionMessageAtLastKnownMarker("current signature help doc comment"));
        }

        public verifyCurrentSignatureHelpTags(tags: ts.JSDocTagInfo[]) {
            const actualTags = this.getActiveSignatureHelpItem().tags;

            assert.equal(actualTags.length, tags.length, this.assertionMessageAtLastKnownMarker("signature help tags"));
            ts.zipWith(tags, actualTags, (expectedTag, actualTag) => {
                assert.equal(expectedTag.name, actualTag.name);
                assert.equal(expectedTag.text, actualTag.text, this.assertionMessageAtLastKnownMarker("signature help tag " + actualTag.name));
            });
        }

        public verifySignatureHelpCount(expected: number) {
            const help = this.languageService.getSignatureHelpItems(this.activeFile.fileName, this.currentCaretPosition);
            const actual = help && help.items ? help.items.length : 0;
            assert.equal(actual, expected);
        }

        public verifySignatureHelpArgumentCount(expected: number) {
            const signatureHelpItems = this.languageService.getSignatureHelpItems(this.activeFile.fileName, this.currentCaretPosition)!;
            const actual = signatureHelpItems.argumentCount;
            assert.equal(actual, expected);
        }

        public verifySignatureHelpPresent(shouldBePresent = true) {
            const actual = this.languageService.getSignatureHelpItems(this.activeFile.fileName, this.currentCaretPosition);
            if (shouldBePresent) {
                if (!actual) {
                    this.raiseError("Expected signature help to be present, but it wasn't");
                }
            }
            else {
                if (actual) {
                    this.raiseError(`Expected no signature help, but got "${stringify(actual)}"`);
                }
            }
        }

        private validate(name: string, expected: string | undefined, actual: string | undefined) {
            if (expected && expected !== actual) {
                this.raiseError("Expected " + name + " '" + expected + "'.  Got '" + actual + "' instead.");
            }
        }

        public verifyRenameInfoSucceeded(displayName?: string, fullDisplayName?: string, kind?: string, kindModifiers?: string) {
            const renameInfo = this.languageService.getRenameInfo(this.activeFile.fileName, this.currentCaretPosition);
            if (!renameInfo.canRename) {
                this.raiseError("Rename did not succeed");
            }

            this.validate("displayName", displayName, renameInfo.displayName);
            this.validate("fullDisplayName", fullDisplayName, renameInfo.fullDisplayName);
            this.validate("kind", kind, renameInfo.kind);
            this.validate("kindModifiers", kindModifiers, renameInfo.kindModifiers);

            if (this.getRanges().length !== 1) {
                this.raiseError("Expected a single range to be selected in the test file.");
            }

            const expectedRange = this.getRanges()[0];
            if (renameInfo.triggerSpan.start !== expectedRange.pos ||
                ts.textSpanEnd(renameInfo.triggerSpan) !== expectedRange.end) {
                this.raiseError("Expected triggerSpan [" + expectedRange.pos + "," + expectedRange.end + ").  Got [" +
                    renameInfo.triggerSpan.start + "," + ts.textSpanEnd(renameInfo.triggerSpan) + ") instead.");
            }
        }

        public verifyRenameInfoFailed(message?: string) {
            const renameInfo = this.languageService.getRenameInfo(this.activeFile.fileName, this.currentCaretPosition);
            if (renameInfo.canRename) {
                this.raiseError("Rename was expected to fail");
            }

            this.validate("error", message, renameInfo.localizedErrorMessage);
        }

        private getActiveSignatureHelpItem() {
            const help = this.languageService.getSignatureHelpItems(this.activeFile.fileName, this.currentCaretPosition)!;
            const index = help.selectedItemIndex;
            return help.items[index];
        }

        private getActiveParameter(): ts.SignatureHelpParameter {
            const help = this.languageService.getSignatureHelpItems(this.activeFile.fileName, this.currentCaretPosition)!;
            const item = help.items[help.selectedItemIndex];
            const currentParam = help.argumentIndex;
            return item.parameters[currentParam];
        }

        private alignmentForExtraInfo = 50;

        private spanInfoToString(spanInfo: ts.TextSpan, prefixString: string) {
            let resultString = "SpanInfo: " + JSON.stringify(spanInfo);
            if (spanInfo) {
                const spanString = this.activeFile.content.substr(spanInfo.start, spanInfo.length);
                const spanLineMap = ts.computeLineStarts(spanString);
                for (let i = 0; i < spanLineMap.length; i++) {
                    if (!i) {
                        resultString += "\n";
                    }
                    resultString += prefixString + spanString.substring(spanLineMap[i], spanLineMap[i + 1]);
                }
                resultString += "\n" + prefixString + ":=> (" + this.getLineColStringAtPosition(spanInfo.start) + ") to (" + this.getLineColStringAtPosition(ts.textSpanEnd(spanInfo)) + ")";
            }

            return resultString;
        }

        private baselineCurrentFileLocations(getSpanAtPos: (pos: number) => ts.TextSpan): string {
            const fileLineMap = ts.computeLineStarts(this.activeFile.content);
            let nextLine = 0;
            let resultString = "";
            let currentLine: string;
            let previousSpanInfo: string | undefined;
            let startColumn: number | undefined;
            let length: number | undefined;
            const prefixString = "    >";

            let pos = 0;
            const addSpanInfoString = () => {
                if (previousSpanInfo) {
                    resultString += currentLine;
                    let thisLineMarker = ts.repeatString(" ", startColumn!) + ts.repeatString("~", length!);
                    thisLineMarker += ts.repeatString(" ", this.alignmentForExtraInfo - thisLineMarker.length - prefixString.length + 1);
                    resultString += thisLineMarker;
                    resultString += "=> Pos: (" + (pos - length!) + " to " + (pos - 1) + ") ";
                    resultString += " " + previousSpanInfo;
                    previousSpanInfo = undefined;
                }
            };

            for (; pos < this.activeFile.content.length; pos++) {
                if (pos === 0 || pos === fileLineMap[nextLine]) {
                    nextLine++;
                    addSpanInfoString();
                    if (resultString.length) {
                        resultString += "\n--------------------------------";
                    }
                    currentLine = "\n" + nextLine.toString() + ts.repeatString(" ", 3 - nextLine.toString().length) + ">" + this.activeFile.content.substring(pos, fileLineMap[nextLine]) + "\n    ";
                    startColumn = 0;
                    length = 0;
                }
                const spanInfo = this.spanInfoToString(getSpanAtPos(pos), prefixString);
                if (previousSpanInfo && previousSpanInfo !== spanInfo) {
                    addSpanInfoString();
                    previousSpanInfo = spanInfo;
                    startColumn = startColumn! + length!;
                    length = 1;
                }
                else {
                    previousSpanInfo = spanInfo;
                    length!++;
                }
            }
            addSpanInfoString();
            return resultString;
        }

        public getBreakpointStatementLocation(pos: number) {
            return this.languageService.getBreakpointStatementAtPosition(this.activeFile.fileName, pos);
        }

        public baselineCurrentFileBreakpointLocations() {
            let baselineFile = this.testData.globalOptions[MetadataOptionNames.baselineFile];
            if (!baselineFile) {
                baselineFile = this.activeFile.fileName.replace(this.basePath + "/breakpointValidation", "bpSpan");
                baselineFile = baselineFile.replace(ts.Extension.Ts, ".baseline");

            }
            Harness.Baseline.runBaseline(
                baselineFile,
                () => {
                    return this.baselineCurrentFileLocations(pos => this.getBreakpointStatementLocation(pos)!);
                });
        }

        public baselineGetEmitOutput() {
            // Find file to be emitted
            const emitFiles: FourSlashFile[] = [];  // List of FourSlashFile that has emitThisFile flag on

            const allFourSlashFiles = this.testData.files;
            for (const file of allFourSlashFiles) {
                if (file.fileOptions[MetadataOptionNames.emitThisFile] === "true") {
                    // Find a file with the flag emitThisFile turned on
                    emitFiles.push(file);
                }
            }

            // If there is not emiThisFile flag specified in the test file, throw an error
            if (emitFiles.length === 0) {
                this.raiseError("No emitThisFile is specified in the test file");
            }

            Harness.Baseline.runBaseline(
                this.testData.globalOptions[MetadataOptionNames.baselineFile],
                () => {
                    let resultString = "";
                    // Loop through all the emittedFiles and emit them one by one
                    emitFiles.forEach(emitFile => {
                        const emitOutput = this.languageService.getEmitOutput(emitFile.fileName);
                        // Print emitOutputStatus in readable format
                        resultString += "EmitSkipped: " + emitOutput.emitSkipped + Harness.IO.newLine();

                        if (emitOutput.emitSkipped) {
                            resultString += "Diagnostics:" + Harness.IO.newLine();
                            const diagnostics = ts.getPreEmitDiagnostics(this.languageService.getProgram());
                            for (const diagnostic of diagnostics) {
                                if (!ts.isString(diagnostic.messageText)) {
                                    let chainedMessage: ts.DiagnosticMessageChain | undefined = diagnostic.messageText;
                                    let indentation = " ";
                                    while (chainedMessage) {
                                        resultString += indentation + chainedMessage.messageText + Harness.IO.newLine();
                                        chainedMessage = chainedMessage.next;
                                        indentation = indentation + " ";
                                    }
                                }
                                else {
                                    resultString += "  " + diagnostic.messageText + Harness.IO.newLine();
                                }
                            }
                        }

                        for (const outputFile of emitOutput.outputFiles) {
                            const fileName = "FileName : " + outputFile.name + Harness.IO.newLine();
                            resultString = resultString + fileName + outputFile.text;
                        }
                        resultString += Harness.IO.newLine();
                    });

                    return resultString;
                });
        }

        public baselineQuickInfo() {
            let baselineFile = this.testData.globalOptions[MetadataOptionNames.baselineFile];
            if (!baselineFile) {
                baselineFile = ts.getBaseFileName(this.activeFile.fileName).replace(ts.Extension.Ts, ".baseline");
            }

            Harness.Baseline.runBaseline(
                baselineFile,
                () => stringify(
                    this.testData.markers.map(marker => ({
                        marker,
                        quickInfo: this.languageService.getQuickInfoAtPosition(marker.fileName, marker.position)
                    }))
                ));
        }

        public printBreakpointLocation(pos: number) {
            Harness.IO.log("\n**Pos: " + pos + " " + this.spanInfoToString(this.getBreakpointStatementLocation(pos)!, "  "));
        }

        public printBreakpointAtCurrentLocation() {
            this.printBreakpointLocation(this.currentCaretPosition);
        }

        public printCurrentParameterHelp() {
            const help = this.languageService.getSignatureHelpItems(this.activeFile.fileName, this.currentCaretPosition);
            Harness.IO.log(stringify(help));
        }

        public printCurrentQuickInfo() {
            const quickInfo = this.languageService.getQuickInfoAtPosition(this.activeFile.fileName, this.currentCaretPosition)!;
            Harness.IO.log("Quick Info: " + quickInfo.displayParts!.map(part => part.text).join(""));
        }

        public printErrorList() {
            const syntacticErrors = this.languageService.getSyntacticDiagnostics(this.activeFile.fileName);
            const semanticErrors = this.languageService.getSemanticDiagnostics(this.activeFile.fileName);
            const errorList = ts.concatenate(syntacticErrors, semanticErrors);
            Harness.IO.log(`Error list (${errorList.length} errors)`);

            if (errorList.length) {
                errorList.forEach(err => {
                    Harness.IO.log(
                        "start: " + err.start +
                        ", length: " + err.length +
                        ", message: " + ts.flattenDiagnosticMessageText(err.messageText, Harness.IO.newLine()));
                });
            }
        }

        public printCurrentFileState(showWhitespace: boolean, makeCaretVisible: boolean) {
            for (const file of this.testData.files) {
                const active = (this.activeFile === file);
                Harness.IO.log(`=== Script (${file.fileName}) ${(active ? "(active, cursor at |)" : "")} ===`);
                let content = this.getFileContent(file.fileName);
                if (active) {
                    content = content.substr(0, this.currentCaretPosition) + (makeCaretVisible ? "|" : "") + content.substr(this.currentCaretPosition);
                }
                if (showWhitespace) {
                    content = makeWhitespaceVisible(content);
                }
                Harness.IO.log(content);
            }
        }

        public printCurrentSignatureHelp() {
            const sigHelp = this.getActiveSignatureHelpItem();
            Harness.IO.log(stringify(sigHelp));
        }

        public printCompletionListMembers(options: ts.GetCompletionsAtPositionOptions | undefined) {
            const completions = this.getCompletionListAtCaret(options);
            this.printMembersOrCompletions(completions);
        }

        private printMembersOrCompletions(info: ts.CompletionInfo) {
            if (info === undefined) { return "No completion info."; }
            const { entries } = info;

            function pad(s: string, length: number) {
                return s + new Array(length - s.length + 1).join(" ");
            }
            function max<T>(arr: T[], selector: (x: T) => number): number {
                return arr.reduce((prev, x) => Math.max(prev, selector(x)), 0);
            }
            const longestNameLength = max(entries, m => m.name.length);
            const longestKindLength = max(entries, m => m.kind.length);
            entries.sort((m, n) => m.sortText > n.sortText ? 1 : m.sortText < n.sortText ? -1 : m.name > n.name ? 1 : m.name < n.name ? -1 : 0);
            const membersString = entries.map(m => `${pad(m.name, longestNameLength)} ${pad(m.kind, longestKindLength)} ${m.kindModifiers} ${m.isRecommended ? "recommended " : ""}${m.source === undefined ? "" : m.source}`).join("\n");
            Harness.IO.log(membersString);
        }

        public printContext() {
            ts.forEach(this.languageServiceAdapterHost.getFilenames(), Harness.IO.log);
        }

        public deleteChar(count = 1) {
            let offset = this.currentCaretPosition;
            const ch = "";

            const checkCadence = (count >> 2) + 1;

            for (let i = 0; i < count; i++) {
                this.editScriptAndUpdateMarkers(this.activeFile.fileName, offset, offset + 1, ch);

                if (i % checkCadence === 0) {
                    this.checkPostEditInvariants();
                }

                // Handle post-keystroke formatting
                if (this.enableFormatting) {
                    const edits = this.languageService.getFormattingEditsAfterKeystroke(this.activeFile.fileName, offset, ch, this.formatCodeSettings);
                    if (edits.length) {
                        offset += this.applyEdits(this.activeFile.fileName, edits, /*isFormattingEdit*/ true);
                    }
                }
            }

            this.checkPostEditInvariants();
        }

        public replace(start: number, length: number, text: string) {
            this.editScriptAndUpdateMarkers(this.activeFile.fileName, start, start + length, text);
            this.checkPostEditInvariants();
        }

        public deleteCharBehindMarker(count = 1) {
            let offset = this.currentCaretPosition;
            const ch = "";
            const checkCadence = (count >> 2) + 1;

            for (let i = 0; i < count; i++) {
                this.currentCaretPosition--;
                offset--;
                this.editScriptAndUpdateMarkers(this.activeFile.fileName, offset, offset + 1, ch);

                if (i % checkCadence === 0) {
                    this.checkPostEditInvariants();
                }

                // Don't need to examine formatting because there are no formatting changes on backspace.
            }

            this.checkPostEditInvariants();
        }

        // Enters lines of text at the current caret position
        public type(text: string, highFidelity = false) {
            let offset = this.currentCaretPosition;
            const prevChar = " ";
            const checkCadence = (text.length >> 2) + 1;

            for (let i = 0; i < text.length; i++) {
                const ch = text.charAt(i);
                this.editScriptAndUpdateMarkers(this.activeFile.fileName, offset, offset, ch);
                if (highFidelity) {
                    this.languageService.getBraceMatchingAtPosition(this.activeFile.fileName, offset);
                }

                this.currentCaretPosition++;
                offset++;

                if (highFidelity) {
                    if (ch === "(" || ch === ",") {
                        /* Signature help*/
                        this.languageService.getSignatureHelpItems(this.activeFile.fileName, offset);
                    }
                    else if (prevChar === " " && /A-Za-z_/.test(ch)) {
                        /* Completions */
                        this.languageService.getCompletionsAtPosition(this.activeFile.fileName, offset, { includeExternalModuleExports: false, includeInsertTextCompletions: false });
                    }

                    if (i % checkCadence === 0) {
                        this.checkPostEditInvariants();
                    }
                }

                // Handle post-keystroke formatting
                if (this.enableFormatting) {
                    const edits = this.languageService.getFormattingEditsAfterKeystroke(this.activeFile.fileName, offset, ch, this.formatCodeSettings);
                    if (edits.length) {
                        offset += this.applyEdits(this.activeFile.fileName, edits, /*isFormattingEdit*/ true);
                    }
                }
            }

            this.checkPostEditInvariants();
        }

        // Enters text as if the user had pasted it
        public paste(text: string) {
            const start = this.currentCaretPosition;
            this.editScriptAndUpdateMarkers(this.activeFile.fileName, this.currentCaretPosition, this.currentCaretPosition, text);
            this.checkPostEditInvariants();
            const offset = this.currentCaretPosition += text.length;

            // Handle formatting
            if (this.enableFormatting) {
                const edits = this.languageService.getFormattingEditsForRange(this.activeFile.fileName, start, offset, this.formatCodeSettings);
                if (edits.length) {
                    this.applyEdits(this.activeFile.fileName, edits, /*isFormattingEdit*/ true);
                }
            }


            this.checkPostEditInvariants();
        }

        private checkPostEditInvariants() {
            if (this.testType !== FourSlashTestType.Native) {
                // getSourcefile() results can not be serialized. Only perform these verifications
                // if running against a native LS object.
                return;
            }

            const incrementalSourceFile = this.languageService.getNonBoundSourceFile(this.activeFile.fileName);
            Utils.assertInvariants(incrementalSourceFile, /*parent:*/ undefined);

            const incrementalSyntaxDiagnostics = incrementalSourceFile.parseDiagnostics;

            // Check syntactic structure
            const content = this.getFileContent(this.activeFile.fileName);

            const referenceSourceFile = ts.createLanguageServiceSourceFile(
                this.activeFile.fileName, createScriptSnapShot(content), ts.ScriptTarget.Latest, /*version:*/ "0", /*setNodeParents:*/ false);
            const referenceSyntaxDiagnostics = referenceSourceFile.parseDiagnostics;

            Utils.assertDiagnosticsEquals(incrementalSyntaxDiagnostics, referenceSyntaxDiagnostics);
            Utils.assertStructuralEquals(incrementalSourceFile, referenceSourceFile);
        }

        /**
         * @returns The number of characters added to the file as a result of the edits.
         * May be negative.
         */
        private applyEdits(fileName: string, edits: ts.TextChange[], isFormattingEdit: boolean): number {
            // We get back a set of edits, but langSvc.editScript only accepts one at a time. Use this to keep track
            // of the incremental offset from each edit to the next. We assume these edit ranges don't overlap

            // Copy this so we don't ruin someone else's copy
            edits = JSON.parse(JSON.stringify(edits));

            // Get a snapshot of the content of the file so we can make sure any formatting edits didn't destroy non-whitespace characters
            const oldContent = this.getFileContent(fileName);
            let runningOffset = 0;

            for (let i = 0; i < edits.length; i++) {
                const edit = edits[i];
                const offsetStart = edit.span.start;
                const offsetEnd = offsetStart + edit.span.length;
                this.editScriptAndUpdateMarkers(fileName, offsetStart, offsetEnd, edit.newText);
                const editDelta = edit.newText.length - edit.span.length;
                if (offsetStart <= this.currentCaretPosition) {
                    if (offsetEnd <= this.currentCaretPosition) {
                        // The entirety of the edit span falls before the caret position, shift the caret accordingly
                        this.currentCaretPosition += editDelta;
                    }
                    else {
                        // The span being replaced includes the caret position, place the caret at the beginning of the span
                        this.currentCaretPosition = offsetStart;
                    }
                }
                runningOffset += editDelta;

                // Update positions of any future edits affected by this change
                for (let j = i + 1; j < edits.length; j++) {
                    if (edits[j].span.start >= edits[i].span.start) {
                        edits[j].span.start += editDelta;
                    }
                }
            }

            if (isFormattingEdit) {
                const newContent = this.getFileContent(fileName);

                if (this.removeWhitespace(newContent) !== this.removeWhitespace(oldContent)) {
                    this.raiseError("Formatting operation destroyed non-whitespace content");
                }
            }

            return runningOffset;
        }

        public copyFormatOptions(): ts.FormatCodeSettings {
            return ts.clone(this.formatCodeSettings);
        }

        public setFormatOptions(formatCodeOptions: ts.FormatCodeOptions | ts.FormatCodeSettings): ts.FormatCodeSettings {
            const oldFormatCodeOptions = this.formatCodeSettings;
            this.formatCodeSettings = ts.toEditorSettings(formatCodeOptions);
            return oldFormatCodeOptions;
        }

        public formatDocument() {
            const edits = this.languageService.getFormattingEditsForDocument(this.activeFile.fileName, this.formatCodeSettings);
            this.applyEdits(this.activeFile.fileName, edits, /*isFormattingEdit*/ true);
        }

        public formatSelection(start: number, end: number) {
            const edits = this.languageService.getFormattingEditsForRange(this.activeFile.fileName, start, end, this.formatCodeSettings);
            this.applyEdits(this.activeFile.fileName, edits, /*isFormattingEdit*/ true);
        }

        public formatOnType(pos: number, key: string) {
            const edits = this.languageService.getFormattingEditsAfterKeystroke(this.activeFile.fileName, pos, key, this.formatCodeSettings);
            this.applyEdits(this.activeFile.fileName, edits, /*isFormattingEdit*/ true);
        }

        private editScriptAndUpdateMarkers(fileName: string, editStart: number, editEnd: number, newText: string) {
            this.languageServiceAdapterHost.editScript(fileName, editStart, editEnd, newText);
            for (const marker of this.testData.markers) {
                if (marker.fileName === fileName) {
                    marker.position = updatePosition(marker.position);
                }
            }

            for (const range of this.testData.ranges) {
                if (range.fileName === fileName) {
                    range.pos = updatePosition(range.pos);
                    range.end = updatePosition(range.end);
                }
            }

            function updatePosition(position: number) {
                if (position > editStart) {
                    if (position < editEnd) {
                        // Inside the edit - mark it as invalidated (?)
                        return -1;
                    }
                    else {
                        // Move marker back/forward by the appropriate amount
                        return position + (editStart - editEnd) + newText.length;
                    }
                }
                else {
                    return position;
                }
            }
        }

        private removeWhitespace(text: string): string {
            return text.replace(/\s/g, "");
        }

        public goToBOF() {
            this.goToPosition(0);
        }

        public goToEOF() {
            const len = this.getFileContent(this.activeFile.fileName).length;
            this.goToPosition(len);
        }

        public goToRangeStart({ fileName, pos }: Range) {
            this.openFile(fileName);
            this.goToPosition(pos);
        }

        public goToTypeDefinition(definitionIndex: number) {
            const definitions = this.languageService.getTypeDefinitionAtPosition(this.activeFile.fileName, this.currentCaretPosition)!;
            if (!definitions || !definitions.length) {
                this.raiseError("goToTypeDefinition failed - expected to find at least one definition location but got 0");
            }

            if (definitionIndex >= definitions.length) {
                this.raiseError(`goToTypeDefinition failed - definitionIndex value (${definitionIndex}) exceeds definition list size (${definitions.length})`);
            }

            const definition = definitions[definitionIndex];
            this.openFile(definition.fileName);
            this.currentCaretPosition = definition.textSpan.start;
        }

        public verifyTypeDefinitionsCount(negative: boolean, expectedCount: number) {
            const assertFn = negative ? assert.notEqual : assert.equal;

            const definitions = this.languageService.getTypeDefinitionAtPosition(this.activeFile.fileName, this.currentCaretPosition);
            const actualCount = definitions && definitions.length || 0;

            assertFn(actualCount, expectedCount, this.messageAtLastKnownMarker("Type definitions Count"));
        }

        public verifyImplementationListIsEmpty(negative: boolean) {
            const implementations = this.languageService.getImplementationAtPosition(this.activeFile.fileName, this.currentCaretPosition);

            if (negative) {
                assert.isTrue(implementations && implementations.length > 0, "Expected at least one implementation but got 0");
            }
            else {
                assert.isUndefined(implementations, "Expected implementation list to be empty but implementations returned");
            }
        }

        public verifyGoToDefinitionName(expectedName: string, expectedContainerName: string) {
            const definitions = this.languageService.getDefinitionAtPosition(this.activeFile.fileName, this.currentCaretPosition);
            const actualDefinitionName = definitions && definitions.length ? definitions[0].name : "";
            const actualDefinitionContainerName = definitions && definitions.length ? definitions[0].containerName : "";
            assert.equal(actualDefinitionName, expectedName, this.messageAtLastKnownMarker("Definition Info Name"));
            assert.equal(actualDefinitionContainerName, expectedContainerName, this.messageAtLastKnownMarker("Definition Info Container Name"));
        }

        public goToImplementation() {
            const implementations = this.languageService.getImplementationAtPosition(this.activeFile.fileName, this.currentCaretPosition)!;
            if (!implementations || !implementations.length) {
                this.raiseError("goToImplementation failed - expected to find at least one implementation location but got 0");
            }
            if (implementations.length > 1) {
                this.raiseError(`goToImplementation failed - more than 1 implementation returned (${implementations.length})`);
            }

            const implementation = implementations[0];
            this.openFile(implementation.fileName);
            this.currentCaretPosition = implementation.textSpan.start;
        }

        public verifyRangesInImplementationList(markerName: string) {
            this.goToMarker(markerName);
            const implementations: ImplementationLocationInformation[] = this.languageService.getImplementationAtPosition(this.activeFile.fileName, this.currentCaretPosition)!;
            if (!implementations || !implementations.length) {
                this.raiseError("verifyRangesInImplementationList failed - expected to find at least one implementation location but got 0");
            }

            for (let i = 0; i < implementations.length; i++) {
                for (let j = 0; j < implementations.length; j++) {
                    if (i !== j && implementationsAreEqual(implementations[i], implementations[j])) {
                        const { textSpan, fileName } = implementations[i];
                        const end = textSpan.start + textSpan.length;
                        this.raiseError(`Duplicate implementations returned for range (${textSpan.start}, ${end}) in ${fileName}`);
                    }
                }
            }

            const ranges = this.getRanges();

            if (!ranges || !ranges.length) {
                this.raiseError("verifyRangesInImplementationList failed - expected to find at least one range in test source");
            }

            const unsatisfiedRanges: Range[] = [];

            const delayedErrors: string[] = [];
            for (const range of ranges) {
                const length = range.end - range.pos;
                const matchingImpl = ts.find(implementations, impl =>
                    range.fileName === impl.fileName && range.pos === impl.textSpan.start && length === impl.textSpan.length);
                if (matchingImpl) {
                    if (range.marker && range.marker.data) {
                        const expected = <{ displayParts?: ts.SymbolDisplayPart[], parts: string[], kind?: string }>range.marker.data;
                        if (expected.displayParts) {
                            if (!ts.arrayIsEqualTo(expected.displayParts, matchingImpl.displayParts, displayPartIsEqualTo)) {
                                delayedErrors.push(`Mismatched display parts: expected ${JSON.stringify(expected.displayParts)}, actual ${JSON.stringify(matchingImpl.displayParts)}`);
                            }
                        }
                        else if (expected.parts) {
                            const actualParts = matchingImpl.displayParts.map(p => p.text);
                            if (!ts.arrayIsEqualTo(expected.parts, actualParts)) {
                                delayedErrors.push(`Mismatched non-tagged display parts: expected ${JSON.stringify(expected.parts)}, actual ${JSON.stringify(actualParts)}`);
                            }
                        }
                        if (expected.kind !== undefined) {
                            if (expected.kind !== matchingImpl.kind) {
                                delayedErrors.push(`Mismatched kind: expected ${JSON.stringify(expected.kind)}, actual ${JSON.stringify(matchingImpl.kind)}`);
                            }
                        }
                    }

                    matchingImpl.matched = true;
                }
                else {
                    unsatisfiedRanges.push(range);
                }
            }
            if (delayedErrors.length) {
                this.raiseError(delayedErrors.join("\n"));
            }

            const unmatchedImplementations = implementations.filter(impl => !impl.matched);
            if (unmatchedImplementations.length || unsatisfiedRanges.length) {
                let error = "Not all ranges or implementations are satisfied";
                if (unsatisfiedRanges.length) {
                    error += "\nUnsatisfied ranges:";
                    for (const range of unsatisfiedRanges) {
                        error += `\n    (${range.pos}, ${range.end}) in ${range.fileName}: ${this.rangeText(range)}`;
                    }
                }

                if (unmatchedImplementations.length) {
                    error += "\nUnmatched implementations:";
                    for (const impl of unmatchedImplementations) {
                        const end = impl.textSpan.start + impl.textSpan.length;
                        error += `\n    (${impl.textSpan.start}, ${end}) in ${impl.fileName}: ${this.getFileContent(impl.fileName).slice(impl.textSpan.start, end)}`;
                    }
                }
                this.raiseError(error);
            }

            function implementationsAreEqual(a: ImplementationLocationInformation, b: ImplementationLocationInformation) {
                return a.fileName === b.fileName && TestState.textSpansEqual(a.textSpan, b.textSpan);
            }

            function displayPartIsEqualTo(a: ts.SymbolDisplayPart, b: ts.SymbolDisplayPart): boolean {
                return a.kind === b.kind && a.text === b.text;
            }
        }

        public getMarkers(): Marker[] {
            //  Return a copy of the list
            return this.testData.markers.slice(0);
        }

        public getMarkerNames(): string[] {
            return ts.arrayFrom(this.testData.markerPositions.keys());
        }

        public getRanges(): Range[] {
            return this.testData.ranges;
        }

        public rangesByText(): ts.Map<Range[]> {
            const result = ts.createMultiMap<Range>();
            for (const range of this.getRanges()) {
                const text = this.rangeText(range);
                result.add(text, range);
            }
            return result;
        }

        private rangeText({ fileName, pos, end }: Range): string {
            return this.getFileContent(fileName).slice(pos, end);
        }

        public verifyCaretAtMarker(markerName = "") {
            const pos = this.getMarkerByName(markerName);
            if (pos.fileName !== this.activeFile.fileName) {
                throw new Error(`verifyCaretAtMarker failed - expected to be in file "${pos.fileName}", but was in file "${this.activeFile.fileName}"`);
            }
            if (pos.position !== this.currentCaretPosition) {
                throw new Error(`verifyCaretAtMarker failed - expected to be at marker "/*${markerName}*/, but was at position ${this.currentCaretPosition}(${this.getLineColStringAtPosition(this.currentCaretPosition)})`);
            }
        }

        private getIndentation(fileName: string, position: number, indentStyle: ts.IndentStyle, baseIndentSize: number): number {
            const formatOptions = ts.clone(this.formatCodeSettings);
            formatOptions.indentStyle = indentStyle;
            formatOptions.baseIndentSize = baseIndentSize;
            return this.languageService.getIndentationAtPosition(fileName, position, formatOptions);
        }

        public verifyIndentationAtCurrentPosition(numberOfSpaces: number, indentStyle: ts.IndentStyle = ts.IndentStyle.Smart, baseIndentSize = 0) {
            const actual = this.getIndentation(this.activeFile.fileName, this.currentCaretPosition, indentStyle, baseIndentSize);
            const lineCol = this.getLineColStringAtPosition(this.currentCaretPosition);
            if (actual !== numberOfSpaces) {
                this.raiseError(`verifyIndentationAtCurrentPosition failed at ${lineCol} - expected: ${numberOfSpaces}, actual: ${actual}`);
            }
        }

        public verifyIndentationAtPosition(fileName: string, position: number, numberOfSpaces: number, indentStyle: ts.IndentStyle = ts.IndentStyle.Smart, baseIndentSize = 0) {
            const actual = this.getIndentation(fileName, position, indentStyle, baseIndentSize);
            const lineCol = this.getLineColStringAtPosition(position);
            if (actual !== numberOfSpaces) {
                this.raiseError(`verifyIndentationAtPosition failed at ${lineCol} - expected: ${numberOfSpaces}, actual: ${actual}`);
            }
        }

        public verifyCurrentLineContent(text: string) {
            const actual = this.getCurrentLineContent();
            if (actual !== text) {
                throw new Error("verifyCurrentLineContent\n" +
                    "\tExpected: \"" + text + "\"\n" +
                    "\t  Actual: \"" + actual + "\"");
            }
        }

        public verifyCurrentFileContent(text: string) {
            const actual = this.getFileContent(this.activeFile.fileName);
            if (actual !== text) {
                throw new Error(`verifyCurrentFileContent failed:\n${showTextDiff(text, actual)}`);
            }
        }

        public verifyTextAtCaretIs(text: string) {
            const actual = this.getFileContent(this.activeFile.fileName).substring(this.currentCaretPosition, this.currentCaretPosition + text.length);
            if (actual !== text) {
                throw new Error("verifyTextAtCaretIs\n" +
                    "\tExpected: \"" + text + "\"\n" +
                    "\t  Actual: \"" + actual + "\"");
            }
        }

        public verifyCurrentNameOrDottedNameSpanText(text: string) {
            const span = this.languageService.getNameOrDottedNameSpan(this.activeFile.fileName, this.currentCaretPosition, this.currentCaretPosition);
            if (!span) {
                return this.raiseError("verifyCurrentNameOrDottedNameSpanText\n" +
                    "\tExpected: \"" + text + "\"\n" +
                    "\t  Actual: undefined");
            }

            const actual = this.getFileContent(this.activeFile.fileName).substring(span.start, ts.textSpanEnd(span));
            if (actual !== text) {
                this.raiseError("verifyCurrentNameOrDottedNameSpanText\n" +
                    "\tExpected: \"" + text + "\"\n" +
                    "\t  Actual: \"" + actual + "\"");
            }
        }

        private getNameOrDottedNameSpan(pos: number) {
            return this.languageService.getNameOrDottedNameSpan(this.activeFile.fileName, pos, pos);
        }

        public baselineCurrentFileNameOrDottedNameSpans() {
            Harness.Baseline.runBaseline(
                this.testData.globalOptions[MetadataOptionNames.baselineFile],
                () => {
                    return this.baselineCurrentFileLocations(pos =>
                        this.getNameOrDottedNameSpan(pos)!);
                });
        }

        public printNameOrDottedNameSpans(pos: number) {
            Harness.IO.log(this.spanInfoToString(this.getNameOrDottedNameSpan(pos)!, "**"));
        }

        private verifyClassifications(expected: { classificationType: string; text: string; textSpan?: TextSpan }[], actual: ts.ClassifiedSpan[], sourceFileText: string) {
            if (actual.length !== expected.length) {
                this.raiseError("verifyClassifications failed - expected total classifications to be " + expected.length +
                    ", but was " + actual.length +
                    jsonMismatchString());
            }

            ts.zipWith(expected, actual, (expectedClassification, actualClassification) => {
                const expectedType = expectedClassification.classificationType;
                if (expectedType !== actualClassification.classificationType) {
                    this.raiseError("verifyClassifications failed - expected classifications type to be " +
                        expectedType + ", but was " +
                        actualClassification.classificationType +
                        jsonMismatchString());
                }

                const expectedSpan = expectedClassification.textSpan;
                const actualSpan = actualClassification.textSpan;

                if (expectedSpan) {
                    const expectedLength = expectedSpan.end - expectedSpan.start;

                    if (expectedSpan.start !== actualSpan.start || expectedLength !== actualSpan.length) {
                        this.raiseError("verifyClassifications failed - expected span of text to be " +
                            "{start=" + expectedSpan.start + ", length=" + expectedLength + "}, but was " +
                            "{start=" + actualSpan.start + ", length=" + actualSpan.length + "}" +
                            jsonMismatchString());
                    }
                }

                const actualText = this.activeFile.content.substr(actualSpan.start, actualSpan.length);
                if (expectedClassification.text !== actualText) {
                    this.raiseError("verifyClassifications failed - expected classified text to be " +
                        expectedClassification.text + ", but was " +
                        actualText +
                        jsonMismatchString());
                }
            });

            function jsonMismatchString() {
                const showActual = actual.map(({ classificationType, textSpan }) =>
                    ({ classificationType, text: sourceFileText.slice(textSpan.start, textSpan.start + textSpan.length) }));
                return Harness.IO.newLine() +
                    "expected: '" + Harness.IO.newLine() + stringify(expected) + "'" + Harness.IO.newLine() +
                    "actual:   '" + Harness.IO.newLine() + stringify(showActual) + "'";
            }
        }

        public verifyProjectInfo(expected: string[]) {
            if (this.testType === FourSlashTestType.Server) {
                const actual = (<ts.server.SessionClient>this.languageService).getProjectInfo(
                    this.activeFile.fileName,
                    /* needFileNameList */ true
                );
                assert.equal(
                    expected.join(","),
                    actual.fileNames!.map(file => {
                        return file.replace(this.basePath + "/", "");
                    }).join(",")
                );
            }
        }

        public verifySemanticClassifications(expected: { classificationType: string; text: string }[]) {
            const actual = this.languageService.getSemanticClassifications(this.activeFile.fileName,
                ts.createTextSpan(0, this.activeFile.content.length));

            this.verifyClassifications(expected, actual, this.activeFile.content);
        }

        public verifySyntacticClassifications(expected: { classificationType: string; text: string }[]) {
            const actual = this.languageService.getSyntacticClassifications(this.activeFile.fileName,
                ts.createTextSpan(0, this.activeFile.content.length));

            this.verifyClassifications(expected, actual, this.activeFile.content);
        }

        public verifyOutliningSpans(spans: Range[]) {
            const actual = this.languageService.getOutliningSpans(this.activeFile.fileName);

            if (actual.length !== spans.length) {
                this.raiseError(`verifyOutliningSpans failed - expected total spans to be ${spans.length}, but was ${actual.length}`);
            }

            ts.zipWith(spans, actual, (expectedSpan, actualSpan, i) => {
                if (expectedSpan.pos !== actualSpan.textSpan.start || expectedSpan.end !== ts.textSpanEnd(actualSpan.textSpan)) {
                    this.raiseError(`verifyOutliningSpans failed - span ${(i + 1)} expected: (${expectedSpan.pos},${expectedSpan.end}),  actual: (${actualSpan.textSpan.start},${ts.textSpanEnd(actualSpan.textSpan)})`);
                }
            });
        }

        public verifyTodoComments(descriptors: string[], spans: Range[]) {
            const actual = this.languageService.getTodoComments(this.activeFile.fileName,
                descriptors.map(d => { return { text: d, priority: 0 }; }));

            if (actual.length !== spans.length) {
                this.raiseError(`verifyTodoComments failed - expected total spans to be ${spans.length}, but was ${actual.length}`);
            }

            ts.zipWith(spans, actual, (expectedSpan, actualComment, i) => {
                const actualCommentSpan = ts.createTextSpan(actualComment.position, actualComment.message.length);

                if (expectedSpan.pos !== actualCommentSpan.start || expectedSpan.end !== ts.textSpanEnd(actualCommentSpan)) {
                    this.raiseError(`verifyOutliningSpans failed - span ${(i + 1)} expected: (${expectedSpan.pos},${expectedSpan.end}),  actual: (${actualCommentSpan.start},${ts.textSpanEnd(actualCommentSpan)})`);
                }
            });
        }

        /**
         * Finds and applies a code action corresponding to the supplied parameters.
         * If index is undefined, applies the unique code action available.
         * @param errorCode The error code that generated the code action.
         * @param index The nth (0-index-based) codeaction available generated by errorCode.
         */
        public getAndApplyCodeActions(errorCode?: number, index?: number) {
            const fileName = this.activeFile.fileName;
            this.applyCodeActions(this.getCodeFixes(fileName, errorCode), index);
        }

        public applyCodeActionFromCompletion(markerName: string, options: FourSlashInterface.VerifyCompletionActionOptions) {
            this.goToMarker(markerName);

            const actualCompletion = this.getCompletionListAtCaret({ includeExternalModuleExports: true, includeInsertTextCompletions: false }).entries.find(e =>
                e.name === options.name && e.source === options.source)!;

            if (!actualCompletion.hasAction) {
                this.raiseError(`Completion for ${options.name} does not have an associated action.`);
            }

            const details = this.getCompletionEntryDetails(options.name, actualCompletion.source);
            const codeActions = details.codeActions!;
            if (codeActions.length !== 1) {
                this.raiseError(`Expected one code action, got ${codeActions.length}`);
            }

            if (codeActions[0].description !== options.description) {
                this.raiseError(`Expected description to be:\n${options.description}\ngot:\n${codeActions[0].description}`);
            }

            this.applyCodeActions(codeActions);

            this.verifyNewContent(options);
        }

        public verifyRangeIs(expectedText: string, includeWhiteSpace?: boolean) {
            const ranges = this.getRanges();
            if (ranges.length !== 1) {
                this.raiseError("Exactly one range should be specified in the testfile.");
            }

            const actualText = this.rangeText(ranges[0]);

            const result = includeWhiteSpace
                ? actualText === expectedText
                : this.removeWhitespace(actualText) === this.removeWhitespace(expectedText);

            if (!result) {
                this.raiseError(`Actual range text doesn't match expected text.\n${showTextDiff(expectedText, actualText)}`);
            }
        }

        /**
         * Compares expected text to the text that would be in the sole range
         * (ie: [|...|]) in the file after applying the codefix sole codefix
         * in the source file.
         */
        public verifyRangeAfterCodeFix(expectedText: string, includeWhiteSpace?: boolean, errorCode?: number, index?: number) {
            this.getAndApplyCodeActions(errorCode, index);
            this.verifyRangeIs(expectedText, includeWhiteSpace);
        }

        public verifyCodeFixAll(options: FourSlashInterface.VerifyCodeFixAllOptions): void {
            const { fixId, newFileContent } = options;
            const fixIds = ts.mapDefined(this.getCodeFixes(this.activeFile.fileName), a => a.fixId);
            ts.Debug.assert(ts.contains(fixIds, fixId), "No available code fix has that group id.", () => `Expected '${fixId}'. Available action ids: ${fixIds}`);
            const { changes, commands } = this.languageService.getCombinedCodeFix({ type: "file", fileName: this.activeFile.fileName }, fixId, this.formatCodeSettings);
            assert.deepEqual<ReadonlyArray<{}> | undefined>(commands, options.commands);
            assert(changes.every(c => c.fileName === this.activeFile.fileName), "TODO: support testing codefixes that touch multiple files");
            this.applyChanges(changes);
            this.verifyCurrentFileContent(newFileContent);
        }

        /**
         * Applies fixes for the errors in fileName and compares the results to
         * expectedContents after all fixes have been applied.
         *
         * Note: applying one codefix may generate another (eg: remove duplicate implements
         * may generate an extends -> interface conversion fix).
         * @param expectedContents The contents of the file after the fixes are applied.
         * @param fileName The file to check. If not supplied, the current open file is used.
         */
        public verifyFileAfterCodeFix(expectedContents: string, fileName?: string) {
            fileName = fileName ? fileName : this.activeFile.fileName;

            this.applyCodeActions(this.getCodeFixes(fileName));

            const actualContents: string = this.getFileContent(fileName);
            if (this.removeWhitespace(actualContents) !== this.removeWhitespace(expectedContents)) {
                this.raiseError(`Actual text doesn't match expected text. Actual:\n${actualContents}\n\nExpected:\n${expectedContents}`);
            }
        }

        public verifyCodeFix(options: FourSlashInterface.VerifyCodeFixOptions) {
            const fileName = this.activeFile.fileName;
            const actions = this.getCodeFixes(fileName, options.errorCode);
            let index = options.index;
            if (index === undefined) {
                if (!(actions && actions.length === 1)) {
                    this.raiseError(`Should find exactly one codefix, but ${actions ? actions.length : "none"} found. ${actions ? actions.map(a => `${Harness.IO.newLine()} "${a.description}"`) : ""}`);
                }
                index = 0;
            }
            else {
                if (!(actions && actions.length >= index + 1)) {
                    this.raiseError(`Should find at least ${index + 1} codefix(es), but ${actions ? actions.length : "none"} found.`);
                }
            }

            const action = actions[index];

            assert.equal(action.description, options.description);

            for (const change of action.changes) {
                this.applyEdits(change.fileName, change.textChanges, /*isFormattingEdit*/ false);
            }

            this.verifyNewContent(options);
        }

        private verifyNewContent(options: FourSlashInterface.NewContentOptions) {
            if (options.newFileContent !== undefined) {
                assert(!options.newRangeContent);
                this.verifyCurrentFileContent(options.newFileContent);
            }
            else {
                this.verifyRangeIs(options.newRangeContent!, /*includeWhitespace*/ true);
            }
        }

        /**
         * Rerieves a codefix satisfying the parameters, or undefined if no such codefix is found.
         * @param fileName Path to file where error should be retrieved from.
         */
        private getCodeFixes(fileName: string, errorCode?: number): ts.CodeFixAction[] {
            const diagnosticsForCodeFix = this.getDiagnostics(fileName, /*includeSuggestions*/ true).map(diagnostic => ({
                start: diagnostic.start,
                length: diagnostic.length,
                code: diagnostic.code
            }));

            return ts.flatMap(ts.deduplicate(diagnosticsForCodeFix, ts.equalOwnProperties), diagnostic => {
                if (errorCode !== undefined && errorCode !== diagnostic.code) {
                    return;
                }

                return this.languageService.getCodeFixesAtPosition(fileName, diagnostic.start!, diagnostic.start! + diagnostic.length!, [diagnostic.code], this.formatCodeSettings);
            });
        }

        private applyCodeActions(actions: ReadonlyArray<ts.CodeAction>, index?: number): void {
            if (index === undefined) {
                if (!(actions && actions.length === 1)) {
                    this.raiseError(`Should find exactly one codefix, but ${actions ? actions.length : "none"} found. ${actions ? actions.map(a => `${Harness.IO.newLine()} "${a.description}"`) : ""}`);
                }
                index = 0;
            }
            else {
                if (!(actions && actions.length >= index + 1)) {
                    this.raiseError(`Should find at least ${index + 1} codefix(es), but ${actions ? actions.length : "none"} found.`);
                }
            }

            this.applyChanges(actions[index].changes);
        }

        private applyChanges(changes: ReadonlyArray<ts.FileTextChanges>): void {
            for (const change of changes) {
                this.applyEdits(change.fileName, change.textChanges, /*isFormattingEdit*/ false);
            }
        }

        public verifyImportFixAtPosition(expectedTextArray: string[], errorCode?: number) {
            const { fileName } = this.activeFile;
            const ranges = this.getRanges().filter(r => r.fileName === fileName);
            if (ranges.length !== 1) {
                this.raiseError("Exactly one range should be specified in the testfile.");
            }
            const range = ts.first(ranges);

            const codeFixes = this.getCodeFixes(fileName, errorCode);

            if (codeFixes.length === 0) {
                if (expectedTextArray.length !== 0) {
                    this.raiseError("No codefixes returned.");
                }
                return;
            }

            const actualTextArray: string[] = [];
            const scriptInfo = this.languageServiceAdapterHost.getScriptInfo(fileName)!;
            const originalContent = scriptInfo.content;
            for (const codeFix of codeFixes) {
                ts.Debug.assert(codeFix.changes.length === 1);
                const change = ts.first(codeFix.changes);
                ts.Debug.assert(change.fileName === fileName);
                this.applyEdits(change.fileName, change.textChanges, /*isFormattingEdit*/ false);
                const text = this.rangeText(range);
                actualTextArray.push(text);
                scriptInfo.updateContent(originalContent);
            }
            if (expectedTextArray.length !== actualTextArray.length) {
                this.raiseError(`Expected ${expectedTextArray.length} import fixes, got ${actualTextArray.length}`);
            }
            ts.zipWith(expectedTextArray, actualTextArray, (expected, actual, index) => {
                if (expected !== actual) {
                    this.raiseError(`Import fix at index ${index} doesn't match.\n${showTextDiff(expected, actual)}`);
                }
            });
        }

        public verifyDocCommentTemplate(expected: ts.TextInsertion | undefined) {
            const name = "verifyDocCommentTemplate";
            const actual = this.languageService.getDocCommentTemplateAtPosition(this.activeFile.fileName, this.currentCaretPosition)!;

            if (expected === undefined) {
                if (actual) {
                    this.raiseError(`${name} failed - expected no template but got {newText: "${actual.newText}", caretOffset: ${actual.caretOffset}}`);
                }

                return;
            }
            else {
                if (actual === undefined) {
                    this.raiseError(`${name} failed - expected the template {newText: "${expected.newText}", caretOffset: "${expected.caretOffset}"} but got nothing instead`);
                }

                if (actual.newText !== expected.newText) {
                    this.raiseError(`${name} failed for expected insertion.\n${showTextDiff(expected.newText, actual.newText)}`);
                }

                if (actual.caretOffset !== expected.caretOffset) {
                    this.raiseError(`${name} failed - expected caretOffset: ${expected.caretOffset}\nactual caretOffset:${actual.caretOffset}`);
                }
            }
        }

        public verifyBraceCompletionAtPosition(negative: boolean, openingBrace: string) {

            const openBraceMap = ts.createMapFromTemplate<ts.CharacterCodes>({
                "(": ts.CharacterCodes.openParen,
                "{": ts.CharacterCodes.openBrace,
                "[": ts.CharacterCodes.openBracket,
                "'": ts.CharacterCodes.singleQuote,
                '"': ts.CharacterCodes.doubleQuote,
                "`": ts.CharacterCodes.backtick,
                "<": ts.CharacterCodes.lessThan
            });

            const charCode = openBraceMap.get(openingBrace);

            if (!charCode) {
                throw this.raiseError(`Invalid openingBrace '${openingBrace}' specified.`);
            }

            const position = this.currentCaretPosition;

            const validBraceCompletion = this.languageService.isValidBraceCompletionAtPosition(this.activeFile.fileName, position, charCode);

            if (!negative && !validBraceCompletion) {
                this.raiseError(`${position} is not a valid brace completion position for ${openingBrace}`);
            }

            if (negative && validBraceCompletion) {
                this.raiseError(`${position} is a valid brace completion position for ${openingBrace}`);
            }
        }

        public verifyMatchingBracePosition(bracePosition: number, expectedMatchPosition: number) {
            const actual = this.languageService.getBraceMatchingAtPosition(this.activeFile.fileName, bracePosition);

            if (actual.length !== 2) {
                this.raiseError(`verifyMatchingBracePosition failed - expected result to contain 2 spans, but it had ${actual.length}`);
            }

            let actualMatchPosition = -1;
            if (bracePosition === actual[0].start) {
                actualMatchPosition = actual[1].start;
            }
            else if (bracePosition === actual[1].start) {
                actualMatchPosition = actual[0].start;
            }
            else {
                this.raiseError(`verifyMatchingBracePosition failed - could not find the brace position: ${bracePosition} in the returned list: (${actual[0].start},${ts.textSpanEnd(actual[0])}) and (${actual[1].start},${ts.textSpanEnd(actual[1])})`);
            }

            if (actualMatchPosition !== expectedMatchPosition) {
                this.raiseError(`verifyMatchingBracePosition failed - expected: ${actualMatchPosition},  actual: ${expectedMatchPosition}`);
            }
        }

        public verifyNoMatchingBracePosition(bracePosition: number) {
            const actual = this.languageService.getBraceMatchingAtPosition(this.activeFile.fileName, bracePosition);

            if (actual.length !== 0) {
                this.raiseError("verifyNoMatchingBracePosition failed - expected: 0 spans, actual: " + actual.length);
            }
        }

        public verifySpanOfEnclosingComment(negative: boolean, onlyMultiLineDiverges?: boolean) {
            const expected = !negative;
            const position = this.currentCaretPosition;
            const fileName = this.activeFile.fileName;
            const actual = !!this.languageService.getSpanOfEnclosingComment(fileName, position, /*onlyMultiLine*/ false);
            const actualOnlyMultiLine = !!this.languageService.getSpanOfEnclosingComment(fileName, position, /*onlyMultiLine*/ true);
            if (expected !== actual || onlyMultiLineDiverges === (actual === actualOnlyMultiLine)) {
                this.raiseError(`verifySpanOfEnclosingComment failed:
                position: '${position}'
                fileName: '${fileName}'
                onlyMultiLineDiverges: '${onlyMultiLineDiverges}'
                actual: '${actual}'
                actualOnlyMultiLine: '${actualOnlyMultiLine}'
                expected: '${expected}'.`);
            }
        }

        /*
            Check number of navigationItems which match both searchValue and matchKind,
            if a filename is passed in, limit the results to that file.
            Report an error if expected value and actual value do not match.
        */
        public verifyNavigationItemsCount(expected: number, searchValue: string, matchKind?: string, fileName?: string) {
            const items = this.languageService.getNavigateToItems(searchValue, /*maxResultCount*/ undefined, fileName);
            let actual = 0;

            // Count only the match that match the same MatchKind
            for (const item of items) {
                if (!matchKind || item.matchKind === matchKind) {
                    actual++;
                }
            }

            if (expected !== actual) {
                this.raiseError(`verifyNavigationItemsCount failed - found: ${actual} navigation items, expected: ${expected}.`);
            }
        }

        /*
            Verify that returned navigationItems from getNavigateToItems have matched searchValue, matchKind, and kind.
            Report an error if getNavigateToItems does not find any matched searchValue.
        */
        public verifyNavigationItemsListContains(
            name: string,
            kind: string,
            searchValue: string,
            matchKind: string,
            fileName?: string,
            parentName?: string) {
            const items = this.languageService.getNavigateToItems(searchValue);

            if (!items || items.length === 0) {
                this.raiseError("verifyNavigationItemsListContains failed - found 0 navigation items, expected at least one.");
            }

            for (const item of items) {
                if (item && item.name === name && item.kind === kind &&
                    (matchKind === undefined || item.matchKind === matchKind) &&
                    (fileName === undefined || item.fileName === fileName) &&
                    (parentName === undefined || item.containerName === parentName)) {
                    return;
                }
            }

            // if there was an explicit match kind specified, then it should be validated.
            if (matchKind !== undefined) {
                const missingItem = { name, kind, searchValue, matchKind, fileName, parentName };
                this.raiseError(`verifyNavigationItemsListContains failed - could not find the item: ${stringify(missingItem)} in the returned list: (${stringify(items)})`);
            }
        }

        public verifyNavigationBar(json: any, options: { checkSpans?: boolean } | undefined) {
            this.verifyNavigationTreeOrBar(json, this.languageService.getNavigationBarItems(this.activeFile.fileName), "Bar", options);
        }

        public verifyNavigationTree(json: any, options: { checkSpans?: boolean } | undefined) {
            this.verifyNavigationTreeOrBar(json, this.languageService.getNavigationTree(this.activeFile.fileName), "Tree", options);
        }

        private verifyNavigationTreeOrBar(json: any, tree: any, name: "Tree" | "Bar", options: { checkSpans?: boolean } | undefined) {
            if (JSON.stringify(tree, replacer) !== JSON.stringify(json)) {
                this.raiseError(`verifyNavigation${name} failed - expected: ${stringify(json)}, got: ${stringify(tree, replacer)}`);
            }

            function replacer(key: string, value: any) {
                switch (key) {
                    case "spans":
                        return options && options.checkSpans ? value : undefined;
                    case "start":
                    case "length":
                        // Never omit the values in a span, even if they are 0.
                        return value;
                    case "childItems":
                        return !value || value.length === 0 ? undefined : value;
                    default:
                        // Omit falsy values, those are presumed to be the default.
                        return value || undefined;
                }
            }
        }

        public printNavigationItems(searchValue: string) {
            const items = this.languageService.getNavigateToItems(searchValue);
            Harness.IO.log(`NavigationItems list (${items.length} items)`);
            for (const item of items) {
                Harness.IO.log(`name: ${item.name}, kind: ${item.kind}, parentName: ${item.containerName}, fileName: ${item.fileName}`);
            }
        }

        public printNavigationBar() {
            const items = this.languageService.getNavigationBarItems(this.activeFile.fileName);
            Harness.IO.log(`Navigation bar (${items.length} items)`);
            for (const item of items) {
                Harness.IO.log(`${ts.repeatString(" ", item.indent)}name: ${item.text}, kind: ${item.kind}, childItems: ${item.childItems.map(child => child.text)}`);
            }
        }

        private getOccurrencesAtCurrentPosition() {
            return this.languageService.getOccurrencesAtPosition(this.activeFile.fileName, this.currentCaretPosition);
        }

        public verifyOccurrencesAtPositionListContains(fileName: string, start: number, end: number, isWriteAccess?: boolean) {
            const occurrences = this.getOccurrencesAtCurrentPosition();

            if (!occurrences || occurrences.length === 0) {
                return this.raiseError("verifyOccurrencesAtPositionListContains failed - found 0 references, expected at least one.");
            }

            for (const occurrence of occurrences) {
                if (occurrence && occurrence.fileName === fileName && occurrence.textSpan.start === start && ts.textSpanEnd(occurrence.textSpan) === end) {
                    if (typeof isWriteAccess !== "undefined" && occurrence.isWriteAccess !== isWriteAccess) {
                        this.raiseError(`verifyOccurrencesAtPositionListContains failed - item isWriteAccess value does not match, actual: ${occurrence.isWriteAccess}, expected: ${isWriteAccess}.`);
                    }
                    return;
                }
            }

            const missingItem = { fileName, start, end, isWriteAccess };
            this.raiseError(`verifyOccurrencesAtPositionListContains failed - could not find the item: ${stringify(missingItem)} in the returned list: (${stringify(occurrences)})`);
        }

        public verifyOccurrencesAtPositionListCount(expectedCount: number) {
            const occurrences = this.getOccurrencesAtCurrentPosition();
            const actualCount = occurrences ? occurrences.length : 0;
            if (expectedCount !== actualCount) {
                this.raiseError(`verifyOccurrencesAtPositionListCount failed - actual: ${actualCount}, expected:${expectedCount}`);
            }
        }

        private getDocumentHighlightsAtCurrentPosition(fileNamesToSearch: ReadonlyArray<string>) {
            const filesToSearch = fileNamesToSearch.map(name => ts.combinePaths(this.basePath, name));
            return this.languageService.getDocumentHighlights(this.activeFile.fileName, this.currentCaretPosition, filesToSearch);
        }

        public verifyRangesAreOccurrences(isWriteAccess?: boolean) {
            const ranges = this.getRanges();
            for (const r of ranges) {
                this.goToRangeStart(r);
                this.verifyOccurrencesAtPositionListCount(ranges.length);
                for (const range of ranges) {
                    this.verifyOccurrencesAtPositionListContains(range.fileName, range.pos, range.end, isWriteAccess);
                }
            }
        }

        public verifyRangesWithSameTextAreRenameLocations() {
            this.rangesByText().forEach(ranges => this.verifyRangesAreRenameLocations(ranges));
        }

        public verifyRangesWithSameTextAreDocumentHighlights() {
            this.rangesByText().forEach(ranges => this.verifyRangesAreDocumentHighlights(ranges));
        }

        public verifyDocumentHighlightsOf(startRange: Range, ranges: Range[], options: FourSlashInterface.VerifyDocumentHighlightsOptions | undefined) {
            const fileNames = options && options.filesToSearch || unique(ranges, range => range.fileName);
            this.goToRangeStart(startRange);
            this.verifyDocumentHighlights(ranges, fileNames);
        }

        public verifyRangesAreDocumentHighlights(ranges?: Range[]) {
            ranges = ranges || this.getRanges();
            const fileNames = unique(ranges, range => range.fileName);
            for (const range of ranges) {
                this.goToRangeStart(range);
                this.verifyDocumentHighlights(ranges, fileNames);
            }
        }

        public verifyNoDocumentHighlights(startRange: Range) {
            this.goToRangeStart(startRange);
            const documentHighlights = this.getDocumentHighlightsAtCurrentPosition([this.activeFile.fileName]);
            const numHighlights = ts.length(documentHighlights);
            if (numHighlights > 0) {
                this.raiseError(`verifyNoDocumentHighlights failed - unexpectedly got ${numHighlights} highlights`);
            }
        }

        private verifyDocumentHighlights(expectedRanges: Range[], fileNames: ReadonlyArray<string> = [this.activeFile.fileName]) {
            const documentHighlights = this.getDocumentHighlightsAtCurrentPosition(fileNames) || [];

            for (const dh of documentHighlights) {
                if (fileNames.indexOf(dh.fileName) === -1) {
                    this.raiseError(`verifyDocumentHighlights failed - got highlights in unexpected file name ${dh.fileName}`);
                }
            }

            for (const fileName of fileNames) {
                const expectedRangesInFile = expectedRanges.filter(r => r.fileName === fileName);
                const highlights = ts.find(documentHighlights, dh => dh.fileName === fileName);
                const spansInFile = highlights ? highlights.highlightSpans.sort((s1, s2) => s1.textSpan.start - s2.textSpan.start) : [];

                if (expectedRangesInFile.length !== spansInFile.length) {
                    this.raiseError(`verifyDocumentHighlights failed - In ${fileName}, expected ${expectedRangesInFile.length} highlights, got ${spansInFile.length}`);
                }

                ts.zipWith(expectedRangesInFile, spansInFile, (expectedRange, span) => {
                    if (span.textSpan.start !== expectedRange.pos || ts.textSpanEnd(span.textSpan) !== expectedRange.end) {
                        this.raiseError(`verifyDocumentHighlights failed - span does not match, actual: ${stringify(span.textSpan)}, expected: ${expectedRange.pos}--${expectedRange.end}`);
                    }
                });
            }
        }

        public verifyCodeFixAvailable(negative: boolean, info: FourSlashInterface.VerifyCodeFixAvailableOptions[] | undefined) {
            const codeFixes = this.getCodeFixes(this.activeFile.fileName);

            if (negative) {
                if (codeFixes.length) {
                    this.raiseError(`verifyCodeFixAvailable failed - expected no fixes but found ${codeFixes.map(c => c.description)}.`);
                }
                return;
            }

            if (!codeFixes.length) {
                this.raiseError(`verifyCodeFixAvailable failed - expected code fixes but none found.`);
            }
            codeFixes.forEach(fix => fix.changes.forEach(change => {
                assert.isObject(change, `Invalid change in code fix: ${JSON.stringify(fix)}`);
                change.textChanges.forEach(textChange => assert.isObject(textChange, `Invalid textChange in codeFix: ${JSON.stringify(fix)}`));
            }));
            if (info) {
                assert.equal(info.length, codeFixes.length);
                ts.zipWith(codeFixes, info, (fix, info) => {
                    assert.equal(fix.description, info.description);
                    this.assertObjectsEqual(fix.commands, info.commands);
                });
            }
        }

        public verifyApplicableRefactorAvailableAtMarker(negative: boolean, markerName: string) {
            const marker = this.getMarkerByName(markerName);
            const applicableRefactors = this.languageService.getApplicableRefactors(this.activeFile.fileName, marker.position);
            const isAvailable = applicableRefactors && applicableRefactors.length > 0;
            if (negative && isAvailable) {
                this.raiseError(`verifyApplicableRefactorAvailableAtMarker failed - expected no refactor at marker ${markerName} but found some.`);
            }
            if (!negative && !isAvailable) {
                this.raiseError(`verifyApplicableRefactorAvailableAtMarker failed - expected a refactor at marker ${markerName} but found none.`);
            }
        }

        private getSelection(): ts.TextRange {
            return {
                pos: this.currentCaretPosition,
                end: this.selectionEnd === -1 ? this.currentCaretPosition : this.selectionEnd
            };
        }

        public verifyRefactorAvailable(negative: boolean, name: string, actionName?: string) {
            const selection = this.getSelection();

            let refactors = this.languageService.getApplicableRefactors(this.activeFile.fileName, selection) || [];
            refactors = refactors.filter(r => r.name === name && (actionName === undefined || r.actions.some(a => a.name === actionName)));
            const isAvailable = refactors.length > 0;

            if (negative) {
                if (isAvailable) {
                    this.raiseError(`verifyApplicableRefactorAvailableForRange failed - expected no refactor but found: ${refactors.map(r => r.name).join(", ")}`);
                }
            }
            else {
                if (!isAvailable) {
                    this.raiseError(`verifyApplicableRefactorAvailableForRange failed - expected a refactor but found none.`);
                }
                if (refactors.length > 1) {
                    this.raiseError(`${refactors.length} available refactors both have name ${name} and action ${actionName}`);
                }
            }
        }

        public verifyRefactor({ name, actionName, refactors }: FourSlashInterface.VerifyRefactorOptions) {
            const selection = this.getSelection();

            const actualRefactors = (this.languageService.getApplicableRefactors(this.activeFile.fileName, selection) || ts.emptyArray)
                .filter(r => r.name === name && r.actions.some(a => a.name === actionName));
            this.assertObjectsEqual(actualRefactors, refactors);
        }

        public verifyApplicableRefactorAvailableForRange(negative: boolean) {
            const ranges = this.getRanges();
            if (!(ranges && ranges.length === 1)) {
                throw new Error("Exactly one refactor range is allowed per test.");
            }

            const applicableRefactors = this.languageService.getApplicableRefactors(this.activeFile.fileName, { pos: ranges[0].pos, end: ranges[0].end });
            const isAvailable = applicableRefactors && applicableRefactors.length > 0;
            if (negative && isAvailable) {
                this.raiseError(`verifyApplicableRefactorAvailableForRange failed - expected no refactor but found some.`);
            }
            if (!negative && !isAvailable) {
                this.raiseError(`verifyApplicableRefactorAvailableForRange failed - expected a refactor but found none.`);
            }
        }

        public applyRefactor({ refactorName, actionName, actionDescription, newContent: newContentWithRenameMarker }: FourSlashInterface.ApplyRefactorOptions) {
            const range = this.getSelection();
            const refactors = this.languageService.getApplicableRefactors(this.activeFile.fileName, range);
            const refactorsWithName = refactors.filter(r => r.name === refactorName);
            if (refactorsWithName.length === 0) {
                this.raiseError(`The expected refactor: ${refactorName} is not available at the marker location.\nAvailable refactors: ${refactors.map(r => r.name)}`);
            }

            const action = ts.firstDefined(refactorsWithName, refactor => refactor.actions.find(a => a.name === actionName));
            if (!action) {
                throw this.raiseError(`The expected action: ${actionName} is not included in: ${ts.flatMap(refactorsWithName, r => r.actions.map(a => a.name))}`);
            }
            if (action.description !== actionDescription) {
                this.raiseError(`Expected action description to be ${JSON.stringify(actionDescription)}, got: ${JSON.stringify(action.description)}`);
            }

            const editInfo = this.languageService.getEditsForRefactor(this.activeFile.fileName, this.formatCodeSettings, range, refactorName, actionName)!;
            for (const edit of editInfo.edits) {
                this.applyEdits(edit.fileName, edit.textChanges, /*isFormattingEdit*/ false);
            }

            const { renamePosition, newContent } = parseNewContent();

            this.verifyCurrentFileContent(newContent);

            if (renamePosition === undefined) {
                if (editInfo.renameLocation !== undefined) {
                    this.raiseError(`Did not expect a rename location, got ${editInfo.renameLocation}`);
                }
            }
            else {
                // TODO: test editInfo.renameFilename value
                assert.isDefined(editInfo.renameFilename);
                if (renamePosition !== editInfo.renameLocation) {
                    this.raiseError(`Expected rename position of ${renamePosition}, but got ${editInfo.renameLocation}`);
                }
            }

            function parseNewContent(): { renamePosition: number | undefined, newContent: string } {
                const renamePosition = newContentWithRenameMarker.indexOf("/*RENAME*/");
                if (renamePosition === -1) {
                    return { renamePosition: undefined, newContent: newContentWithRenameMarker };
                }
                else {
                    const newContent = newContentWithRenameMarker.slice(0, renamePosition) + newContentWithRenameMarker.slice(renamePosition + "/*RENAME*/".length);
                    return { renamePosition, newContent };
                }
            }

        }

        public verifyFileAfterApplyingRefactorAtMarker(
            markerName: string,
            expectedContent: string,
            refactorNameToApply: string,
            actionName: string,
            formattingOptions?: ts.FormatCodeSettings) {

            formattingOptions = formattingOptions || this.formatCodeSettings;
            const markerPos = this.getMarkerByName(markerName).position;

            const applicableRefactors = this.languageService.getApplicableRefactors(this.activeFile.fileName, markerPos);
            const applicableRefactorToApply = ts.find(applicableRefactors, refactor => refactor.name === refactorNameToApply);

            if (!applicableRefactorToApply) {
                this.raiseError(`The expected refactor: ${refactorNameToApply} is not available at the marker location.`);
            }

            const editInfo = this.languageService.getEditsForRefactor(this.activeFile.fileName, formattingOptions, markerPos, refactorNameToApply, actionName)!;

            for (const edit of editInfo.edits) {
                this.applyEdits(edit.fileName, edit.textChanges, /*isFormattingEdit*/ false);
            }
            const actualContent = this.getFileContent(this.activeFile.fileName);

            if (actualContent !== expectedContent) {
                this.raiseError(`verifyFileAfterApplyingRefactors failed:\n${showTextDiff(expectedContent, actualContent)}`);
            }
        }

        public printAvailableCodeFixes() {
            const codeFixes = this.getCodeFixes(this.activeFile.fileName);
            Harness.IO.log(stringify(codeFixes));
        }

        // Get the text of the entire line the caret is currently at
        private getCurrentLineContent() {
            const text = this.getFileContent(this.activeFile.fileName);

            const pos = this.currentCaretPosition;
            let startPos = pos, endPos = pos;

            while (startPos > 0) {
                const ch = text.charCodeAt(startPos - 1);
                if (ch === ts.CharacterCodes.carriageReturn || ch === ts.CharacterCodes.lineFeed) {
                    break;
                }

                startPos--;
            }

            while (endPos < text.length) {
                const ch = text.charCodeAt(endPos);

                if (ch === ts.CharacterCodes.carriageReturn || ch === ts.CharacterCodes.lineFeed) {
                    break;
                }

                endPos++;
            }

            return text.substring(startPos, endPos);
        }

        private assertItemInCompletionList(
            items: ts.CompletionEntry[],
            entryId: ts.Completions.CompletionEntryIdentifier,
            text: string | undefined,
            documentation: string | undefined,
            kind: string | undefined | { kind?: string, kindModifiers?: string },
            spanIndex: number | undefined,
            hasAction: boolean | undefined,
            options: FourSlashInterface.VerifyCompletionListContainsOptions | undefined,
        ) {
            const eq = <T>(a: T, b: T, msg: string) => {
                assert.deepEqual(a, b, this.assertionMessageAtLastKnownMarker(msg + " for " + stringify(entryId)));
            };
            const matchingItems = items.filter(item => item.name === entryId.name && item.source === entryId.source);
            if (matchingItems.length === 0) {
                const itemsString = items.map(item => stringify({ name: item.name, source: item.source, kind: item.kind })).join(",\n");
                this.raiseError(`Expected "${stringify({ entryId, text, documentation, kind })}" to be in list [${itemsString}]`);
            }
            else if (matchingItems.length > 1) {
                this.raiseError(`Found duplicate completion items for ${stringify(entryId)}`);
            }
            const item = matchingItems[0];

            if (documentation !== undefined || text !== undefined || entryId.source !== undefined) {
                const details = this.getCompletionEntryDetails(item.name, item.source);

                if (documentation !== undefined) {
                    eq(ts.displayPartsToString(details.documentation), documentation, "completion item documentation");
                }
                if (text !== undefined) {
                    eq(ts.displayPartsToString(details.displayParts), text, "completion item detail text");
                }

                if (entryId.source === undefined) {
                    eq(options && options.sourceDisplay, /*b*/ undefined, "source display");
                }
                else {
                    eq(details.source, [ts.textPart(options!.sourceDisplay)], "source display");
                }
            }

            if (kind !== undefined) {
                if (typeof kind === "string") {
                    eq(item.kind, kind, "completion item kind");
                }
                else {
                    if (kind.kind) {
                        eq(item.kind, kind.kind, "completion item kind");
                    }
                    if (kind.kindModifiers !== undefined) {
                        eq(item.kindModifiers, kind.kindModifiers, "completion item kindModifiers");
                    }
                }
            }



            if (spanIndex !== undefined) {
                const span = this.getTextSpanForRangeAtIndex(spanIndex);
                assert.isTrue(TestState.textSpansEqual(span, item.replacementSpan), this.assertionMessageAtLastKnownMarker(stringify(span) + " does not equal " + stringify(item.replacementSpan) + " replacement span for " + stringify(entryId)));
            }

            eq(item.hasAction, hasAction, "hasAction");
            eq(item.isRecommended, options && options.isRecommended, "isRecommended");
            eq(item.insertText, options && options.insertText, "insertText");
            if (options && options.replacementSpan) { // TODO: GH#21679
                eq(item.replacementSpan, options && options.replacementSpan && ts.createTextSpanFromRange(options.replacementSpan), "replacementSpan");
            }
        }

        private findFile(indexOrName: string | number) {
            if (typeof indexOrName === "number") {
                const index = indexOrName;
                if (index >= this.testData.files.length) {
                    throw new Error(`File index (${index}) in openFile was out of range. There are only ${this.testData.files.length} files in this test.`);
                }
                else {
                    return this.testData.files[index];
                }
            }
            else if (ts.isString(indexOrName)) {
                let name = indexOrName;

                // names are stored in the compiler with this relative path, this allows people to use goTo.file on just the fileName
                name = name.indexOf("/") === -1 ? (this.basePath + "/" + name) : name;

                const availableNames: string[] = [];
                const result = ts.forEach(this.testData.files, file => {
                    const fn = file.fileName;
                    if (fn) {
                        if (fn === name) {
                            return file;
                        }
                        availableNames.push(fn);
                    }
                });

                if (!result) {
                    throw new Error(`No test file named "${name}" exists. Available file names are: ${availableNames.join(", ")}`);
                }
                return result;
            }
            else {
                return ts.Debug.assertNever(indexOrName);
            }
        }

        private getLineColStringAtPosition(position: number) {
            const pos = this.languageServiceAdapterHost.positionToLineAndCharacter(this.activeFile.fileName, position);
            return `line ${(pos.line + 1)}, col ${pos.character}`;
        }

        private getTextSpanForRangeAtIndex(index: number): ts.TextSpan {
            const ranges = this.getRanges();
            if (ranges.length > index) {
                return ts.createTextSpanFromRange(ranges[index]);
            }
            else {
                throw this.raiseError("Supplied span index: " + index + " does not exist in range list of size: " + ranges.length);
            }
        }

        public getMarkerByName(markerName: string) {
            const markerPos = this.testData.markerPositions.get(markerName);
            if (markerPos === undefined) {
                throw new Error(`Unknown marker "${markerName}" Available markers: ${this.getMarkerNames().map(m => "\"" + m + "\"").join(", ")}`);
            }
            else {
                return markerPos;
            }
        }

        public setCancelled(numberOfCalls: number): void {
            this.cancellationToken.setCancelled(numberOfCalls);
        }

        public resetCancelled(): void {
            this.cancellationToken.resetCancelled();
        }

        private static textSpansEqual(a: ts.TextSpan | undefined, b: ts.TextSpan | undefined): boolean {
            return !!a && !!b && a.start === b.start && a.length === b.length;
        }
    }

    export function runFourSlashTest(basePath: string, testType: FourSlashTestType, fileName: string) {
        const content = Harness.IO.readFile(fileName)!;
        runFourSlashTestContent(basePath, testType, content, fileName);
    }

    export function runFourSlashTestContent(basePath: string, testType: FourSlashTestType, content: string, fileName: string): void {
        // Give file paths an absolute path for the virtual file system
        const absoluteBasePath = ts.combinePaths(Harness.virtualFileSystemRoot, basePath);
        const absoluteFileName = ts.combinePaths(Harness.virtualFileSystemRoot, fileName);

        // Parse out the files and their metadata
        const testData = parseTestData(absoluteBasePath, content, absoluteFileName);
        const state = new TestState(absoluteBasePath, testType, testData);
        const output = ts.transpileModule(content, { reportDiagnostics: true });
        if (output.diagnostics!.length > 0) {
            throw new Error(`Syntax error in ${absoluteBasePath}: ${output.diagnostics![0].messageText}`);
        }
        runCode(output.outputText, state);
    }

    function runCode(code: string, state: TestState): void {
        // Compile and execute the test
        const wrappedCode =
            `(function(test, goTo, verify, edit, debug, format, cancellation, classification, verifyOperationIsCancelled) {
${code}
})`;
        try {
            const test = new FourSlashInterface.Test(state);
            const goTo = new FourSlashInterface.GoTo(state);
            const verify = new FourSlashInterface.Verify(state);
            const edit = new FourSlashInterface.Edit(state);
            const debug = new FourSlashInterface.Debug(state);
            const format = new FourSlashInterface.Format(state);
            const cancellation = new FourSlashInterface.Cancellation(state);
            const f = eval(wrappedCode);
            f(test, goTo, verify, edit, debug, format, cancellation, FourSlashInterface.Classification, verifyOperationIsCancelled);
        }
        catch (err) {
            throw err;
        }
    }

    function chompLeadingSpace(content: string) {
        const lines = content.split("\n");
        for (const line of lines) {
            if ((line.length !== 0) && (line.charAt(0) !== " ")) {
                return content;
            }
        }

        return lines.map(s => s.substr(1)).join("\n");
    }

    function parseTestData(basePath: string, contents: string, fileName: string): FourSlashData {
        // Regex for parsing options in the format "@Alpha: Value of any sort"
        const optionRegex = /^\s*@(\w+): (.*)\s*/;

        // List of all the subfiles we've parsed out
        const files: FourSlashFile[] = [];
        // Global options
        const globalOptions: { [s: string]: string; } = {};
        // Marker positions

        // Split up the input file by line
        // Note: IE JS engine incorrectly handles consecutive delimiters here when using RegExp split, so
        // we have to string-based splitting instead and try to figure out the delimiting chars
        const lines = contents.split("\n");

        const markerPositions = ts.createMap<Marker>();
        const markers: Marker[] = [];
        const ranges: Range[] = [];

        // Stuff related to the subfile we're parsing
<<<<<<< HEAD
        let currentFileContent: string | undefined;
=======
        let currentFileContent: string;
>>>>>>> 17b10dc2
        let currentFileName = fileName;
        let currentFileSymlinks: string[] | undefined;
        let currentFileOptions: { [s: string]: string } = {};

        function nextFile() {
            const file = parseFileContent(currentFileContent!, currentFileName, markerPositions, markers, ranges);
            file.fileOptions = currentFileOptions;
            file.symlinks = currentFileSymlinks;

            // Store result file
            files.push(file);

            currentFileContent = undefined;
            currentFileOptions = {};
            currentFileName = fileName;
            currentFileSymlinks = undefined;
        }

        for (let line of lines) {
            const lineLength = line.length;

            if (lineLength > 0 && line.charAt(lineLength - 1) === "\r") {
                line = line.substr(0, lineLength - 1);
            }

            if (line.substr(0, 4) === "////") {
                // Subfile content line

                // Append to the current subfile content, inserting a newline needed
                if (currentFileContent === undefined) {
                    currentFileContent = "";
                }
                else {
                    // End-of-line
                    currentFileContent = currentFileContent + "\n";
                }

                currentFileContent = currentFileContent + line.substr(4);
            }
            else if (line.substr(0, 2) === "//") {
                // Comment line, check for global/file @options and record them
                const match = optionRegex.exec(line.substr(2));
                if (match) {
                    const [key, value] = match.slice(1);
                    if (!ts.contains(fileMetadataNames, key)) {
                        // Check if the match is already existed in the global options
                        if (globalOptions[key] !== undefined) {
                            throw new Error(`Global option '${key}' already exists`);
                        }
                        globalOptions[key] = value;
                    }
                    else {
                        switch (key) {
                            case MetadataOptionNames.fileName:
                                // Found an @FileName directive, if this is not the first then create a new subfile
                                if (currentFileContent) {
                                    nextFile();
                                }

                                currentFileName = ts.isRootedDiskPath(value) ? value : basePath + "/" + value;
                                currentFileOptions[key] = value;
                                break;
                            case MetadataOptionNames.symlink:
                                currentFileSymlinks = ts.append(currentFileSymlinks, value);
                                break;
                            default:
                                // Add other fileMetadata flag
                                currentFileOptions[key] = value;
                        }
                    }
                }
            }
            else if (line === "" || lineLength === 0) {
                // Previously blank lines between fourslash content caused it to be considered as 2 files,
                // Remove this behavior since it just causes errors now
            }
            else {
                // Empty line or code line, terminate current subfile if there is one
                if (currentFileContent) {
                    nextFile();
                }
            }
        }

        // @Filename is the only directive that can be used in a test that contains tsconfig.json file.
        const config = ts.find(files, isConfig);
        if (config) {
            let directive = getNonFileNameOptionInFileList(files);
            if (!directive) {
                directive = getNonFileNameOptionInObject(globalOptions);
            }
            if (directive) {
                throw Error(`It is not allowed to use ${config.fileName} along with directive '${directive}'`);
            }
        }

        return {
            markerPositions,
            markers,
            globalOptions,
            files,
            ranges
        };
    }

    function isConfig(file: FourSlashFile): boolean {
        return Harness.getConfigNameFromFileName(file.fileName) !== undefined;
    }

    function getNonFileNameOptionInFileList(files: FourSlashFile[]): string | undefined {
        return ts.forEach(files, f => getNonFileNameOptionInObject(f.fileOptions));
    }

    function getNonFileNameOptionInObject(optionObject: { [s: string]: string }): string | undefined {
        for (const option in optionObject) {
            if (option !== MetadataOptionNames.fileName) {
                return option;
            }
        }
        return undefined;
    }

    const enum State {
        none,
        inSlashStarMarker,
        inObjectMarker
    }

    function reportError(fileName: string, line: number, col: number, message: string) {
        const errorMessage = fileName + "(" + line + "," + col + "): " + message;
        throw new Error(errorMessage);
    }

<<<<<<< HEAD
    function recordObjectMarker(fileName: string, location: LocationInformation, text: string, markerMap: ts.Map<Marker>, markers: Marker[]): Marker | undefined {
        let markerValue: any = undefined;
=======
    function recordObjectMarker(fileName: string, location: LocationInformation, text: string, markerMap: ts.Map<Marker>, markers: Marker[]): Marker {
        let markerValue: any;
>>>>>>> 17b10dc2
        try {
            // Attempt to parse the marker value as JSON
            markerValue = JSON.parse("{ " + text + " }");
        }
        catch (e) {
            reportError(fileName, location.sourceLine, location.sourceColumn, "Unable to parse marker text " + e.message);
        }

        if (markerValue === undefined) {
            reportError(fileName, location.sourceLine, location.sourceColumn, "Object markers can not be empty");
            return undefined;
        }

        const marker: Marker = {
            fileName,
            position: location.position,
            data: markerValue
        };

        // Object markers can be anonymous
        if (markerValue.name) {
            markerMap.set(markerValue.name, marker);
        }

        markers.push(marker);

        return marker;
    }

    function recordMarker(fileName: string, location: LocationInformation, name: string, markerMap: ts.Map<Marker>, markers: Marker[]): Marker | undefined {
        const marker: Marker = {
            fileName,
            position: location.position
        };

        // Verify markers for uniqueness
        if (markerMap.has(name)) {
            const message = "Marker '" + name + "' is duplicated in the source file contents.";
            reportError(marker.fileName, location.sourceLine, location.sourceColumn, message);
            return undefined;
        }
        else {
            markerMap.set(name, marker);
            markers.push(marker);
            return marker;
        }
    }

    function parseFileContent(content: string, fileName: string, markerMap: ts.Map<Marker>, markers: Marker[], ranges: Range[]): FourSlashFile {
        content = chompLeadingSpace(content);

        // Any slash-star comment with a character not in this string is not a marker.
        const validMarkerChars = "ABCDEFGHIJKLMNOPQRSTUVWXYZabcdefghijklmnopqrstuvwxyz$1234567890_";

        /// The file content (minus metacharacters) so far
        let output = "";

        /// The current marker (or maybe multi-line comment?) we're parsing, possibly
<<<<<<< HEAD
        let openMarker: LocationInformation | undefined;
=======
        let openMarker: LocationInformation;
>>>>>>> 17b10dc2

        /// A stack of the open range markers that are still unclosed
        const openRanges: RangeLocationInformation[] = [];

        /// A list of ranges we've collected so far */
        let localRanges: Range[] = [];

        /// The latest position of the start of an unflushed plain text area
        let lastNormalCharPosition = 0;

        /// The total number of metacharacters removed from the file (so far)
        let difference = 0;

        /// The fourslash file state object we are generating
        let state: State = State.none;

        /// Current position data
        let line = 1;
        let column = 1;

        const flush = (lastSafeCharIndex: number | undefined) => {
            output = output + content.substr(lastNormalCharPosition, lastSafeCharIndex === undefined ? undefined : lastSafeCharIndex - lastNormalCharPosition);
        };

        if (content.length > 0) {
            let previousChar = content.charAt(0);
            for (let i = 1; i < content.length; i++) {
                const currentChar = content.charAt(i);
                switch (state) {
                    case State.none:
                        if (previousChar === "[" && currentChar === "|") {
                            // found a range start
                            openRanges.push({
                                position: (i - 1) - difference,
                                sourcePosition: i - 1,
                                sourceLine: line,
                                sourceColumn: column,
                            });
                            // copy all text up to marker position
                            flush(i - 1);
                            lastNormalCharPosition = i + 1;
                            difference += 2;
                        }
                        else if (previousChar === "|" && currentChar === "]") {
                            // found a range end
                            const rangeStart = openRanges.pop();
                            if (!rangeStart) {
                                throw reportError(fileName, line, column, "Found range end with no matching start.");
                            }

                            const range: Range = {
                                fileName,
                                pos: rangeStart.position,
                                end: (i - 1) - difference,
                                marker: rangeStart.marker
                            };
                            localRanges.push(range);

                            // copy all text up to range marker position
                            flush(i - 1);
                            lastNormalCharPosition = i + 1;
                            difference += 2;
                        }
                        else if (previousChar === "/" && currentChar === "*") {
                            // found a possible marker start
                            state = State.inSlashStarMarker;
                            openMarker = {
                                position: (i - 1) - difference,
                                sourcePosition: i - 1,
                                sourceLine: line,
                                sourceColumn: column,
                            };
                        }
                        else if (previousChar === "{" && currentChar === "|") {
                            // found an object marker start
                            state = State.inObjectMarker;
                            openMarker = {
                                position: (i - 1) - difference,
                                sourcePosition: i - 1,
                                sourceLine: line,
                                sourceColumn: column,
                            };
                            flush(i - 1);
                        }
                        break;

                    case State.inObjectMarker:
                        // Object markers are only ever terminated by |} and have no content restrictions
                        if (previousChar === "|" && currentChar === "}") {
                            // Record the marker
                            const objectMarkerNameText = content.substring(openMarker!.sourcePosition + 2, i - 1).trim();
                            const marker = recordObjectMarker(fileName, openMarker!, objectMarkerNameText, markerMap, markers);

                            if (openRanges.length > 0) {
                                openRanges[openRanges.length - 1].marker = marker;
                            }

                            // Set the current start to point to the end of the current marker to ignore its text
                            lastNormalCharPosition = i + 1;
                            difference += i + 1 - openMarker!.sourcePosition;

                            // Reset the state
                            openMarker = undefined;
                            state = State.none;
                        }
                        break;

                    case State.inSlashStarMarker:
                        if (previousChar === "*" && currentChar === "/") {
                            // Record the marker
                            // start + 2 to ignore the */, -1 on the end to ignore the * (/ is next)
                            const markerNameText = content.substring(openMarker!.sourcePosition + 2, i - 1).trim();
                            const marker = recordMarker(fileName, openMarker!, markerNameText, markerMap, markers);

                            if (openRanges.length > 0) {
                                openRanges[openRanges.length - 1].marker = marker;
                            }

                            // Set the current start to point to the end of the current marker to ignore its text
                            flush(openMarker!.sourcePosition);
                            lastNormalCharPosition = i + 1;
                            difference += i + 1 - openMarker!.sourcePosition;

                            // Reset the state
                            openMarker = undefined;
                            state = State.none;
                        }
                        else if (validMarkerChars.indexOf(currentChar) < 0) {
                            if (currentChar === "*" && i < content.length - 1 && content.charAt(i + 1) === "/") {
                                // The marker is about to be closed, ignore the 'invalid' char
                            }
                            else {
                                // We've hit a non-valid marker character, so we were actually in a block comment
                                // Bail out the text we've gathered so far back into the output
                                flush(i);
                                lastNormalCharPosition = i;
                                openMarker = undefined;

                                state = State.none;
                            }
                        }
                        break;
                }

                if (currentChar === "\n" && previousChar === "\r") {
                    // Ignore trailing \n after a \r
                    continue;
                }
                else if (currentChar === "\n" || currentChar === "\r") {
                    line++;
                    column = 1;
                    continue;
                }

                column++;
                previousChar = currentChar;
            }
        }

        // Add the remaining text
        flush(/*lastSafeCharIndex*/ undefined);

        if (openRanges.length > 0) {
            const openRange = openRanges[0];
            reportError(fileName, openRange.sourceLine, openRange.sourceColumn, "Unterminated range.");
        }

        if (openMarker) {
            reportError(fileName, openMarker.sourceLine, openMarker.sourceColumn, "Unterminated marker.");
        }

        // put ranges in the correct order
        localRanges = localRanges.sort((a, b) => a.pos < b.pos ? -1 : 1);
        localRanges.forEach((r) => { ranges.push(r); });

        return {
            content: output,
            fileOptions: {},
            version: 0,
            fileName,
        };
    }

    function stringify(data: any, replacer?: (key: string, value: any) => any): string {
        return JSON.stringify(data, replacer, 2);
    }

    /** Collects an array of unique outputs. */
    function unique<T>(inputs: T[], getOutput: (t: T) => string): string[] {
        const set = ts.createMap<true>();
        for (const input of inputs) {
            const out = getOutput(input);
            set.set(out, true);
        }
        return ts.arrayFrom(set.keys());
    }

    function toArray<T>(x: T | T[]): T[] {
        return ts.isArray(x) ? x : [x];
    }

    function makeWhitespaceVisible(text: string) {
        return text.replace(/ /g, "\u00B7").replace(/\r/g, "\u00B6").replace(/\n/g, "\u2193\n").replace(/\t/g, "\u2192\   ");
    }

    function showTextDiff(expected: string, actual: string): string {
        // Only show whitespace if the difference is whitespace-only.
        if (differOnlyByWhitespace(expected, actual)) {
            expected = makeWhitespaceVisible(expected);
            actual = makeWhitespaceVisible(actual);
        }
        return `Expected:\n${expected}\nActual:\n${actual}`;
    }

    function differOnlyByWhitespace(a: string, b: string) {
        return stripWhitespace(a) === stripWhitespace(b);
    }

    function stripWhitespace(s: string): string {
        return s.replace(/\s/g, "");
    }
}

namespace FourSlashInterface {
    export class Test {
        constructor(private state: FourSlash.TestState) {
        }

        public markers(): FourSlash.Marker[] {
            return this.state.getMarkers();
        }

        public markerNames(): string[] {
            return this.state.getMarkerNames();
        }

        public marker(name: string): FourSlash.Marker {
            return this.state.getMarkerByName(name);
        }

        public ranges(): FourSlash.Range[] {
            return this.state.getRanges();
        }

        public spans(): ts.TextSpan[] {
            return this.ranges().map(r => ts.createTextSpan(r.pos, r.end - r.pos));
        }

        public rangesByText(): ts.Map<FourSlash.Range[]> {
            return this.state.rangesByText();
        }

        public markerByName(s: string): FourSlash.Marker {
            return this.state.getMarkerByName(s);
        }

        public symbolsInScope(range: FourSlash.Range): ts.Symbol[] {
            return this.state.symbolsInScope(range);
        }

        public setTypesRegistry(map: ts.MapLike<void>): void {
            this.state.setTypesRegistry(map);
        }
    }

    export class GoTo {
        constructor(private state: FourSlash.TestState) {
        }
        // Moves the caret to the specified marker,
        // or the anonymous marker ('/**/') if no name
        // is given
        public marker(name?: string | FourSlash.Marker) {
            this.state.goToMarker(name);
        }

        public eachMarker(markers: ReadonlyArray<string>, action: (marker: FourSlash.Marker, index: number) => void): void;
        public eachMarker(action: (marker: FourSlash.Marker, index: number) => void): void;
        public eachMarker(a: ReadonlyArray<string> | ((marker: FourSlash.Marker, index: number) => void), b?: (marker: FourSlash.Marker, index: number) => void): void {
            const markers = typeof a === "function" ? this.state.getMarkers() : a.map(m => this.state.getMarkerByName(m));
            this.state.goToEachMarker(markers, typeof a === "function" ? a : b!);
        }

        public rangeStart(range: FourSlash.Range) {
            this.state.goToRangeStart(range);
        }

        public eachRange(action: () => void) {
            this.state.goToEachRange(action);
        }

        public bof() {
            this.state.goToBOF();
        }

        public eof() {
            this.state.goToEOF();
        }

        public implementation() {
            this.state.goToImplementation();
        }

        public position(position: number, fileNameOrIndex?: string | number): void {
            if (fileNameOrIndex !== undefined) {
                this.file(fileNameOrIndex);
            }
            this.state.goToPosition(position);
        }

        // Opens a file, given either its index as it
        // appears in the test source, or its filename
        // as specified in the test metadata
        public file(indexOrName: number | string, content?: string, scriptKindName?: string): void {
            this.state.openFile(indexOrName, content, scriptKindName);
        }

        public select(startMarker: string, endMarker: string) {
            this.state.select(startMarker, endMarker);
        }

        public selectRange(range: FourSlash.Range): void {
            this.state.selectRange(range);
        }
    }

    export class VerifyNegatable {
        public not: VerifyNegatable;
        public allowedClassElementKeywords = [
            "public",
            "private",
            "protected",
            "static",
            "abstract",
            "readonly",
            "get",
            "set",
            "constructor",
            "async"
        ];
        public allowedConstructorParameterKeywords = [
            "public",
            "private",
            "protected",
            "readonly",
        ];

        constructor(protected state: FourSlash.TestState, private negative = false) {
            if (!negative) {
                this.not = new VerifyNegatable(state, true);
            }
        }

        public completionListCount(expectedCount: number) {
            this.state.verifyCompletionListCount(expectedCount, this.negative);
        }

        // Verifies the completion list contains the specified symbol. The
        // completion list is brought up if necessary
        public completionListContains(entryId: string | ts.Completions.CompletionEntryIdentifier, text?: string, documentation?: string, kind?: string | { kind?: string, kindModifiers?: string }, spanIndex?: number, hasAction?: boolean, options?: VerifyCompletionListContainsOptions) {
            if (typeof entryId === "string") {
                entryId = { name: entryId, source: undefined };
            }
            if (this.negative) {
                this.state.verifyCompletionListDoesNotContain(entryId, text, documentation, kind, spanIndex, options);
            }
            else {
                this.state.verifyCompletionListContains(entryId, text, documentation, kind, spanIndex, hasAction, options);
            }
        }

        // Verifies the completion list items count to be greater than the specified amount. The
        // completion list is brought up if necessary
        public completionListItemsCountIsGreaterThan(count: number) {
            this.state.verifyCompletionListItemsCountIsGreaterThan(count, this.negative);
        }

        public assertHasRanges(ranges: FourSlash.Range[]) {
            assert(ranges.length !== 0, "Array of ranges is expected to be non-empty");
        }

        public completionListIsEmpty() {
            this.state.verifyCompletionListIsEmpty(this.negative);
        }

        public completionListContainsClassElementKeywords() {
            for (const keyword of this.allowedClassElementKeywords) {
                this.completionListContains(keyword, keyword, /*documentation*/ undefined, "keyword");
            }
        }

        public completionListContainsConstructorParameterKeywords() {
            for (const keyword of this.allowedConstructorParameterKeywords) {
                this.completionListContains(keyword, keyword, /*documentation*/ undefined, "keyword");
            }
        }

        public completionListIsGlobal(expected: boolean) {
            this.state.verifyCompletionListIsGlobal(expected);
        }

        public completionListAllowsNewIdentifier() {
            this.state.verifyCompletionListAllowsNewIdentifier(this.negative);
        }

        public signatureHelpPresent() {
            this.state.verifySignatureHelpPresent(!this.negative);
        }

        public errorExistsBetweenMarkers(startMarker: string, endMarker: string) {
            this.state.verifyErrorExistsBetweenMarkers(startMarker, endMarker, !this.negative);
        }

        public errorExistsAfterMarker(markerName = "") {
            this.state.verifyErrorExistsAfterMarker(markerName, !this.negative, /*after*/ true);
        }

        public errorExistsBeforeMarker(markerName = "") {
            this.state.verifyErrorExistsAfterMarker(markerName, !this.negative, /*after*/ false);
        }

        public quickInfoExists() {
            this.state.verifyQuickInfoExists(this.negative);
        }

        public typeDefinitionCountIs(expectedCount: number) {
            this.state.verifyTypeDefinitionsCount(this.negative, expectedCount);
        }

        public implementationListIsEmpty() {
            this.state.verifyImplementationListIsEmpty(this.negative);
        }

        public isValidBraceCompletionAtPosition(openingBrace: string) {
            this.state.verifyBraceCompletionAtPosition(this.negative, openingBrace);
        }

        public isInCommentAtPosition(onlyMultiLineDiverges?: boolean) {
            this.state.verifySpanOfEnclosingComment(this.negative, onlyMultiLineDiverges);
        }

        public codeFix(options: VerifyCodeFixOptions) {
            this.state.verifyCodeFix(options);
        }

        public codeFixAvailable(options?: VerifyCodeFixAvailableOptions[]) {
            this.state.verifyCodeFixAvailable(this.negative, options);
        }

        public applicableRefactorAvailableAtMarker(markerName: string) {
            this.state.verifyApplicableRefactorAvailableAtMarker(this.negative, markerName);
        }

        public applicableRefactorAvailableForRange() {
            this.state.verifyApplicableRefactorAvailableForRange(this.negative);
        }

        public refactor(options: VerifyRefactorOptions) {
            this.state.verifyRefactor(options);
        }

        public refactorAvailable(name: string, actionName?: string) {
            this.state.verifyRefactorAvailable(this.negative, name, actionName);
        }
    }

    export class Verify extends VerifyNegatable {
        constructor(state: FourSlash.TestState) {
            super(state);
        }

        public completionsAt(markerName: string, completions: ReadonlyArray<ExpectedCompletionEntry>, options?: CompletionsAtOptions) {
            this.state.verifyCompletionsAt(markerName, completions, options);
        }

        public quickInfoIs(expectedText: string, expectedDocumentation?: string) {
            this.state.verifyQuickInfoString(expectedText, expectedDocumentation);
        }

        public quickInfoAt(markerName: string, expectedText: string, expectedDocumentation?: string) {
            this.state.verifyQuickInfoAt(markerName, expectedText, expectedDocumentation);
        }

        public quickInfos(namesAndTexts: { [name: string]: string }) {
            this.state.verifyQuickInfos(namesAndTexts);
        }

        public caretAtMarker(markerName?: string) {
            this.state.verifyCaretAtMarker(markerName);
        }

        public indentationIs(numberOfSpaces: number) {
            this.state.verifyIndentationAtCurrentPosition(numberOfSpaces);
        }

        public indentationAtPositionIs(fileName: string, position: number, numberOfSpaces: number, indentStyle = ts.IndentStyle.Smart, baseIndentSize = 0) {
            this.state.verifyIndentationAtPosition(fileName, position, numberOfSpaces, indentStyle, baseIndentSize);
        }

        public textAtCaretIs(text: string) {
            this.state.verifyTextAtCaretIs(text);
        }

        /**
         * Compiles the current file and evaluates 'expr' in a context containing
         * the emitted output, then compares (using ===) the result of that expression
         * to 'value'. Do not use this function with external modules as it is not supported.
         */
        public eval(expr: string, value: any) {
            this.state.verifyEval(expr, value);
        }

        public currentLineContentIs(text: string) {
            this.state.verifyCurrentLineContent(text);
        }

        public currentFileContentIs(text: string) {
            this.state.verifyCurrentFileContent(text);
        }

        public goToDefinitionIs(endMarkers: string | string[]) {
            this.state.verifyGoToDefinitionIs(endMarkers);
        }

        public goToDefinition(startMarkerName: string | string[], endMarkerName: string | string[], range?: FourSlash.Range): void;
        public goToDefinition(startsAndEnds: [string | string[], string | string[]][] | { [startMarkerName: string]: string | string[] }): void;
        public goToDefinition(arg0: any, endMarkerName?: string | string[]) {
            this.state.verifyGoToDefinition(arg0, endMarkerName);
        }

        public goToType(startMarkerName: string | string[], endMarkerName: string | string[]): void;
        public goToType(startsAndEnds: [string | string[], string | string[]][] | { [startMarkerName: string]: string | string[] }): void;
        public goToType(arg0: any, endMarkerName?: string | string[]) {
            this.state.verifyGoToType(arg0, endMarkerName);
        }

        public goToDefinitionForMarkers(...markerNames: string[]) {
            this.state.verifyGoToDefinitionForMarkers(markerNames);
        }

        public goToDefinitionName(name: string, containerName: string) {
            this.state.verifyGoToDefinitionName(name, containerName);
        }

        public verifyGetEmitOutputForCurrentFile(expected: string): void {
            this.state.verifyGetEmitOutputForCurrentFile(expected);
        }

        public verifyGetEmitOutputContentsForCurrentFile(expected: ts.OutputFile[]): void {
            this.state.verifyGetEmitOutputContentsForCurrentFile(expected);
        }

        public symbolAtLocation(startRange: FourSlash.Range, ...declarationRanges: FourSlash.Range[]) {
            this.state.verifySymbolAtLocation(startRange, declarationRanges);
        }

        public typeOfSymbolAtLocation(range: FourSlash.Range, symbol: ts.Symbol, expected: string) {
            this.state.verifyTypeOfSymbolAtLocation(range, symbol, expected);
        }

        public referencesOf(start: FourSlash.Range, references: FourSlash.Range[]) {
            this.state.verifyReferencesOf(start, references);
        }

        public referenceGroups(starts: string | string[] | FourSlash.Range | FourSlash.Range[], parts: ReferenceGroup[]) {
            this.state.verifyReferenceGroups(starts, parts);
        }

        public noReferences(markerNameOrRange?: string | FourSlash.Range) {
            this.state.verifyNoReferences(markerNameOrRange);
        }

        public singleReferenceGroup(definition: ReferenceGroupDefinition, ranges?: FourSlash.Range[]) {
            this.state.verifySingleReferenceGroup(definition, ranges);
        }

        public rangesReferenceEachOther(ranges?: FourSlash.Range[]) {
            this.state.verifyRangesReferenceEachOther(ranges);
        }

        public findReferencesDefinitionDisplayPartsAtCaretAre(expected: ts.SymbolDisplayPart[]) {
            this.state.verifyDisplayPartsOfReferencedSymbol(expected);
        }

        public currentParameterHelpArgumentNameIs(name: string) {
            this.state.verifyCurrentParameterHelpName(name);
        }

        public currentParameterSpanIs(parameter: string) {
            this.state.verifyCurrentParameterSpanIs(parameter);
        }

        public currentParameterHelpArgumentDocCommentIs(docComment: string) {
            this.state.verifyCurrentParameterHelpDocComment(docComment);
        }

        public currentSignatureHelpDocCommentIs(docComment: string) {
            this.state.verifyCurrentSignatureHelpDocComment(docComment);
        }

        public currentSignatureHelpTagsAre(tags: ts.JSDocTagInfo[]) {
            this.state.verifyCurrentSignatureHelpTags(tags);
        }

        public signatureHelpCountIs(expected: number) {
            this.state.verifySignatureHelpCount(expected);
        }

        public signatureHelpCurrentArgumentListIsVariadic(expected: boolean) {
            this.state.verifyCurrentSignatureHelpIsVariadic(expected);
        }

        public signatureHelpArgumentCountIs(expected: number) {
            this.state.verifySignatureHelpArgumentCount(expected);
        }

        public currentSignatureParameterCountIs(expected: number) {
            this.state.verifyCurrentSignatureHelpParameterCount(expected);
        }

        public currentSignatureHelpIs(expected: string) {
            this.state.verifyCurrentSignatureHelpIs(expected);
        }

        public noErrors() {
            this.state.verifyNoErrors();
        }

        public numberOfErrorsInCurrentFile(expected: number) {
            this.state.verifyNumberOfErrorsInCurrentFile(expected);
        }

        public baselineCurrentFileBreakpointLocations() {
            this.state.baselineCurrentFileBreakpointLocations();
        }

        public baselineCurrentFileNameOrDottedNameSpans() {
            this.state.baselineCurrentFileNameOrDottedNameSpans();
        }

        public baselineGetEmitOutput() {
            this.state.baselineGetEmitOutput();
        }

        public baselineQuickInfo() {
            this.state.baselineQuickInfo();
        }

        public nameOrDottedNameSpanTextIs(text: string) {
            this.state.verifyCurrentNameOrDottedNameSpanText(text);
        }

        public outliningSpansInCurrentFile(spans: FourSlash.Range[]) {
            this.state.verifyOutliningSpans(spans);
        }

        public todoCommentsInCurrentFile(descriptors: string[]) {
            this.state.verifyTodoComments(descriptors, this.state.getRanges());
        }

        public matchingBracePositionInCurrentFile(bracePosition: number, expectedMatchPosition: number) {
            this.state.verifyMatchingBracePosition(bracePosition, expectedMatchPosition);
        }

        public noMatchingBracePositionInCurrentFile(bracePosition: number) {
            this.state.verifyNoMatchingBracePosition(bracePosition);
        }

        public docCommentTemplateAt(marker: string | FourSlash.Marker, expectedOffset: number, expectedText: string) {
            this.state.goToMarker(marker);
            this.state.verifyDocCommentTemplate({ newText: expectedText.replace(/\r?\n/g, "\r\n"), caretOffset: expectedOffset });
        }

        public noDocCommentTemplateAt(marker: string | FourSlash.Marker) {
            this.state.goToMarker(marker);
            this.state.verifyDocCommentTemplate(/*expected*/ undefined);
        }

        public rangeAfterCodeFix(expectedText: string, includeWhiteSpace?: boolean, errorCode?: number, index?: number): void {
            this.state.verifyRangeAfterCodeFix(expectedText, includeWhiteSpace, errorCode, index);
        }

        public codeFixAll(options: VerifyCodeFixAllOptions): void {
            this.state.verifyCodeFixAll(options);
        }

        public fileAfterApplyingRefactorAtMarker(markerName: string, expectedContent: string, refactorNameToApply: string, actionName: string, formattingOptions?: ts.FormatCodeSettings): void {
            this.state.verifyFileAfterApplyingRefactorAtMarker(markerName, expectedContent, refactorNameToApply, actionName, formattingOptions);
        }

        public rangeIs(expectedText: string, includeWhiteSpace?: boolean): void {
            this.state.verifyRangeIs(expectedText, includeWhiteSpace);
        }

        public getAndApplyCodeFix(errorCode?: number, index?: number): void {
            this.state.getAndApplyCodeActions(errorCode, index);
        }

        public applyCodeActionFromCompletion(markerName: string, options: VerifyCompletionActionOptions): void {
            this.state.applyCodeActionFromCompletion(markerName, options);
        }

        public importFixAtPosition(expectedTextArray: string[], errorCode?: number): void {
            this.state.verifyImportFixAtPosition(expectedTextArray, errorCode);
        }

        public navigationBar(json: any, options?: { checkSpans?: boolean }) {
            this.state.verifyNavigationBar(json, options);
        }

        public navigationTree(json: any, options?: { checkSpans?: boolean }) {
            this.state.verifyNavigationTree(json, options);
        }

        public navigationItemsListCount(count: number, searchValue: string, matchKind?: string, fileName?: string) {
            this.state.verifyNavigationItemsCount(count, searchValue, matchKind, fileName);
        }

        public navigationItemsListContains(
            name: string,
            kind: string,
            searchValue: string,
            matchKind: string,
            fileName?: string,
            parentName?: string) {
            this.state.verifyNavigationItemsListContains(
                name,
                kind,
                searchValue,
                matchKind,
                fileName,
                parentName);
        }

        public occurrencesAtPositionContains(range: FourSlash.Range, isWriteAccess?: boolean) {
            this.state.verifyOccurrencesAtPositionListContains(range.fileName, range.pos, range.end, isWriteAccess);
        }

        public occurrencesAtPositionCount(expectedCount: number) {
            this.state.verifyOccurrencesAtPositionListCount(expectedCount);
        }

        public rangesAreOccurrences(isWriteAccess?: boolean) {
            this.state.verifyRangesAreOccurrences(isWriteAccess);
        }

        public rangesWithSameTextAreRenameLocations() {
            this.state.verifyRangesWithSameTextAreRenameLocations();
        }

        public rangesAreRenameLocations(options?: FourSlash.Range[] | { findInStrings?: boolean, findInComments?: boolean, ranges?: FourSlash.Range[] }) {
            this.state.verifyRangesAreRenameLocations(options);
        }

        public rangesAreDocumentHighlights(ranges?: FourSlash.Range[]) {
            this.state.verifyRangesAreDocumentHighlights(ranges);
        }

        public rangesWithSameTextAreDocumentHighlights() {
            this.state.verifyRangesWithSameTextAreDocumentHighlights();
        }

        public documentHighlightsOf(startRange: FourSlash.Range, ranges: FourSlash.Range[], options?: VerifyDocumentHighlightsOptions) {
            this.state.verifyDocumentHighlightsOf(startRange, ranges, options);
        }

        public noDocumentHighlights(startRange: FourSlash.Range) {
            this.state.verifyNoDocumentHighlights(startRange);
        }

        public completionEntryDetailIs(entryName: string, text: string, documentation?: string, kind?: string, tags?: ts.JSDocTagInfo[]) {
            this.state.verifyCompletionEntryDetails(entryName, text, documentation, kind, tags);
        }

        /**
         * This method *requires* a contiguous, complete, and ordered stream of classifications for a file.
         */
        public syntacticClassificationsAre(...classifications: { classificationType: string; text: string }[]) {
            this.state.verifySyntacticClassifications(classifications);
        }

        /**
         * This method *requires* an ordered stream of classifications for a file, and spans are highly recommended.
         */
        public semanticClassificationsAre(...classifications: Classification[]) {
            this.state.verifySemanticClassifications(classifications);
        }

        public renameInfoSucceeded(displayName?: string, fullDisplayName?: string, kind?: string, kindModifiers?: string) {
            this.state.verifyRenameInfoSucceeded(displayName, fullDisplayName, kind, kindModifiers);
        }

        public renameInfoFailed(message?: string) {
            this.state.verifyRenameInfoFailed(message);
        }

        public renameLocations(startRanges: FourSlash.Range | FourSlash.Range[], options: FourSlash.Range[] | { findInStrings?: boolean, findInComments?: boolean, ranges: FourSlash.Range[] }) {
            this.state.verifyRenameLocations(startRanges, options);
        }

        public verifyQuickInfoDisplayParts(kind: string, kindModifiers: string, textSpan: FourSlash.TextSpan,
            displayParts: ts.SymbolDisplayPart[], documentation: ts.SymbolDisplayPart[], tags: ts.JSDocTagInfo[]) {
            this.state.verifyQuickInfoDisplayParts(kind, kindModifiers, textSpan, displayParts, documentation, tags);
        }

        public getSyntacticDiagnostics(expected: ReadonlyArray<ts.RealizedDiagnostic>) {
            this.state.getSyntacticDiagnostics(expected);
        }

        public getSemanticDiagnostics(expected: ReadonlyArray<ts.RealizedDiagnostic>) {
            this.state.getSemanticDiagnostics(expected);
        }

        public getSuggestionDiagnostics(expected: ReadonlyArray<ts.RealizedDiagnostic>) {
            this.state.getSuggestionDiagnostics(expected);
        }

        public ProjectInfo(expected: string[]) {
            this.state.verifyProjectInfo(expected);
        }

        public allRangesAppearInImplementationList(markerName: string) {
            this.state.verifyRangesInImplementationList(markerName);
        }
    }

    export class Edit {
        constructor(private state: FourSlash.TestState) {
        }
        public backspace(count?: number) {
            this.state.deleteCharBehindMarker(count);
        }

        public deleteAtCaret(times?: number) {
            this.state.deleteChar(times);
        }

        public replace(start: number, length: number, text: string) {
            this.state.replace(start, length, text);
        }

        public paste(text: string) {
            this.state.paste(text);
        }

        public insert(text: string) {
            this.insertLines(text);
        }

        public insertLine(text: string) {
            this.insertLines(text + "\n");
        }

        public insertLines(...lines: string[]) {
            this.state.type(lines.join("\n"));
        }

        public moveRight(count?: number) {
            this.state.moveCaretRight(count);
        }

        public moveLeft(count?: number) {
            if (typeof count === "undefined") {
                count = 1;
            }
            this.state.moveCaretRight(count * -1);
        }

        public enableFormatting() {
            this.state.enableFormatting = true;
        }

        public disableFormatting() {
            this.state.enableFormatting = false;
        }

        public applyRefactor(options: ApplyRefactorOptions) {
            this.state.applyRefactor(options);
        }
    }

    export class Debug {
        constructor(private state: FourSlash.TestState) {
        }

        public printCurrentParameterHelp() {
            this.state.printCurrentParameterHelp();
        }

        public printCurrentFileState() {
            this.state.printCurrentFileState(/*showWhitespace*/ false, /*makeCaretVisible*/ true);
        }

        public printCurrentFileStateWithWhitespace() {
            this.state.printCurrentFileState(/*showWhitespace*/ true, /*makeCaretVisible*/ true);
        }

        public printCurrentFileStateWithoutCaret() {
            this.state.printCurrentFileState(/*showWhitespace*/ false, /*makeCaretVisible*/ false);
        }

        public printCurrentQuickInfo() {
            this.state.printCurrentQuickInfo();
        }

        public printCurrentSignatureHelp() {
            this.state.printCurrentSignatureHelp();
        }

        public printCompletionListMembers(options: ts.GetCompletionsAtPositionOptions | undefined) {
            this.state.printCompletionListMembers(options);
        }

        public printAvailableCodeFixes() {
            this.state.printAvailableCodeFixes();
        }

        public printBreakpointLocation(pos: number) {
            this.state.printBreakpointLocation(pos);
        }
        public printBreakpointAtCurrentLocation() {
            this.state.printBreakpointAtCurrentLocation();
        }

        public printNameOrDottedNameSpans(pos: number) {
            this.state.printNameOrDottedNameSpans(pos);
        }

        public printErrorList() {
            this.state.printErrorList();
        }

        public printNavigationItems(searchValue = ".*") {
            this.state.printNavigationItems(searchValue);
        }

        public printNavigationBar() {
            this.state.printNavigationBar();
        }

        public printContext() {
            this.state.printContext();
        }
    }

    export class Format {
        constructor(private state: FourSlash.TestState) {
        }

        public document() {
            this.state.formatDocument();
        }

        public copyFormatOptions(): ts.FormatCodeSettings {
            return this.state.copyFormatOptions();
        }

        public setFormatOptions(options: ts.FormatCodeOptions) {
            return this.state.setFormatOptions(options);
        }

        public selection(startMarker: string, endMarker: string) {
            this.state.formatSelection(this.state.getMarkerByName(startMarker).position, this.state.getMarkerByName(endMarker).position);
        }

        public onType(posMarker: string, key: string) {
            this.state.formatOnType(this.state.getMarkerByName(posMarker).position, key);
        }

        public setOption(name: keyof ts.FormatCodeSettings, value: number | string | boolean): void {
            this.state.formatCodeSettings[name] = value;
        }
    }

    export class Cancellation {
        constructor(private state: FourSlash.TestState) {
        }

        public resetCancelled() {
            this.state.resetCancelled();
        }

        public setCancelled(numberOfCalls = 0) {
            this.state.setCancelled(numberOfCalls);
        }
    }

    interface Classification {
        classificationType: ts.ClassificationTypeNames;
        text: string;
        textSpan?: FourSlash.TextSpan;
    }
    export namespace Classification {
        export function comment(text: string, position?: number): Classification {
            return getClassification(ts.ClassificationTypeNames.comment, text, position);
        }

        export function identifier(text: string, position?: number): Classification {
            return getClassification(ts.ClassificationTypeNames.identifier, text, position);
        }

        export function keyword(text: string, position?: number): Classification {
            return getClassification(ts.ClassificationTypeNames.keyword, text, position);
        }

        export function numericLiteral(text: string, position?: number): Classification {
            return getClassification(ts.ClassificationTypeNames.numericLiteral, text, position);
        }

        export function operator(text: string, position?: number): Classification {
            return getClassification(ts.ClassificationTypeNames.operator, text, position);
        }

        export function stringLiteral(text: string, position?: number): Classification {
            return getClassification(ts.ClassificationTypeNames.stringLiteral, text, position);
        }

        export function whiteSpace(text: string, position?: number): Classification {
            return getClassification(ts.ClassificationTypeNames.whiteSpace, text, position);
        }

        export function text(text: string, position?: number): Classification {
            return getClassification(ts.ClassificationTypeNames.text, text, position);
        }

        export function punctuation(text: string, position?: number): Classification {
            return getClassification(ts.ClassificationTypeNames.punctuation, text, position);
        }

        export function docCommentTagName(text: string, position?: number): Classification {
            return getClassification(ts.ClassificationTypeNames.docCommentTagName, text, position);
        }

        export function className(text: string, position?: number): Classification {
            return getClassification(ts.ClassificationTypeNames.className, text, position);
        }

        export function enumName(text: string, position?: number): Classification {
            return getClassification(ts.ClassificationTypeNames.enumName, text, position);
        }

        export function interfaceName(text: string, position?: number): Classification {
            return getClassification(ts.ClassificationTypeNames.interfaceName, text, position);
        }

        export function moduleName(text: string, position?: number): Classification {
            return getClassification(ts.ClassificationTypeNames.moduleName, text, position);
        }

        export function typeParameterName(text: string, position?: number): Classification {
            return getClassification(ts.ClassificationTypeNames.typeParameterName, text, position);
        }

        export function parameterName(text: string, position?: number): Classification {
            return getClassification(ts.ClassificationTypeNames.parameterName, text, position);
        }

        export function typeAliasName(text: string, position?: number): Classification {
            return getClassification(ts.ClassificationTypeNames.typeAliasName, text, position);
        }

        export function jsxOpenTagName(text: string, position?: number): Classification {
            return getClassification(ts.ClassificationTypeNames.jsxOpenTagName, text, position);
        }

        export function jsxCloseTagName(text: string, position?: number): Classification {
            return getClassification(ts.ClassificationTypeNames.jsxCloseTagName, text, position);
        }

        export function jsxSelfClosingTagName(text: string, position?: number): Classification {
            return getClassification(ts.ClassificationTypeNames.jsxSelfClosingTagName, text, position);
        }

        export function jsxAttribute(text: string, position?: number): Classification {
            return getClassification(ts.ClassificationTypeNames.jsxAttribute, text, position);
        }

        export function jsxText(text: string, position?: number): Classification {
            return getClassification(ts.ClassificationTypeNames.jsxText, text, position);
        }

        export function jsxAttributeStringLiteralValue(text: string, position?: number): Classification {
            return getClassification(ts.ClassificationTypeNames.jsxAttributeStringLiteralValue, text, position);
        }

        function getClassification(classificationType: ts.ClassificationTypeNames, text: string, position?: number): Classification {
            const textSpan = position === undefined ? undefined : { start: position, end: position + text.length };
            return { classificationType, text, textSpan };
        }
    }

    export interface ReferenceGroup {
        definition: ReferenceGroupDefinition;
        ranges: FourSlash.Range[];
    }

    export type ReferenceGroupDefinition = string | { text: string, range: FourSlash.Range };

    export interface ApplyRefactorOptions {
        refactorName: string;
        actionName: string;
        actionDescription: string;
        newContent: string;
    }

    export type ExpectedCompletionEntry = string | { name: string, insertText?: string, replacementSpan?: FourSlash.Range };
    export interface CompletionsAtOptions extends ts.GetCompletionsAtPositionOptions {
        isNewIdentifierLocation?: boolean;
    }

    export interface VerifyCompletionListContainsOptions extends ts.GetCompletionsAtPositionOptions {
        sourceDisplay: string;
        isRecommended?: true;
        insertText?: string;
        replacementSpan?: FourSlash.Range;
    }

    export interface VerifyDocumentHighlightsOptions {
        filesToSearch?: ReadonlyArray<string>;
    }

    export interface NewContentOptions {
        // Exactly one of these should be defined.
        newFileContent?: string;
        newRangeContent?: string;
    }

    export interface VerifyCodeFixOptions extends NewContentOptions {
        description: string;
        errorCode?: number;
        index?: number;
    }

    export interface VerifyCodeFixAvailableOptions {
        description: string;
        commands?: ts.CodeActionCommand[];
    }

    export interface VerifyCodeFixAllOptions {
        fixId: string;
        newFileContent: string;
        commands: ReadonlyArray<{}>;
    }

    export interface VerifyRefactorOptions {
        name: string;
        actionName: string;
        refactors: ts.ApplicableRefactorInfo[];
    }

    export interface VerifyCompletionActionOptions extends NewContentOptions {
        name: string;
        source?: string;
        description: string;
    }

    export interface Diagnostic {
        message: string;
        range?: FourSlash.Range;
        code: number;
    }
}
<|MERGE_RESOLUTION|>--- conflicted
+++ resolved
@@ -1,4705 +1,4692 @@
-//
-// Copyright (c) Microsoft Corporation.  All rights reserved.
-//
-// Licensed under the Apache License, Version 2.0 (the "License");
-// you may not use this file except in compliance with the License.
-// You may obtain a copy of the License at
-//   http://www.apache.org/licenses/LICENSE-2.0
-//
-// Unless required by applicable law or agreed to in writing, software
-// distributed under the License is distributed on an "AS IS" BASIS,
-// WITHOUT WARRANTIES OR CONDITIONS OF ANY KIND, either express or implied.
-// See the License for the specific language governing permissions and
-// limitations under the License.
-//
-
-/// <reference path="..\services\services.ts" />
-/// <reference path="..\services\shims.ts" />
-/// <reference path="harnessLanguageService.ts" />
-/// <reference path="harness.ts" />
-/// <reference path="fourslashRunner.ts" />
-
-namespace FourSlash {
-    ts.disableIncrementalParsing = false;
-
-    // Represents a parsed source file with metadata
-    interface FourSlashFile {
-        // The contents of the file (with markers, etc stripped out)
-        content: string;
-        fileName: string;
-        symlinks?: string[];
-        version: number;
-        // File-specific options (name/value pairs)
-        fileOptions: Harness.TestCaseParser.CompilerSettings;
-    }
-
-    // Represents a set of parsed source files and options
-    interface FourSlashData {
-        // Global options (name/value pairs)
-        globalOptions: Harness.TestCaseParser.CompilerSettings;
-
-        files: FourSlashFile[];
-
-        // A mapping from marker names to name/position pairs
-        markerPositions: ts.Map<Marker>;
-
-        markers: Marker[];
-
-        /**
-         * Inserted in source files by surrounding desired text
-         * in a range with `[|` and `|]`. For example,
-         *
-         * [|text in range|]
-         *
-         * is a range with `text in range` "selected".
-         */
-        ranges: Range[];
-    }
-
-    export interface Marker {
-        fileName: string;
-        position: number;
-        data?: {};
-    }
-
-    export interface Range {
-        fileName: string;
-        pos: number;
-        end: number;
-        marker?: Marker;
-    }
-
-    interface LocationInformation {
-        position: number;
-        sourcePosition: number;
-        sourceLine: number;
-        sourceColumn: number;
-    }
-
-    interface RangeLocationInformation extends LocationInformation {
-        marker?: Marker;
-    }
-
-    interface ImplementationLocationInformation extends ts.ImplementationLocation {
-        matched?: boolean;
-    }
-
-    export interface TextSpan {
-        start: number;
-        end: number;
-    }
-
-    // Name of testcase metadata including ts.CompilerOptions properties that will be used by globalOptions
-    // To add additional option, add property into the testOptMetadataNames, refer the property in either globalMetadataNames or fileMetadataNames
-    // Add cases into convertGlobalOptionsToCompilationsSettings function for the compiler to acknowledge such option from meta data
-    const enum MetadataOptionNames {
-        baselineFile = "BaselineFile",
-        emitThisFile = "emitThisFile",  // This flag is used for testing getEmitOutput feature. It allows test-cases to indicate what file to be output in multiple files project
-        fileName = "Filename",
-        resolveReference = "ResolveReference",  // This flag is used to specify entry file for resolve file references. The flag is only allow once per test file
-        symlink = "Symlink",
-    }
-
-    // List of allowed metadata names
-    const fileMetadataNames = [MetadataOptionNames.fileName, MetadataOptionNames.emitThisFile, MetadataOptionNames.resolveReference, MetadataOptionNames.symlink];
-
-    function convertGlobalOptionsToCompilerOptions(globalOptions: Harness.TestCaseParser.CompilerSettings): ts.CompilerOptions {
-        const settings: ts.CompilerOptions = { target: ts.ScriptTarget.ES5 };
-        Harness.Compiler.setCompilerOptionsFromHarnessSetting(globalOptions, settings);
-        return settings;
-    }
-
-    export class TestCancellationToken implements ts.HostCancellationToken {
-        // 0 - cancelled
-        // >0 - not cancelled
-        // <0 - not cancelled and value denotes number of isCancellationRequested after which token become cancelled
-        private static readonly notCanceled = -1;
-        private numberOfCallsBeforeCancellation = TestCancellationToken.notCanceled;
-
-        public isCancellationRequested(): boolean {
-            if (this.numberOfCallsBeforeCancellation < 0) {
-                return false;
-            }
-
-            if (this.numberOfCallsBeforeCancellation > 0) {
-                this.numberOfCallsBeforeCancellation--;
-                return false;
-            }
-
-            return true;
-        }
-
-        public setCancelled(numberOfCalls = 0): void {
-            ts.Debug.assert(numberOfCalls >= 0);
-            this.numberOfCallsBeforeCancellation = numberOfCalls;
-        }
-
-        public resetCancelled(): void {
-            this.numberOfCallsBeforeCancellation = TestCancellationToken.notCanceled;
-        }
-    }
-
-    export function verifyOperationIsCancelled(f: () => void) {
-        try {
-            f();
-        }
-        catch (e) {
-            if (e instanceof ts.OperationCanceledException) {
-                return;
-            }
-        }
-
-        throw new Error("Operation should be cancelled");
-    }
-
-    // This function creates IScriptSnapshot object for testing getPreProcessedFileInfo
-    // Return object may lack some functionalities for other purposes.
-    function createScriptSnapShot(sourceText: string): ts.IScriptSnapshot {
-        return ts.ScriptSnapshot.fromString(sourceText);
-    }
-
-    export class TestState {
-        // Language service instance
-        private languageServiceAdapterHost: Harness.LanguageService.LanguageServiceAdapterHost;
-        private languageService: ts.LanguageService;
-        private cancellationToken: TestCancellationToken;
-
-        // The current caret position in the active file
-        public currentCaretPosition = 0;
-        // The position of the end of the current selection, or -1 if nothing is selected
-        public selectionEnd = -1;
-
-        public lastKnownMarker = "";
-
-        // The file that's currently 'opened'
-        public activeFile: FourSlashFile;
-
-        // Whether or not we should format on keystrokes
-        public enableFormatting = true;
-
-        public formatCodeSettings: ts.FormatCodeSettings;
-
-        private inputFiles = ts.createMap<string>();  // Map between inputFile's fileName and its content for easily looking up when resolving references
-
-        private static getDisplayPartsJson(displayParts: ts.SymbolDisplayPart[] | undefined) {
-            let result = "";
-            ts.forEach(displayParts, part => {
-                if (result) {
-                    result += ",\n    ";
-                }
-                else {
-                    result = "[\n    ";
-                }
-                result += JSON.stringify(part);
-            });
-            if (result) {
-                result += "\n]";
-            }
-
-            return result;
-        }
-
-        // Add input file which has matched file name with the given reference-file path.
-        // This is necessary when resolveReference flag is specified
-        private addMatchedInputFile(referenceFilePath: string, extensions: ReadonlyArray<string> | undefined) {
-            const inputFiles = this.inputFiles;
-            const languageServiceAdapterHost = this.languageServiceAdapterHost;
-            const didAdd = tryAdd(referenceFilePath);
-            if (extensions && !didAdd) {
-                ts.forEach(extensions, ext => tryAdd(referenceFilePath + ext));
-            }
-
-            function tryAdd(path: string) {
-                const inputFile = inputFiles.get(path);
-                if (inputFile && !Harness.isDefaultLibraryFile(path)) {
-                    languageServiceAdapterHost.addScript(path, inputFile, /*isRootFile*/ true);
-                    return true;
-                }
-            }
-        }
-
-        private getLanguageServiceAdapter(testType: FourSlashTestType, cancellationToken: TestCancellationToken, compilationOptions: ts.CompilerOptions): Harness.LanguageService.LanguageServiceAdapter {
-            switch (testType) {
-                case FourSlashTestType.Native:
-                    return new Harness.LanguageService.NativeLanguageServiceAdapter(cancellationToken, compilationOptions);
-                case FourSlashTestType.Shims:
-                    return new Harness.LanguageService.ShimLanguageServiceAdapter(/*preprocessToResolve*/ false, cancellationToken, compilationOptions);
-                case FourSlashTestType.ShimsWithPreprocess:
-                    return new Harness.LanguageService.ShimLanguageServiceAdapter(/*preprocessToResolve*/ true, cancellationToken, compilationOptions);
-                case FourSlashTestType.Server:
-                    return new Harness.LanguageService.ServerLanguageServiceAdapter(cancellationToken, compilationOptions);
-                default:
-                    throw new Error("Unknown FourSlash test type: ");
-            }
-        }
-
-        constructor(private basePath: string, private testType: FourSlashTestType, public testData: FourSlashData) {
-            // Create a new Services Adapter
-            this.cancellationToken = new TestCancellationToken();
-            let compilationOptions = convertGlobalOptionsToCompilerOptions(this.testData.globalOptions);
-            compilationOptions.skipDefaultLibCheck = true;
-
-            // Initialize the language service with all the scripts
-            let startResolveFileRef: FourSlashFile | undefined;
-
-            let configFileName: string | undefined;
-            for (const file of testData.files) {
-                // Create map between fileName and its content for easily looking up when resolveReference flag is specified
-                this.inputFiles.set(file.fileName, file.content);
-                if (isConfig(file)) {
-                    const configJson = ts.parseConfigFileTextToJson(file.fileName, file.content);
-                    if (configJson.config === undefined) {
-                        throw new Error(`Failed to parse test ${file.fileName}: ${configJson.error!.messageText}`);
-                    }
-
-                    // Extend our existing compiler options so that we can also support tsconfig only options
-                    if (configJson.config.compilerOptions) {
-                        const baseDirectory = ts.normalizePath(ts.getDirectoryPath(file.fileName));
-                        const tsConfig = ts.convertCompilerOptionsFromJson(configJson.config.compilerOptions, baseDirectory, file.fileName);
-
-                        if (!tsConfig.errors || !tsConfig.errors.length) {
-                            compilationOptions = ts.extend(compilationOptions, tsConfig.options);
-                        }
-                    }
-                    configFileName = file.fileName;
-                }
-
-                if (!startResolveFileRef && file.fileOptions[MetadataOptionNames.resolveReference] === "true") {
-                    startResolveFileRef = file;
-                }
-                else if (startResolveFileRef) {
-                    // If entry point for resolving file references is already specified, report duplication error
-                    throw new Error("There exists a Fourslash file which has resolveReference flag specified; remove duplicated resolveReference flag");
-                }
-            }
-
-            if (configFileName) {
-                const baseDir = ts.normalizePath(ts.getDirectoryPath(configFileName));
-                const host = new Utils.MockParseConfigHost(baseDir, /*ignoreCase*/ false, this.inputFiles);
-
-                const configJsonObj = ts.parseConfigFileTextToJson(configFileName, this.inputFiles.get(configFileName)!);
-                assert.isTrue(configJsonObj.config !== undefined);
-
-                compilationOptions = ts.parseJsonConfigFileContent(configJsonObj.config, host, baseDir, compilationOptions, configFileName).options;
-            }
-
-
-            if (compilationOptions.typeRoots) {
-                compilationOptions.typeRoots = compilationOptions.typeRoots.map(p => ts.getNormalizedAbsolutePath(p, this.basePath));
-            }
-
-            const languageServiceAdapter = this.getLanguageServiceAdapter(testType, this.cancellationToken, compilationOptions);
-            this.languageServiceAdapterHost = languageServiceAdapter.getHost();
-            this.languageService = memoWrap(languageServiceAdapter.getLanguageService(), this); // Wrap the LS to cache some expensive operations certain tests call repeatedly
-
-            if (startResolveFileRef) {
-                // Add the entry-point file itself into the languageServiceShimHost
-                this.languageServiceAdapterHost.addScript(startResolveFileRef.fileName, startResolveFileRef.content, /*isRootFile*/ true);
-
-                const resolvedResult = languageServiceAdapter.getPreProcessedFileInfo(startResolveFileRef.fileName, startResolveFileRef.content);
-                const referencedFiles: ts.FileReference[] = resolvedResult.referencedFiles;
-                const importedFiles: ts.FileReference[] = resolvedResult.importedFiles;
-
-                // Add triple reference files into language-service host
-                ts.forEach(referencedFiles, referenceFile => {
-                    // Fourslash insert tests/cases/fourslash into inputFile.unitName so we will properly append the same base directory to refFile path
-                    const referenceFilePath = this.basePath + "/" + referenceFile.fileName;
-                    this.addMatchedInputFile(referenceFilePath, /* extensions */ undefined);
-                });
-
-                // Add import files into language-service host
-                ts.forEach(importedFiles, importedFile => {
-                    // Fourslash insert tests/cases/fourslash into inputFile.unitName and import statement doesn't require ".ts"
-                    // so convert them before making appropriate comparison
-                    const importedFilePath = this.basePath + "/" + importedFile.fileName;
-                    this.addMatchedInputFile(importedFilePath, ts.getSupportedExtensions(compilationOptions));
-                });
-
-                // Check if no-default-lib flag is false and if so add default library
-                if (!resolvedResult.isLibFile) {
-                    this.languageServiceAdapterHost.addScript(Harness.Compiler.defaultLibFileName,
-                        Harness.Compiler.getDefaultLibrarySourceFile()!.text, /*isRootFile*/ false);
-                }
-            }
-            else {
-                // resolveReference file-option is not specified then do not resolve any files and include all inputFiles
-                this.inputFiles.forEach((file, fileName) => {
-                    if (!Harness.isDefaultLibraryFile(fileName)) {
-                        this.languageServiceAdapterHost.addScript(fileName, file, /*isRootFile*/ true);
-                    }
-                });
-                this.languageServiceAdapterHost.addScript(Harness.Compiler.defaultLibFileName,
-                    Harness.Compiler.getDefaultLibrarySourceFile()!.text, /*isRootFile*/ false);
-            }
-
-            for (const file of testData.files) {
-                ts.forEach(file.symlinks, link => this.languageServiceAdapterHost.addSymlink(link, file.fileName));
-            }
-
-            this.formatCodeSettings = {
-                baseIndentSize: 0,
-                indentSize: 4,
-                tabSize: 4,
-                newLineCharacter: "\n",
-                convertTabsToSpaces: true,
-                indentStyle: ts.IndentStyle.Smart,
-                insertSpaceAfterCommaDelimiter: true,
-                insertSpaceAfterSemicolonInForStatements: true,
-                insertSpaceBeforeAndAfterBinaryOperators: true,
-                insertSpaceAfterConstructor: false,
-                insertSpaceAfterKeywordsInControlFlowStatements: true,
-                insertSpaceAfterFunctionKeywordForAnonymousFunctions: false,
-                insertSpaceAfterOpeningAndBeforeClosingNonemptyParenthesis: false,
-                insertSpaceAfterOpeningAndBeforeClosingNonemptyBrackets: false,
-                insertSpaceAfterOpeningAndBeforeClosingNonemptyBraces: true,
-                insertSpaceAfterOpeningAndBeforeClosingTemplateStringBraces: false,
-                insertSpaceAfterOpeningAndBeforeClosingJsxExpressionBraces: false,
-                insertSpaceAfterTypeAssertion: false,
-                placeOpenBraceOnNewLineForFunctions: false,
-                placeOpenBraceOnNewLineForControlBlocks: false,
-                insertSpaceBeforeTypeAnnotation: false
-            };
-
-            // Open the first file by default
-            this.openFile(0);
-
-            function memoWrap(ls: ts.LanguageService, target: TestState): ts.LanguageService {
-                const cacheableMembers: (keyof typeof ls)[] = [
-                    "getCompletionsAtPosition",
-                    "getCompletionEntryDetails",
-                    "getCompletionEntrySymbol",
-                    "getQuickInfoAtPosition",
-                    "getSignatureHelpItems",
-                    "getReferencesAtPosition",
-                    "getDocumentHighlights",
-                ];
-                const proxy = {} as ts.LanguageService;
-                for (const k in ls) {
-                    const key = k as keyof typeof ls;
-                    if (cacheableMembers.indexOf(key) === -1) {
-                        proxy[key] = (...args: any[]) => (ls[key] as Function)(...args);
-                        continue;
-                    }
-                    const memo = Utils.memoize(
-                        (_version: number, _active: string, _caret: number, _selectEnd: number, _marker: string, ...args: any[]) => (ls[key] as Function)(...args),
-                        (...args) => args.join("|,|")
-                    );
-                    proxy[key] = (...args: any[]) => memo(
-                        target.languageServiceAdapterHost.getScriptInfo(target.activeFile.fileName)!.version,
-                        target.activeFile.fileName,
-                        target.currentCaretPosition,
-                        target.selectionEnd,
-                        target.lastKnownMarker,
-                        ...args
-                    );
-                }
-                return proxy;
-            }
-        }
-
-        private getFileContent(fileName: string): string {
-            const script = this.languageServiceAdapterHost.getScriptInfo(fileName)!;
-            return script.content;
-        }
-
-        // Entry points from fourslash.ts
-        public goToMarker(name: string | Marker = "") {
-            const marker = ts.isString(name) ? this.getMarkerByName(name) : name;
-            if (this.activeFile.fileName !== marker.fileName) {
-                this.openFile(marker.fileName);
-            }
-
-            const content = this.getFileContent(marker.fileName);
-            if (marker.position === -1 || marker.position > content.length) {
-                throw new Error(`Marker "${name}" has been invalidated by unrecoverable edits to the file.`);
-            }
-            const mName = ts.isString(name) ? name : this.markerName(marker);
-            this.lastKnownMarker = mName;
-            this.goToPosition(marker.position);
-        }
-
-        public goToEachMarker(markers: ReadonlyArray<Marker>, action: (marker: Marker, index: number) => void) {
-            assert(markers.length);
-            for (let i = 0; i < markers.length; i++) {
-                this.goToMarker(markers[i]);
-                action(markers[i], i);
-            }
-        }
-
-        public goToEachRange(action: () => void) {
-            const ranges = this.getRanges();
-            assert(ranges.length);
-            for (const range of ranges) {
-                this.selectRange(range);
-                action();
-            }
-        }
-
-        private markerName(m: Marker): string {
-            return ts.forEachEntry(this.testData.markerPositions, (marker, name) => {
-                if (marker === m) {
-                    return name;
-                }
-            })!;
-        }
-
-        public goToPosition(pos: number) {
-            this.currentCaretPosition = pos;
-            this.selectionEnd = -1;
-        }
-
-        public select(startMarker: string, endMarker: string) {
-            const start = this.getMarkerByName(startMarker), end = this.getMarkerByName(endMarker);
-            ts.Debug.assert(start.fileName === end.fileName);
-            if (this.activeFile.fileName !== start.fileName) {
-                this.openFile(start.fileName);
-            }
-            this.goToPosition(start.position);
-            this.selectionEnd = end.position;
-        }
-
-        public selectRange(range: Range): void {
-            this.goToRangeStart(range);
-            this.selectionEnd = range.end;
-        }
-
-        public moveCaretRight(count = 1) {
-            this.currentCaretPosition += count;
-            this.currentCaretPosition = Math.min(this.currentCaretPosition, this.getFileContent(this.activeFile.fileName).length);
-            this.selectionEnd = -1;
-        }
-
-        // Opens a file given its 0-based index or fileName
-        public openFile(indexOrName: number | string, content?: string, scriptKindName?: string): void {
-            const fileToOpen: FourSlashFile = this.findFile(indexOrName);
-            fileToOpen.fileName = ts.normalizeSlashes(fileToOpen.fileName);
-            this.activeFile = fileToOpen;
-            // Let the host know that this file is now open
-            this.languageServiceAdapterHost.openFile(fileToOpen.fileName, content, scriptKindName);
-        }
-
-        public verifyErrorExistsBetweenMarkers(startMarkerName: string, endMarkerName: string, shouldExist: boolean) {
-            const startMarker = this.getMarkerByName(startMarkerName);
-            const endMarker = this.getMarkerByName(endMarkerName);
-            const predicate = (errorMinChar: number, errorLimChar: number, startPos: number, endPos: number) =>
-                ((errorMinChar === startPos) && (errorLimChar === endPos)) ? true : false;
-
-            const exists = this.anyErrorInRange(predicate, startMarker, endMarker);
-
-            if (exists !== shouldExist) {
-                this.printErrorLog(shouldExist, this.getAllDiagnostics());
-                throw new Error(`${shouldExist ? "Expected" : "Did not expect"} failure between markers: '${startMarkerName}', '${endMarkerName}'`);
-            }
-        }
-
-        private raiseError(message: string): never {
-            throw new Error(this.messageAtLastKnownMarker(message));
-        }
-
-        private messageAtLastKnownMarker(message: string) {
-            const locationDescription = this.lastKnownMarker ? this.lastKnownMarker : this.getLineColStringAtPosition(this.currentCaretPosition);
-            return `At ${locationDescription}: ${message}`;
-        }
-
-        private assertionMessageAtLastKnownMarker(msg: string) {
-            return "\nMarker: " + this.lastKnownMarker + "\nChecking: " + msg + "\n\n";
-        }
-
-        private getDiagnostics(fileName: string, includeSuggestions = false): ts.Diagnostic[] {
-            return [
-                ...this.languageService.getSyntacticDiagnostics(fileName),
-                ...this.languageService.getSemanticDiagnostics(fileName),
-                ...(includeSuggestions ? this.languageService.getSuggestionDiagnostics(fileName) : ts.emptyArray),
-            ];
-        }
-
-        private getAllDiagnostics(): ts.Diagnostic[] {
-            return ts.flatMap(this.languageServiceAdapterHost.getFilenames(), fileName =>
-                ts.isAnySupportedFileExtension(fileName) ? this.getDiagnostics(fileName) : []);
-        }
-
-        public verifyErrorExistsAfterMarker(markerName: string, shouldExist: boolean, after: boolean) {
-            const marker: Marker = this.getMarkerByName(markerName);
-            let predicate: (errorMinChar: number, errorLimChar: number, startPos: number, endPos: number) => boolean;
-
-            if (after) {
-                predicate = (errorMinChar: number, errorLimChar: number, startPos: number) =>
-                    ((errorMinChar >= startPos) && (errorLimChar >= startPos)) ? true : false;
-            }
-            else {
-                predicate = (errorMinChar: number, errorLimChar: number, startPos: number) =>
-                    ((errorMinChar <= startPos) && (errorLimChar <= startPos)) ? true : false;
-            }
-
-            const exists = this.anyErrorInRange(predicate, marker);
-            const diagnostics = this.getAllDiagnostics();
-
-            if (exists !== shouldExist) {
-                this.printErrorLog(shouldExist, diagnostics);
-                throw new Error(`${shouldExist ? "Expected" : "Did not expect"} failure at marker '${markerName}'`);
-            }
-        }
-
-        private anyErrorInRange(predicate: (errorMinChar: number, errorLimChar: number, startPos: number, endPos: number | undefined) => boolean, startMarker: Marker, endMarker?: Marker): boolean {
-            return this.getDiagnostics(startMarker.fileName).some(({ start, length }) =>
-                predicate(start!, start! + length!, startMarker.position, endMarker === undefined ? undefined : endMarker.position)); // TODO: GH#18217
-        }
-
-        private printErrorLog(expectErrors: boolean, errors: ts.Diagnostic[]) {
-            if (expectErrors) {
-                Harness.IO.log("Expected error not found.  Error list is:");
-            }
-            else {
-                Harness.IO.log("Unexpected error(s) found.  Error list is:");
-            }
-
-            for (const { start, length, messageText, file } of errors) {
-                Harness.IO.log("  " + this.formatRange(file, start!, length!) + // TODO: GH#18217
-                    ", message: " + ts.flattenDiagnosticMessageText(messageText, Harness.IO.newLine()) + "\n");
-            }
-        }
-
-        private formatRange(file: ts.SourceFile | undefined, start: number, length: number) {
-            if (file) {
-                return `from: ${this.formatLineAndCharacterOfPosition(file, start)}, to: ${this.formatLineAndCharacterOfPosition(file, start + length)}`;
-            }
-            return "global";
-        }
-
-        private formatLineAndCharacterOfPosition(file: ts.SourceFile, pos: number) {
-            if (file) {
-                const { line, character } = ts.getLineAndCharacterOfPosition(file, pos);
-                return `${line}:${character}`;
-            }
-            return "global";
-        }
-
-        private formatPosition(file: ts.SourceFile, pos: number) {
-            if (file) {
-                return file.fileName + "@" + pos;
-            }
-            return "global";
-        }
-
-        public verifyNoErrors() {
-            ts.forEachKey(this.inputFiles, fileName => {
-                if (!ts.isAnySupportedFileExtension(fileName)
-                    || !this.getProgram().getCompilerOptions().allowJs && !ts.extensionIsTypeScript(ts.extensionFromPath(fileName))) return;
-                const errors = this.getDiagnostics(fileName).filter(e => e.category !== ts.DiagnosticCategory.Suggestion);
-                if (errors.length) {
-                    this.printErrorLog(/*expectErrors*/ false, errors);
-                    const error = errors[0];
-                    this.raiseError(`Found an error: ${this.formatPosition(error.file!, error.start!)}: ${error.messageText}`);
-                }
-            });
-        }
-
-        public verifyNumberOfErrorsInCurrentFile(expected: number) {
-            const errors = this.getDiagnostics(this.activeFile.fileName);
-            const actual = errors.length;
-
-            if (actual !== expected) {
-                this.printErrorLog(/*expectErrors*/ false, errors);
-                const errorMsg = "Actual number of errors (" + actual + ") does not match expected number (" + expected + ")";
-                Harness.IO.log(errorMsg);
-                this.raiseError(errorMsg);
-            }
-        }
-
-        public verifyEval(expr: string, value: any) {
-            const emit = this.languageService.getEmitOutput(this.activeFile.fileName);
-            if (emit.outputFiles.length !== 1) {
-                throw new Error("Expected exactly one output from emit of " + this.activeFile.fileName);
-            }
-
-            const evaluation = new Function(`${emit.outputFiles[0].text};\r\nreturn (${expr});`)();
-            if (evaluation !== value) {
-                this.raiseError(`Expected evaluation of expression "${expr}" to equal "${value}", but got "${evaluation}"`);
-            }
-        }
-
-        public verifyGoToDefinitionIs(endMarker: string | string[]) {
-            this.verifyGoToXWorker(toArray(endMarker), () => this.getGoToDefinition());
-        }
-
-        public verifyGoToDefinition(arg0: any, endMarkerNames?: string | string[]) {
-            this.verifyGoToX(arg0, endMarkerNames, () => this.getGoToDefinitionAndBoundSpan());
-        }
-
-        private getGoToDefinition(): ts.DefinitionInfo[] {
-            return this.languageService.getDefinitionAtPosition(this.activeFile.fileName, this.currentCaretPosition)!;
-        }
-
-        private getGoToDefinitionAndBoundSpan(): ts.DefinitionInfoAndBoundSpan {
-            return this.languageService.getDefinitionAndBoundSpan(this.activeFile.fileName, this.currentCaretPosition)!;
-        }
-
-        public verifyGoToType(arg0: any, endMarkerNames?: string | string[]) {
-            this.verifyGoToX(arg0, endMarkerNames, () =>
-                this.languageService.getTypeDefinitionAtPosition(this.activeFile.fileName, this.currentCaretPosition));
-        }
-
-        private verifyGoToX(arg0: any, endMarkerNames: string | string[] | undefined, getDefs: () => ts.DefinitionInfo[] | ts.DefinitionInfoAndBoundSpan | undefined) {
-            if (endMarkerNames) {
-                this.verifyGoToXPlain(arg0, endMarkerNames, getDefs);
-            }
-            else if (ts.isArray(arg0)) {
-                const pairs = arg0 as ReadonlyArray<[string | string[], string | string[]]>;
-                for (const [start, end] of pairs) {
-                    this.verifyGoToXPlain(start, end, getDefs);
-                }
-            }
-            else {
-                const obj: { [startMarkerName: string]: string | string[] } = arg0;
-                for (const startMarkerName in obj) {
-                    if (ts.hasProperty(obj, startMarkerName)) {
-                        this.verifyGoToXPlain(startMarkerName, obj[startMarkerName], getDefs);
-                    }
-                }
-            }
-        }
-
-        private verifyGoToXPlain(startMarkerNames: string | string[], endMarkerNames: string | string[], getDefs: () => ts.DefinitionInfo[] | ts.DefinitionInfoAndBoundSpan | undefined) {
-            for (const start of toArray(startMarkerNames)) {
-                this.verifyGoToXSingle(start, endMarkerNames, getDefs);
-            }
-        }
-
-        public verifyGoToDefinitionForMarkers(markerNames: string[]) {
-            for (const markerName of markerNames) {
-                this.verifyGoToXSingle(`${markerName}Reference`, `${markerName}Definition`, () => this.getGoToDefinition());
-            }
-        }
-
-        private verifyGoToXSingle(startMarkerName: string, endMarkerNames: string | string[], getDefs: () => ts.DefinitionInfo[] | ts.DefinitionInfoAndBoundSpan | undefined) {
-            this.goToMarker(startMarkerName);
-            this.verifyGoToXWorker(toArray(endMarkerNames), getDefs, startMarkerName);
-        }
-
-        private verifyGoToXWorker(endMarkers: string[], getDefs: () => ts.DefinitionInfo[] | ts.DefinitionInfoAndBoundSpan | undefined, startMarkerName?: string) {
-            const defs = getDefs();
-            let definitions: ts.DefinitionInfo[] | ReadonlyArray<ts.DefinitionInfo>;
-            let testName: string;
-
-            if (!defs || Array.isArray(defs)) {
-                definitions = defs as ts.DefinitionInfo[] || [];
-                testName = "goToDefinitions";
-            }
-            else {
-                this.verifyDefinitionTextSpan(defs, startMarkerName!);
-
-                definitions = defs.definitions;
-                testName = "goToDefinitionsAndBoundSpan";
-            }
-
-            if (endMarkers.length !== definitions.length) {
-                this.raiseError(`${testName} failed - expected to find ${endMarkers.length} definitions but got ${definitions.length}`);
-            }
-
-            ts.zipWith(endMarkers, definitions, (endMarker, definition, i) => {
-                const marker = this.getMarkerByName(endMarker);
-                if (marker.fileName !== definition.fileName || marker.position !== definition.textSpan.start) {
-                    this.raiseError(`${testName} failed for definition ${endMarker} (${i}): expected ${marker.fileName} at ${marker.position}, got ${definition.fileName} at ${definition.textSpan.start}`);
-                }
-            });
-        }
-
-        private verifyDefinitionTextSpan(defs: ts.DefinitionInfoAndBoundSpan, startMarkerName: string) {
-            const range = this.testData.ranges.find(range => this.markerName(range.marker!) === startMarkerName);
-
-            if (!range && !defs.textSpan) {
-                return;
-            }
-
-            if (!range) {
-                this.raiseError(`goToDefinitionsAndBoundSpan failed - found a TextSpan ${JSON.stringify(defs.textSpan)} when it wasn't expected.`);
-            }
-            else if (defs.textSpan.start !== range.pos || defs.textSpan.length !== range.end - range.pos) {
-                const expected: ts.TextSpan = {
-                    start: range.pos, length: range.end - range.pos
-                };
-                this.raiseError(`goToDefinitionsAndBoundSpan failed - expected to find TextSpan ${JSON.stringify(expected)} but got ${JSON.stringify(defs.textSpan)}`);
-            }
-        }
-
-        public verifyGetEmitOutputForCurrentFile(expected: string): void {
-            const emit = this.languageService.getEmitOutput(this.activeFile.fileName);
-            if (emit.outputFiles.length !== 1) {
-                throw new Error("Expected exactly one output from emit of " + this.activeFile.fileName);
-            }
-            const actual = emit.outputFiles[0].text;
-            if (actual !== expected) {
-                this.raiseError(`Expected emit output to be "${expected}", but got "${actual}"`);
-            }
-        }
-
-        public verifyGetEmitOutputContentsForCurrentFile(expected: ts.OutputFile[]): void {
-            const emit = this.languageService.getEmitOutput(this.activeFile.fileName);
-            assert.equal(emit.outputFiles.length, expected.length, "Number of emit output files");
-            ts.zipWith(emit.outputFiles, expected, (outputFile, expected) => {
-                assert.equal(outputFile.name, expected.name, "FileName");
-                assert.equal(outputFile.text, expected.text, "Content");
-            });
-        }
-
-        public verifyCompletionListCount(expectedCount: number, negative: boolean) {
-            if (expectedCount === 0 && negative) {
-                this.verifyCompletionListIsEmpty(/*negative*/ false);
-                return;
-            }
-
-            const members = this.getCompletionListAtCaret();
-
-            if (members) {
-                const match = members.entries.length === expectedCount;
-
-                if ((!match && !negative) || (match && negative)) {
-                    this.raiseError("Member list count was " + members.entries.length + ". Expected " + expectedCount);
-                }
-            }
-            else if (expectedCount) {
-                this.raiseError("Member list count was 0. Expected " + expectedCount);
-            }
-        }
-
-        public verifyCompletionListItemsCountIsGreaterThan(count: number, negative: boolean) {
-            const completions = this.getCompletionListAtCaret();
-            const itemsCount = completions ? completions.entries.length : 0;
-
-            if (negative) {
-                if (itemsCount > count) {
-                    this.raiseError(`Expected completion list items count to not be greater than ${count}, but is actually ${itemsCount}`);
-                }
-            }
-            else {
-                if (itemsCount <= count) {
-                    this.raiseError(`Expected completion list items count to be greater than ${count}, but is actually ${itemsCount}`);
-                }
-            }
-        }
-
-        public verifyCompletionListStartsWithItemsInOrder(items: string[]): void {
-            if (items.length === 0) {
-                return;
-            }
-
-            const entries = this.getCompletionListAtCaret().entries;
-            assert.isTrue(items.length <= entries.length, `Amount of expected items in completion list [ ${items.length} ] is greater than actual number of items in list [ ${entries.length} ]`);
-            ts.zipWith(entries, items, (entry, item) => {
-                assert.equal(entry.name, item, `Unexpected item in completion list`);
-            });
-        }
-
-        public noItemsWithSameNameButDifferentKind(): void {
-            const completions = this.getCompletionListAtCaret();
-            const uniqueItems = ts.createMap<string>();
-            for (const item of completions.entries) {
-                const uniqueItem = uniqueItems.get(item.name);
-                if (!uniqueItem) {
-                    uniqueItems.set(item.name, item.kind);
-                }
-                else {
-                    assert.equal(item.kind, uniqueItem, `Items should have the same kind, got ${item.kind} and ${uniqueItem}`);
-                }
-            }
-        }
-
-        public verifyCompletionListIsEmpty(negative: boolean) {
-            const completions = this.getCompletionListAtCaret();
-            if ((!completions || completions.entries.length === 0) && negative) {
-                this.raiseError("Completion list is empty at caret at position " + this.activeFile.fileName + " " + this.currentCaretPosition);
-            }
-            else if (completions && completions.entries.length !== 0 && !negative) {
-                this.raiseError(`Completion list is not empty at caret at position ${this.activeFile.fileName} ${this.currentCaretPosition}\n` +
-                    `Completion List contains: ${stringify(completions.entries.map(e => e.name))}`);
-            }
-        }
-
-        public verifyCompletionListAllowsNewIdentifier(negative: boolean) {
-            const completions = this.getCompletionListAtCaret();
-
-            if ((completions && !completions.isNewIdentifierLocation) && !negative) {
-                this.raiseError("Expected builder completion entry");
-            }
-            else if ((completions && completions.isNewIdentifierLocation) && negative) {
-                this.raiseError("Un-expected builder completion entry");
-            }
-        }
-
-        public verifyCompletionListIsGlobal(expected: boolean) {
-            const completions = this.getCompletionListAtCaret();
-            if (completions && completions.isGlobalCompletion !== expected) {
-                this.raiseError(`verifyCompletionListIsGlobal failed - expected result to be ${completions.isGlobalCompletion}`);
-            }
-        }
-
-        public verifyCompletionsAt(markerName: string, expected: ReadonlyArray<FourSlashInterface.ExpectedCompletionEntry>, options?: FourSlashInterface.CompletionsAtOptions) {
-            this.goToMarker(markerName);
-
-            const actualCompletions = this.getCompletionListAtCaret(options);
-            if (!actualCompletions) {
-                this.raiseError(`No completions at position '${this.currentCaretPosition}'.`);
-            }
-
-            if (options && options.isNewIdentifierLocation !== undefined && actualCompletions.isNewIdentifierLocation !== options.isNewIdentifierLocation) {
-                this.raiseError(`Expected 'isNewIdentifierLocation' to be ${options.isNewIdentifierLocation}, got ${actualCompletions.isNewIdentifierLocation}`);
-            }
-
-            const actual = actualCompletions.entries;
-
-            if (actual.length !== expected.length) {
-                this.raiseError(`Expected ${expected.length} completions, got ${actual.length} (${actual.map(a => a.name)}).`);
-            }
-
-            ts.zipWith(actual, expected, (completion, expectedCompletion, index) => {
-                const { name, insertText, replacementSpan } = typeof expectedCompletion === "string" ? { name: expectedCompletion, insertText: undefined, replacementSpan: undefined } : expectedCompletion;
-                if (completion.name !== name) {
-                    this.raiseError(`Expected completion at index ${index} to be ${name}, got ${completion.name}`);
-                }
-                if (completion.insertText !== insertText) {
-                    this.raiseError(`Expected completion insert text at index ${index} to be ${insertText}, got ${completion.insertText}`);
-                }
-                const convertedReplacementSpan = replacementSpan && ts.createTextSpanFromRange(replacementSpan);
-                try {
-                    assert.deepEqual(completion.replacementSpan, convertedReplacementSpan);
-                }
-                catch {
-                    this.raiseError(`Expected completion replacementSpan at index ${index} to be ${stringify(convertedReplacementSpan)}, got ${stringify(completion.replacementSpan)}`);
-                }
-            });
-        }
-
-        public verifyCompletionListContains(entryId: ts.Completions.CompletionEntryIdentifier, text?: string, documentation?: string, kind?: string | { kind?: string, kindModifiers?: string }, spanIndex?: number, hasAction?: boolean, options?: FourSlashInterface.VerifyCompletionListContainsOptions) {
-            const completions = this.getCompletionListAtCaret(options);
-            if (completions) {
-                this.assertItemInCompletionList(completions.entries, entryId, text, documentation, kind, spanIndex, hasAction, options);
-            }
-            else {
-                this.raiseError(`No completions at position '${this.currentCaretPosition}' when looking for '${JSON.stringify(entryId)}'.`);
-            }
-        }
-
-        /**
-         * Verify that the completion list does NOT contain the given symbol.
-         * The symbol is considered matched with the symbol in the list if and only if all given parameters must matched.
-         * When any parameter is omitted, the parameter is ignored during comparison and assumed that the parameter with
-         * that property of the symbol in the list.
-         * @param symbol the name of symbol
-         * @param expectedText the text associated with the symbol
-         * @param expectedDocumentation the documentation text associated with the symbol
-         * @param expectedKind the kind of symbol (see ScriptElementKind)
-         * @param spanIndex the index of the range that the completion item's replacement text span should match
-         */
-        public verifyCompletionListDoesNotContain(entryId: ts.Completions.CompletionEntryIdentifier, expectedText?: string, expectedDocumentation?: string, expectedKind?: string | { kind?: string, kindModifiers?: string }, spanIndex?: number, options?: FourSlashInterface.CompletionsAtOptions) {
-            let replacementSpan: ts.TextSpan | undefined;
-            if (spanIndex !== undefined) {
-                replacementSpan = this.getTextSpanForRangeAtIndex(spanIndex);
-            }
-
-            const completions = this.getCompletionListAtCaret(options);
-            if (completions) {
-                let filterCompletions = completions.entries.filter(e => e.name === entryId.name && e.source === entryId.source);
-                filterCompletions = expectedKind ? filterCompletions.filter(e => e.kind === expectedKind || (typeof expectedKind === "object" && e.kind === expectedKind.kind)) : filterCompletions;
-                filterCompletions = filterCompletions.filter(entry => {
-                    const details = this.getCompletionEntryDetails(entry.name);
-                    const documentation = details && ts.displayPartsToString(details.documentation);
-                    const text = details && ts.displayPartsToString(details.displayParts);
-
-                    // If any of the expected values are undefined, assume that users don't
-                    // care about them.
-                    if (replacementSpan && !TestState.textSpansEqual(replacementSpan, entry.replacementSpan)) {
-                        return false;
-                    }
-                    else if (expectedText && text !== expectedText) {
-                        return false;
-                    }
-                    else if (expectedDocumentation && documentation !== expectedDocumentation) {
-                        return false;
-                    }
-
-                    return true;
-                });
-                if (filterCompletions.length !== 0) {
-                    // After filtered using all present criterion, if there are still symbol left in the list
-                    // then these symbols must meet the criterion for Not supposed to be in the list. So we
-                    // raise an error
-                    let error = `Completion list did contain '${JSON.stringify(entryId)}\'.`;
-                    const details = this.getCompletionEntryDetails(filterCompletions[0].name);
-                    if (expectedText) {
-                        error += "Expected text: " + expectedText + " to equal: " + ts.displayPartsToString(details.displayParts) + ".";
-                    }
-                    if (expectedDocumentation) {
-                        error += "Expected documentation: " + expectedDocumentation + " to equal: " + ts.displayPartsToString(details.documentation) + ".";
-                    }
-                    if (expectedKind) {
-                        error += "Expected kind: " + expectedKind + " to equal: " + filterCompletions[0].kind + ".";
-                    }
-                    else {
-                        error += "kind: " + filterCompletions[0].kind + ".";
-                    }
-                    if (replacementSpan) {
-                        const spanText = filterCompletions[0].replacementSpan ? stringify(filterCompletions[0].replacementSpan) : undefined;
-                        error += "Expected replacement span: " + stringify(replacementSpan) + " to equal: " + spanText + ".";
-                    }
-                    this.raiseError(error);
-                }
-            }
-        }
-
-        public verifyCompletionEntryDetails(entryName: string, expectedText: string, expectedDocumentation?: string, kind?: string, tags?: ts.JSDocTagInfo[]) {
-            const details = this.getCompletionEntryDetails(entryName);
-
-            assert(details, "no completion entry available");
-
-            assert.equal(ts.displayPartsToString(details.displayParts), expectedText, this.assertionMessageAtLastKnownMarker("completion entry details text"));
-
-            if (expectedDocumentation !== undefined) {
-                assert.equal(ts.displayPartsToString(details.documentation), expectedDocumentation, this.assertionMessageAtLastKnownMarker("completion entry documentation"));
-            }
-
-            if (kind !== undefined) {
-                assert.equal(details.kind, kind, this.assertionMessageAtLastKnownMarker("completion entry kind"));
-            }
-
-            if (tags !== undefined) {
-                assert.equal(details.tags!.length, tags.length, this.messageAtLastKnownMarker("QuickInfo tags"));
-                ts.zipWith(tags, details.tags!, (expectedTag, actualTag) => {
-                    assert.equal(expectedTag.name, actualTag.name);
-                    assert.equal(expectedTag.text, actualTag.text, this.messageAtLastKnownMarker("QuickInfo tag " + actualTag.name));
-                });
-            }
-        }
-
-        /** Use `getProgram` instead of accessing this directly. */
-        private _program: ts.Program;
-        /** Use `getChecker` instead of accessing this directly. */
-        private _checker: ts.TypeChecker;
-
-        private getProgram(): ts.Program {
-            return this._program || (this._program = this.languageService.getProgram());
-        }
-
-        private getChecker() {
-            return this._checker || (this._checker = this.getProgram().getTypeChecker());
-        }
-
-        private getSourceFile(): ts.SourceFile {
-            const { fileName } = this.activeFile;
-            const result = this.getProgram().getSourceFile(fileName);
-            if (!result) {
-                throw new Error(`Could not get source file ${fileName}`);
-            }
-            return result;
-        }
-
-        private getNode(): ts.Node {
-            return ts.getTouchingPropertyName(this.getSourceFile(), this.currentCaretPosition, /*includeJsDocComment*/ false);
-        }
-
-        private goToAndGetNode(range: Range): ts.Node {
-            this.goToRangeStart(range);
-            const node = this.getNode();
-            this.verifyRange("touching property name", range, node);
-            return node;
-        }
-
-        private verifyRange(desc: string, expected: Range, actual: ts.Node) {
-            const actualStart = actual.getStart();
-            const actualEnd = actual.getEnd();
-            if (actualStart !== expected.pos || actualEnd !== expected.end) {
-                this.raiseError(`${desc} should be ${expected.pos}-${expected.end}, got ${actualStart}-${actualEnd}`);
-            }
-        }
-
-        private verifySymbol(symbol: ts.Symbol, declarationRanges: Range[]) {
-            const declarations = symbol.declarations!;
-            if (declarations.length !== declarationRanges.length) {
-                this.raiseError(`Expected to get ${declarationRanges.length} declarations, got ${declarations.length}`);
-            }
-
-            ts.zipWith(declarations, declarationRanges, (decl, range) => {
-                this.verifyRange("symbol declaration", range, decl);
-            });
-        }
-
-        public verifySymbolAtLocation(startRange: Range, declarationRanges: Range[]): void {
-            const node = this.goToAndGetNode(startRange);
-            const symbol = this.getChecker().getSymbolAtLocation(node)!;
-            if (!symbol) {
-                this.raiseError("Could not get symbol at location");
-            }
-            this.verifySymbol(symbol, declarationRanges);
-        }
-
-        public symbolsInScope(range: Range): ts.Symbol[] {
-            const node = this.goToAndGetNode(range);
-            return this.getChecker().getSymbolsInScope(node, ts.SymbolFlags.Value | ts.SymbolFlags.Type | ts.SymbolFlags.Namespace);
-        }
-
-        public setTypesRegistry(map: ts.MapLike<void>): void {
-            this.languageServiceAdapterHost.typesRegistry = ts.createMapFromTemplate(map);
-        }
-
-        public verifyTypeOfSymbolAtLocation(range: Range, symbol: ts.Symbol, expected: string): void {
-            const node = this.goToAndGetNode(range);
-            const checker = this.getChecker();
-            const type = checker.getTypeOfSymbolAtLocation(symbol, node);
-
-            const actual = checker.typeToString(type);
-            if (actual !== expected) {
-                this.raiseError(`Expected: '${expected}', actual: '${actual}'`);
-            }
-        }
-
-        private verifyReferencesAre(expectedReferences: Range[]) {
-            const actualReferences = this.getReferencesAtCaret() || [];
-
-            if (actualReferences.length > expectedReferences.length) {
-                // Find the unaccounted-for reference.
-                for (const actual of actualReferences) {
-                    if (!ts.forEach(expectedReferences, r => r.pos === actual.textSpan.start)) {
-                        this.raiseError(`A reference ${stringify(actual)} is unaccounted for.`);
-                    }
-                }
-                // Probably will never reach here.
-                this.raiseError(`There are ${actualReferences.length} references but only ${expectedReferences.length} were expected.`);
-            }
-
-            for (const reference of expectedReferences) {
-                const { fileName, pos, end } = reference;
-                if (reference.marker && reference.marker.data) {
-                    const { isWriteAccess, isDefinition } = reference.marker.data as { isWriteAccess?: boolean, isDefinition?: boolean };
-                    this.verifyReferencesWorker(actualReferences, fileName, pos, end, isWriteAccess, isDefinition);
-                }
-                else {
-                    this.verifyReferencesWorker(actualReferences, fileName, pos, end);
-                }
-            }
-        }
-
-        public verifyReferencesOf(range: Range, references: Range[]) {
-            this.goToRangeStart(range);
-            this.verifyReferencesAre(references);
-        }
-
-        public verifyRangesReferenceEachOther(ranges?: Range[]) {
-            ranges = ranges || this.getRanges();
-            assert(ranges.length);
-            for (const range of ranges) {
-                this.verifyReferencesOf(range, ranges);
-            }
-        }
-
-        public verifyReferenceGroups(starts: string | string[] | Range | Range[], parts: FourSlashInterface.ReferenceGroup[]): void {
-            interface ReferenceGroupJson {
-                definition: string | { text: string, range: ts.TextSpan };
-                references: ts.ReferenceEntry[];
-            }
-            const fullExpected = ts.map<FourSlashInterface.ReferenceGroup, ReferenceGroupJson>(parts, ({ definition, ranges }) => ({
-                definition: typeof definition === "string" ? definition : { ...definition, range: ts.createTextSpanFromRange(definition.range) },
-                references: ranges.map<ts.ReferenceEntry>(r => {
-                    const { isWriteAccess = false, isDefinition = false, isInString } = (r.marker && r.marker.data || {}) as { isWriteAccess?: boolean, isDefinition?: boolean, isInString?: true };
-                    return {
-                        isWriteAccess,
-                        isDefinition,
-                        fileName: r.fileName,
-                        textSpan: ts.createTextSpanFromRange(r),
-                        ...(isInString ? { isInString: true } : undefined),
-                    };
-                }),
-            }));
-
-            for (const start of toArray<string | Range>(starts)) {
-                if (typeof start === "string") {
-                    this.goToMarker(start);
-                }
-                else {
-                    this.goToRangeStart(start);
-                }
-                const fullActual = ts.map<ts.ReferencedSymbol, ReferenceGroupJson>(this.findReferencesAtCaret(), ({ definition, references }, i) => {
-                    const text = definition.displayParts.map(d => d.text).join("");
-                    return {
-                        definition: typeof fullExpected[i].definition === "string" ? text : { text, range: definition.textSpan },
-                        references,
-                    };
-                });
-                this.assertObjectsEqual(fullActual, fullExpected);
-            }
-        }
-
-        public verifyNoReferences(markerNameOrRange?: string | Range) {
-            if (markerNameOrRange) {
-                if (ts.isString(markerNameOrRange)) {
-                    this.goToMarker(markerNameOrRange);
-                }
-                else {
-                    this.goToRangeStart(markerNameOrRange);
-                }
-            }
-
-            const refs = this.getReferencesAtCaret();
-            if (refs && refs.length) {
-                this.raiseError(`Expected getReferences to fail, but saw references: ${stringify(refs)}`);
-            }
-        }
-
-        public verifySingleReferenceGroup(definition: FourSlashInterface.ReferenceGroupDefinition, ranges?: Range[]) {
-            ranges = ranges || this.getRanges();
-            this.verifyReferenceGroups(ranges, [{ definition, ranges }]);
-        }
-
-        private assertObjectsEqual<T>(fullActual: T, fullExpected: T, msgPrefix = ""): void {
-            const recur = <U>(actual: U, expected: U, path: string) => {
-                const fail = (msg: string) => {
-                    this.raiseError(`${msgPrefix} At ${path}: ${msg}
-Expected: ${stringify(fullExpected)}
-Actual: ${stringify(fullActual)}`);
-                };
-
-                if ((actual === undefined) !== (expected === undefined)) {
-                    fail(`Expected ${expected}, got ${actual}`);
-                }
-
-                for (const key in actual) {
-                    if (ts.hasProperty(actual as any, key)) {
-                        const ak = actual[key], ek = expected[key];
-                        if (typeof ak === "object" && typeof ek === "object") {
-                            recur(ak, ek, path ? path + "." + key : key);
-                        }
-                        else if (ak !== ek) {
-                            fail(`Expected '${key}' to be '${ek}', got '${ak}'`);
-                        }
-                    }
-                }
-
-                for (const key in expected) {
-                    if (ts.hasProperty(expected as any, key)) {
-                        if (!ts.hasProperty(actual as any, key)) {
-                            fail(`${msgPrefix}Missing property '${key}'`);
-                        }
-                    }
-                }
-            };
-
-            if (fullActual === undefined || fullExpected === undefined) {
-                if (fullActual === fullExpected) {
-                    return;
-                }
-                this.raiseError(`${msgPrefix}
-Expected: ${stringify(fullExpected)}
-Actual: ${stringify(fullActual)}`);
-            }
-            recur(fullActual, fullExpected, "");
-
-        }
-
-        public verifyDisplayPartsOfReferencedSymbol(expected: ts.SymbolDisplayPart[]) {
-            const referencedSymbols = this.findReferencesAtCaret()!;
-
-            if (referencedSymbols.length === 0) {
-                this.raiseError("No referenced symbols found at current caret position");
-            }
-            else if (referencedSymbols.length > 1) {
-                this.raiseError("More than one referenced symbol found");
-            }
-
-            assert.equal(TestState.getDisplayPartsJson(referencedSymbols[0].definition.displayParts),
-                TestState.getDisplayPartsJson(expected), this.messageAtLastKnownMarker("referenced symbol definition display parts"));
-        }
-
-        private verifyReferencesWorker(references: ts.ReferenceEntry[], fileName: string, start: number, end: number, isWriteAccess?: boolean, isDefinition?: boolean) {
-            for (const reference of references) {
-                if (reference && reference.fileName === fileName && reference.textSpan.start === start && ts.textSpanEnd(reference.textSpan) === end) {
-                    if (typeof isWriteAccess !== "undefined" && reference.isWriteAccess !== isWriteAccess) {
-                        this.raiseError(`verifyReferencesAtPositionListContains failed - item isWriteAccess value does not match, actual: ${reference.isWriteAccess}, expected: ${isWriteAccess}.`);
-                    }
-                    if (typeof isDefinition !== "undefined" && reference.isDefinition !== isDefinition) {
-                        this.raiseError(`verifyReferencesAtPositionListContains failed - item isDefinition value does not match, actual: ${reference.isDefinition}, expected: ${isDefinition}.`);
-                    }
-                    return;
-                }
-            }
-
-            const missingItem = { fileName, start, end, isWriteAccess, isDefinition };
-            this.raiseError(`verifyReferencesAtPositionListContains failed - could not find the item: ${stringify(missingItem)} in the returned list: (${stringify(references)})`);
-        }
-
-        private getCompletionListAtCaret(options?: FourSlashInterface.CompletionsAtOptions): ts.CompletionInfo {
-            return this.languageService.getCompletionsAtPosition(this.activeFile.fileName, this.currentCaretPosition, options)!;
-        }
-
-        private getCompletionEntryDetails(entryName: string, source?: string): ts.CompletionEntryDetails {
-            return this.languageService.getCompletionEntryDetails(this.activeFile.fileName, this.currentCaretPosition, entryName, this.formatCodeSettings, source)!;
-        }
-
-        private getReferencesAtCaret() {
-            return this.languageService.getReferencesAtPosition(this.activeFile.fileName, this.currentCaretPosition);
-        }
-
-        private findReferencesAtCaret() {
-            return this.languageService.findReferences(this.activeFile.fileName, this.currentCaretPosition);
-        }
-
-        public getSyntacticDiagnostics(expected: ReadonlyArray<FourSlashInterface.Diagnostic>) {
-            const diagnostics = this.languageService.getSyntacticDiagnostics(this.activeFile.fileName);
-            this.testDiagnostics(expected, diagnostics, "error");
-        }
-
-        public getSemanticDiagnostics(expected: ReadonlyArray<FourSlashInterface.Diagnostic>) {
-            const diagnostics = this.languageService.getSemanticDiagnostics(this.activeFile.fileName);
-            this.testDiagnostics(expected, diagnostics, "error");
-        }
-
-        public getSuggestionDiagnostics(expected: ReadonlyArray<FourSlashInterface.Diagnostic>): void {
-            this.testDiagnostics(expected, this.languageService.getSuggestionDiagnostics(this.activeFile.fileName), "suggestion");
-        }
-
-        private testDiagnostics(expected: ReadonlyArray<FourSlashInterface.Diagnostic>, diagnostics: ReadonlyArray<ts.Diagnostic>, category: string) {
-            assert.deepEqual(ts.realizeDiagnostics(diagnostics, ts.newLineCharacter), expected.map<ts.RealizedDiagnostic>(e => (
-                { message: e.message, category, code: e.code, ...ts.createTextSpanFromRange(e.range || this.getRanges()[0]) })));
-        }
-
-        public verifyQuickInfoAt(markerName: string, expectedText: string, expectedDocumentation?: string) {
-            this.goToMarker(markerName);
-            this.verifyQuickInfoString(expectedText, expectedDocumentation);
-        }
-
-        public verifyQuickInfos(namesAndTexts: { [name: string]: string | [string, string] }) {
-            for (const name in namesAndTexts) {
-                if (ts.hasProperty(namesAndTexts, name)) {
-                    const text = namesAndTexts[name];
-                    if (ts.isArray(text)) {
-                        assert(text.length === 2);
-                        const [expectedText, expectedDocumentation] = text;
-                        this.verifyQuickInfoAt(name, expectedText, expectedDocumentation);
-                    }
-                    else {
-                        this.verifyQuickInfoAt(name, text);
-                    }
-                }
-            }
-        }
-
-        public verifyQuickInfoString(expectedText: string, expectedDocumentation?: string) {
-            if (expectedDocumentation === "") {
-                throw new Error("Use 'undefined' instead");
-            }
-            const actualQuickInfo = this.languageService.getQuickInfoAtPosition(this.activeFile.fileName, this.currentCaretPosition);
-            const actualQuickInfoText = actualQuickInfo ? ts.displayPartsToString(actualQuickInfo.displayParts) : "";
-            const actualQuickInfoDocumentation = actualQuickInfo ? ts.displayPartsToString(actualQuickInfo.documentation) : "";
-
-            assert.equal(actualQuickInfoText, expectedText, this.messageAtLastKnownMarker("quick info text"));
-            assert.equal(actualQuickInfoDocumentation, expectedDocumentation || "", this.assertionMessageAtLastKnownMarker("quick info doc"));
-        }
-
-        public verifyQuickInfoDisplayParts(kind: string, kindModifiers: string, textSpan: TextSpan,
-            displayParts: ts.SymbolDisplayPart[],
-            documentation: ts.SymbolDisplayPart[],
-            tags: ts.JSDocTagInfo[]
-        ) {
-
-            const actualQuickInfo = this.languageService.getQuickInfoAtPosition(this.activeFile.fileName, this.currentCaretPosition)!;
-            assert.equal(actualQuickInfo.kind, kind, this.messageAtLastKnownMarker("QuickInfo kind"));
-            assert.equal(actualQuickInfo.kindModifiers, kindModifiers, this.messageAtLastKnownMarker("QuickInfo kindModifiers"));
-            assert.equal(JSON.stringify(actualQuickInfo.textSpan), JSON.stringify(textSpan), this.messageAtLastKnownMarker("QuickInfo textSpan"));
-            assert.equal(TestState.getDisplayPartsJson(actualQuickInfo.displayParts), TestState.getDisplayPartsJson(displayParts), this.messageAtLastKnownMarker("QuickInfo displayParts"));
-            assert.equal(TestState.getDisplayPartsJson(actualQuickInfo.documentation), TestState.getDisplayPartsJson(documentation), this.messageAtLastKnownMarker("QuickInfo documentation"));
-            assert.equal(actualQuickInfo.tags!.length, tags.length, this.messageAtLastKnownMarker("QuickInfo tags"));
-            ts.zipWith(tags, actualQuickInfo.tags!, (expectedTag, actualTag) => {
-                assert.equal(expectedTag.name, actualTag.name);
-                assert.equal(expectedTag.text, actualTag.text, this.messageAtLastKnownMarker("QuickInfo tag " + actualTag.name));
-            });
-        }
-
-        public verifyRangesAreRenameLocations(options?: Range[] | { findInStrings?: boolean, findInComments?: boolean, ranges?: Range[] }) {
-            if (ts.isArray(options)) {
-                this.verifyRenameLocations(options, options);
-            }
-            else {
-                const ranges = options && options.ranges || this.getRanges();
-                this.verifyRenameLocations(ranges, { ranges, ...options });
-            }
-        }
-
-        public verifyRenameLocations(startRanges: Range | Range[], options: Range[] | { findInStrings?: boolean, findInComments?: boolean, ranges: Range[] }) {
-            let findInStrings: boolean, findInComments: boolean, ranges: Range[];
-            if (ts.isArray(options)) {
-                findInStrings = findInComments = false;
-                ranges = options;
-            }
-            else {
-                findInStrings = !!options.findInStrings;
-                findInComments = !!options.findInComments;
-                ranges = options.ranges;
-            }
-
-            for (const startRange of toArray(startRanges)) {
-                this.goToRangeStart(startRange);
-
-                const renameInfo = this.languageService.getRenameInfo(this.activeFile.fileName, this.currentCaretPosition);
-                if (!renameInfo.canRename) {
-                    this.raiseError("Expected rename to succeed, but it actually failed.");
-                    break;
-                }
-
-                let references = this.languageService.findRenameLocations(
-                    this.activeFile.fileName, this.currentCaretPosition, findInStrings, findInComments);
-
-                ranges = ranges || this.getRanges();
-
-                if (!references) {
-                    if (ranges.length !== 0) {
-                        this.raiseError(`Expected ${ranges.length} rename locations; got none.`);
-                    }
-                    return;
-                }
-
-                if (ranges.length !== references.length) {
-                    this.raiseError("Rename location count does not match result.\n\nExpected: " + stringify(ranges) + "\n\nActual:" + stringify(references));
-                }
-
-                ranges = ranges.sort((r1, r2) => r1.pos - r2.pos);
-                references = references.sort((r1, r2) => r1.textSpan.start - r2.textSpan.start);
-
-                ts.zipWith(references, ranges, (reference, range) => {
-                    if (reference.textSpan.start !== range.pos || ts.textSpanEnd(reference.textSpan) !== range.end) {
-                        this.raiseError("Rename location results do not match.\n\nExpected: " + stringify(ranges) + "\n\nActual:" + stringify(references));
-                    }
-                });
-            }
-        }
-
-        public verifyQuickInfoExists(negative: boolean) {
-            const actualQuickInfo = this.languageService.getQuickInfoAtPosition(this.activeFile.fileName, this.currentCaretPosition);
-            if (negative) {
-                if (actualQuickInfo) {
-                    this.raiseError("verifyQuickInfoExists failed. Expected quick info NOT to exist");
-                }
-            }
-            else {
-                if (!actualQuickInfo) {
-                    this.raiseError("verifyQuickInfoExists failed. Expected quick info to exist");
-                }
-            }
-        }
-
-        public verifyCurrentSignatureHelpIs(expected: string) {
-            const help = this.getActiveSignatureHelpItem();
-            assert.equal(
-                ts.displayPartsToString(help.prefixDisplayParts) +
-                help.parameters.map(p => ts.displayPartsToString(p.displayParts)).join(ts.displayPartsToString(help.separatorDisplayParts)) +
-                ts.displayPartsToString(help.suffixDisplayParts), expected);
-        }
-
-        public verifyCurrentParameterIsVariable(isVariable: boolean) {
-            const signature = this.getActiveSignatureHelpItem();
-            assert.isOk(signature);
-            assert.equal(isVariable, signature.isVariadic);
-        }
-
-        public verifyCurrentParameterHelpName(name: string) {
-            const activeParameter = this.getActiveParameter();
-            const activeParameterName = activeParameter.name;
-            assert.equal(activeParameterName, name);
-        }
-
-        public verifyCurrentParameterSpanIs(parameter: string) {
-            const activeParameter = this.getActiveParameter();
-            assert.equal(ts.displayPartsToString(activeParameter.displayParts), parameter);
-        }
-
-        public verifyCurrentParameterHelpDocComment(docComment: string) {
-            const activeParameter = this.getActiveParameter();
-            const activeParameterDocComment = activeParameter.documentation;
-            assert.equal(ts.displayPartsToString(activeParameterDocComment), docComment, this.assertionMessageAtLastKnownMarker("current parameter Help DocComment"));
-        }
-
-        public verifyCurrentSignatureHelpParameterCount(expectedCount: number) {
-            assert.equal(this.getActiveSignatureHelpItem().parameters.length, expectedCount);
-        }
-
-        public verifyCurrentSignatureHelpIsVariadic(expected: boolean) {
-            assert.equal(this.getActiveSignatureHelpItem().isVariadic, expected);
-        }
-
-        public verifyCurrentSignatureHelpDocComment(docComment: string) {
-            const actualDocComment = this.getActiveSignatureHelpItem().documentation;
-            assert.equal(ts.displayPartsToString(actualDocComment), docComment, this.assertionMessageAtLastKnownMarker("current signature help doc comment"));
-        }
-
-        public verifyCurrentSignatureHelpTags(tags: ts.JSDocTagInfo[]) {
-            const actualTags = this.getActiveSignatureHelpItem().tags;
-
-            assert.equal(actualTags.length, tags.length, this.assertionMessageAtLastKnownMarker("signature help tags"));
-            ts.zipWith(tags, actualTags, (expectedTag, actualTag) => {
-                assert.equal(expectedTag.name, actualTag.name);
-                assert.equal(expectedTag.text, actualTag.text, this.assertionMessageAtLastKnownMarker("signature help tag " + actualTag.name));
-            });
-        }
-
-        public verifySignatureHelpCount(expected: number) {
-            const help = this.languageService.getSignatureHelpItems(this.activeFile.fileName, this.currentCaretPosition);
-            const actual = help && help.items ? help.items.length : 0;
-            assert.equal(actual, expected);
-        }
-
-        public verifySignatureHelpArgumentCount(expected: number) {
-            const signatureHelpItems = this.languageService.getSignatureHelpItems(this.activeFile.fileName, this.currentCaretPosition)!;
-            const actual = signatureHelpItems.argumentCount;
-            assert.equal(actual, expected);
-        }
-
-        public verifySignatureHelpPresent(shouldBePresent = true) {
-            const actual = this.languageService.getSignatureHelpItems(this.activeFile.fileName, this.currentCaretPosition);
-            if (shouldBePresent) {
-                if (!actual) {
-                    this.raiseError("Expected signature help to be present, but it wasn't");
-                }
-            }
-            else {
-                if (actual) {
-                    this.raiseError(`Expected no signature help, but got "${stringify(actual)}"`);
-                }
-            }
-        }
-
-        private validate(name: string, expected: string | undefined, actual: string | undefined) {
-            if (expected && expected !== actual) {
-                this.raiseError("Expected " + name + " '" + expected + "'.  Got '" + actual + "' instead.");
-            }
-        }
-
-        public verifyRenameInfoSucceeded(displayName?: string, fullDisplayName?: string, kind?: string, kindModifiers?: string) {
-            const renameInfo = this.languageService.getRenameInfo(this.activeFile.fileName, this.currentCaretPosition);
-            if (!renameInfo.canRename) {
-                this.raiseError("Rename did not succeed");
-            }
-
-            this.validate("displayName", displayName, renameInfo.displayName);
-            this.validate("fullDisplayName", fullDisplayName, renameInfo.fullDisplayName);
-            this.validate("kind", kind, renameInfo.kind);
-            this.validate("kindModifiers", kindModifiers, renameInfo.kindModifiers);
-
-            if (this.getRanges().length !== 1) {
-                this.raiseError("Expected a single range to be selected in the test file.");
-            }
-
-            const expectedRange = this.getRanges()[0];
-            if (renameInfo.triggerSpan.start !== expectedRange.pos ||
-                ts.textSpanEnd(renameInfo.triggerSpan) !== expectedRange.end) {
-                this.raiseError("Expected triggerSpan [" + expectedRange.pos + "," + expectedRange.end + ").  Got [" +
-                    renameInfo.triggerSpan.start + "," + ts.textSpanEnd(renameInfo.triggerSpan) + ") instead.");
-            }
-        }
-
-        public verifyRenameInfoFailed(message?: string) {
-            const renameInfo = this.languageService.getRenameInfo(this.activeFile.fileName, this.currentCaretPosition);
-            if (renameInfo.canRename) {
-                this.raiseError("Rename was expected to fail");
-            }
-
-            this.validate("error", message, renameInfo.localizedErrorMessage);
-        }
-
-        private getActiveSignatureHelpItem() {
-            const help = this.languageService.getSignatureHelpItems(this.activeFile.fileName, this.currentCaretPosition)!;
-            const index = help.selectedItemIndex;
-            return help.items[index];
-        }
-
-        private getActiveParameter(): ts.SignatureHelpParameter {
-            const help = this.languageService.getSignatureHelpItems(this.activeFile.fileName, this.currentCaretPosition)!;
-            const item = help.items[help.selectedItemIndex];
-            const currentParam = help.argumentIndex;
-            return item.parameters[currentParam];
-        }
-
-        private alignmentForExtraInfo = 50;
-
-        private spanInfoToString(spanInfo: ts.TextSpan, prefixString: string) {
-            let resultString = "SpanInfo: " + JSON.stringify(spanInfo);
-            if (spanInfo) {
-                const spanString = this.activeFile.content.substr(spanInfo.start, spanInfo.length);
-                const spanLineMap = ts.computeLineStarts(spanString);
-                for (let i = 0; i < spanLineMap.length; i++) {
-                    if (!i) {
-                        resultString += "\n";
-                    }
-                    resultString += prefixString + spanString.substring(spanLineMap[i], spanLineMap[i + 1]);
-                }
-                resultString += "\n" + prefixString + ":=> (" + this.getLineColStringAtPosition(spanInfo.start) + ") to (" + this.getLineColStringAtPosition(ts.textSpanEnd(spanInfo)) + ")";
-            }
-
-            return resultString;
-        }
-
-        private baselineCurrentFileLocations(getSpanAtPos: (pos: number) => ts.TextSpan): string {
-            const fileLineMap = ts.computeLineStarts(this.activeFile.content);
-            let nextLine = 0;
-            let resultString = "";
-            let currentLine: string;
-            let previousSpanInfo: string | undefined;
-            let startColumn: number | undefined;
-            let length: number | undefined;
-            const prefixString = "    >";
-
-            let pos = 0;
-            const addSpanInfoString = () => {
-                if (previousSpanInfo) {
-                    resultString += currentLine;
-                    let thisLineMarker = ts.repeatString(" ", startColumn!) + ts.repeatString("~", length!);
-                    thisLineMarker += ts.repeatString(" ", this.alignmentForExtraInfo - thisLineMarker.length - prefixString.length + 1);
-                    resultString += thisLineMarker;
-                    resultString += "=> Pos: (" + (pos - length!) + " to " + (pos - 1) + ") ";
-                    resultString += " " + previousSpanInfo;
-                    previousSpanInfo = undefined;
-                }
-            };
-
-            for (; pos < this.activeFile.content.length; pos++) {
-                if (pos === 0 || pos === fileLineMap[nextLine]) {
-                    nextLine++;
-                    addSpanInfoString();
-                    if (resultString.length) {
-                        resultString += "\n--------------------------------";
-                    }
-                    currentLine = "\n" + nextLine.toString() + ts.repeatString(" ", 3 - nextLine.toString().length) + ">" + this.activeFile.content.substring(pos, fileLineMap[nextLine]) + "\n    ";
-                    startColumn = 0;
-                    length = 0;
-                }
-                const spanInfo = this.spanInfoToString(getSpanAtPos(pos), prefixString);
-                if (previousSpanInfo && previousSpanInfo !== spanInfo) {
-                    addSpanInfoString();
-                    previousSpanInfo = spanInfo;
-                    startColumn = startColumn! + length!;
-                    length = 1;
-                }
-                else {
-                    previousSpanInfo = spanInfo;
-                    length!++;
-                }
-            }
-            addSpanInfoString();
-            return resultString;
-        }
-
-        public getBreakpointStatementLocation(pos: number) {
-            return this.languageService.getBreakpointStatementAtPosition(this.activeFile.fileName, pos);
-        }
-
-        public baselineCurrentFileBreakpointLocations() {
-            let baselineFile = this.testData.globalOptions[MetadataOptionNames.baselineFile];
-            if (!baselineFile) {
-                baselineFile = this.activeFile.fileName.replace(this.basePath + "/breakpointValidation", "bpSpan");
-                baselineFile = baselineFile.replace(ts.Extension.Ts, ".baseline");
-
-            }
-            Harness.Baseline.runBaseline(
-                baselineFile,
-                () => {
-                    return this.baselineCurrentFileLocations(pos => this.getBreakpointStatementLocation(pos)!);
-                });
-        }
-
-        public baselineGetEmitOutput() {
-            // Find file to be emitted
-            const emitFiles: FourSlashFile[] = [];  // List of FourSlashFile that has emitThisFile flag on
-
-            const allFourSlashFiles = this.testData.files;
-            for (const file of allFourSlashFiles) {
-                if (file.fileOptions[MetadataOptionNames.emitThisFile] === "true") {
-                    // Find a file with the flag emitThisFile turned on
-                    emitFiles.push(file);
-                }
-            }
-
-            // If there is not emiThisFile flag specified in the test file, throw an error
-            if (emitFiles.length === 0) {
-                this.raiseError("No emitThisFile is specified in the test file");
-            }
-
-            Harness.Baseline.runBaseline(
-                this.testData.globalOptions[MetadataOptionNames.baselineFile],
-                () => {
-                    let resultString = "";
-                    // Loop through all the emittedFiles and emit them one by one
-                    emitFiles.forEach(emitFile => {
-                        const emitOutput = this.languageService.getEmitOutput(emitFile.fileName);
-                        // Print emitOutputStatus in readable format
-                        resultString += "EmitSkipped: " + emitOutput.emitSkipped + Harness.IO.newLine();
-
-                        if (emitOutput.emitSkipped) {
-                            resultString += "Diagnostics:" + Harness.IO.newLine();
-                            const diagnostics = ts.getPreEmitDiagnostics(this.languageService.getProgram());
-                            for (const diagnostic of diagnostics) {
-                                if (!ts.isString(diagnostic.messageText)) {
-                                    let chainedMessage: ts.DiagnosticMessageChain | undefined = diagnostic.messageText;
-                                    let indentation = " ";
-                                    while (chainedMessage) {
-                                        resultString += indentation + chainedMessage.messageText + Harness.IO.newLine();
-                                        chainedMessage = chainedMessage.next;
-                                        indentation = indentation + " ";
-                                    }
-                                }
-                                else {
-                                    resultString += "  " + diagnostic.messageText + Harness.IO.newLine();
-                                }
-                            }
-                        }
-
-                        for (const outputFile of emitOutput.outputFiles) {
-                            const fileName = "FileName : " + outputFile.name + Harness.IO.newLine();
-                            resultString = resultString + fileName + outputFile.text;
-                        }
-                        resultString += Harness.IO.newLine();
-                    });
-
-                    return resultString;
-                });
-        }
-
-        public baselineQuickInfo() {
-            let baselineFile = this.testData.globalOptions[MetadataOptionNames.baselineFile];
-            if (!baselineFile) {
-                baselineFile = ts.getBaseFileName(this.activeFile.fileName).replace(ts.Extension.Ts, ".baseline");
-            }
-
-            Harness.Baseline.runBaseline(
-                baselineFile,
-                () => stringify(
-                    this.testData.markers.map(marker => ({
-                        marker,
-                        quickInfo: this.languageService.getQuickInfoAtPosition(marker.fileName, marker.position)
-                    }))
-                ));
-        }
-
-        public printBreakpointLocation(pos: number) {
-            Harness.IO.log("\n**Pos: " + pos + " " + this.spanInfoToString(this.getBreakpointStatementLocation(pos)!, "  "));
-        }
-
-        public printBreakpointAtCurrentLocation() {
-            this.printBreakpointLocation(this.currentCaretPosition);
-        }
-
-        public printCurrentParameterHelp() {
-            const help = this.languageService.getSignatureHelpItems(this.activeFile.fileName, this.currentCaretPosition);
-            Harness.IO.log(stringify(help));
-        }
-
-        public printCurrentQuickInfo() {
-            const quickInfo = this.languageService.getQuickInfoAtPosition(this.activeFile.fileName, this.currentCaretPosition)!;
-            Harness.IO.log("Quick Info: " + quickInfo.displayParts!.map(part => part.text).join(""));
-        }
-
-        public printErrorList() {
-            const syntacticErrors = this.languageService.getSyntacticDiagnostics(this.activeFile.fileName);
-            const semanticErrors = this.languageService.getSemanticDiagnostics(this.activeFile.fileName);
-            const errorList = ts.concatenate(syntacticErrors, semanticErrors);
-            Harness.IO.log(`Error list (${errorList.length} errors)`);
-
-            if (errorList.length) {
-                errorList.forEach(err => {
-                    Harness.IO.log(
-                        "start: " + err.start +
-                        ", length: " + err.length +
-                        ", message: " + ts.flattenDiagnosticMessageText(err.messageText, Harness.IO.newLine()));
-                });
-            }
-        }
-
-        public printCurrentFileState(showWhitespace: boolean, makeCaretVisible: boolean) {
-            for (const file of this.testData.files) {
-                const active = (this.activeFile === file);
-                Harness.IO.log(`=== Script (${file.fileName}) ${(active ? "(active, cursor at |)" : "")} ===`);
-                let content = this.getFileContent(file.fileName);
-                if (active) {
-                    content = content.substr(0, this.currentCaretPosition) + (makeCaretVisible ? "|" : "") + content.substr(this.currentCaretPosition);
-                }
-                if (showWhitespace) {
-                    content = makeWhitespaceVisible(content);
-                }
-                Harness.IO.log(content);
-            }
-        }
-
-        public printCurrentSignatureHelp() {
-            const sigHelp = this.getActiveSignatureHelpItem();
-            Harness.IO.log(stringify(sigHelp));
-        }
-
-        public printCompletionListMembers(options: ts.GetCompletionsAtPositionOptions | undefined) {
-            const completions = this.getCompletionListAtCaret(options);
-            this.printMembersOrCompletions(completions);
-        }
-
-        private printMembersOrCompletions(info: ts.CompletionInfo) {
-            if (info === undefined) { return "No completion info."; }
-            const { entries } = info;
-
-            function pad(s: string, length: number) {
-                return s + new Array(length - s.length + 1).join(" ");
-            }
-            function max<T>(arr: T[], selector: (x: T) => number): number {
-                return arr.reduce((prev, x) => Math.max(prev, selector(x)), 0);
-            }
-            const longestNameLength = max(entries, m => m.name.length);
-            const longestKindLength = max(entries, m => m.kind.length);
-            entries.sort((m, n) => m.sortText > n.sortText ? 1 : m.sortText < n.sortText ? -1 : m.name > n.name ? 1 : m.name < n.name ? -1 : 0);
-            const membersString = entries.map(m => `${pad(m.name, longestNameLength)} ${pad(m.kind, longestKindLength)} ${m.kindModifiers} ${m.isRecommended ? "recommended " : ""}${m.source === undefined ? "" : m.source}`).join("\n");
-            Harness.IO.log(membersString);
-        }
-
-        public printContext() {
-            ts.forEach(this.languageServiceAdapterHost.getFilenames(), Harness.IO.log);
-        }
-
-        public deleteChar(count = 1) {
-            let offset = this.currentCaretPosition;
-            const ch = "";
-
-            const checkCadence = (count >> 2) + 1;
-
-            for (let i = 0; i < count; i++) {
-                this.editScriptAndUpdateMarkers(this.activeFile.fileName, offset, offset + 1, ch);
-
-                if (i % checkCadence === 0) {
-                    this.checkPostEditInvariants();
-                }
-
-                // Handle post-keystroke formatting
-                if (this.enableFormatting) {
-                    const edits = this.languageService.getFormattingEditsAfterKeystroke(this.activeFile.fileName, offset, ch, this.formatCodeSettings);
-                    if (edits.length) {
-                        offset += this.applyEdits(this.activeFile.fileName, edits, /*isFormattingEdit*/ true);
-                    }
-                }
-            }
-
-            this.checkPostEditInvariants();
-        }
-
-        public replace(start: number, length: number, text: string) {
-            this.editScriptAndUpdateMarkers(this.activeFile.fileName, start, start + length, text);
-            this.checkPostEditInvariants();
-        }
-
-        public deleteCharBehindMarker(count = 1) {
-            let offset = this.currentCaretPosition;
-            const ch = "";
-            const checkCadence = (count >> 2) + 1;
-
-            for (let i = 0; i < count; i++) {
-                this.currentCaretPosition--;
-                offset--;
-                this.editScriptAndUpdateMarkers(this.activeFile.fileName, offset, offset + 1, ch);
-
-                if (i % checkCadence === 0) {
-                    this.checkPostEditInvariants();
-                }
-
-                // Don't need to examine formatting because there are no formatting changes on backspace.
-            }
-
-            this.checkPostEditInvariants();
-        }
-
-        // Enters lines of text at the current caret position
-        public type(text: string, highFidelity = false) {
-            let offset = this.currentCaretPosition;
-            const prevChar = " ";
-            const checkCadence = (text.length >> 2) + 1;
-
-            for (let i = 0; i < text.length; i++) {
-                const ch = text.charAt(i);
-                this.editScriptAndUpdateMarkers(this.activeFile.fileName, offset, offset, ch);
-                if (highFidelity) {
-                    this.languageService.getBraceMatchingAtPosition(this.activeFile.fileName, offset);
-                }
-
-                this.currentCaretPosition++;
-                offset++;
-
-                if (highFidelity) {
-                    if (ch === "(" || ch === ",") {
-                        /* Signature help*/
-                        this.languageService.getSignatureHelpItems(this.activeFile.fileName, offset);
-                    }
-                    else if (prevChar === " " && /A-Za-z_/.test(ch)) {
-                        /* Completions */
-                        this.languageService.getCompletionsAtPosition(this.activeFile.fileName, offset, { includeExternalModuleExports: false, includeInsertTextCompletions: false });
-                    }
-
-                    if (i % checkCadence === 0) {
-                        this.checkPostEditInvariants();
-                    }
-                }
-
-                // Handle post-keystroke formatting
-                if (this.enableFormatting) {
-                    const edits = this.languageService.getFormattingEditsAfterKeystroke(this.activeFile.fileName, offset, ch, this.formatCodeSettings);
-                    if (edits.length) {
-                        offset += this.applyEdits(this.activeFile.fileName, edits, /*isFormattingEdit*/ true);
-                    }
-                }
-            }
-
-            this.checkPostEditInvariants();
-        }
-
-        // Enters text as if the user had pasted it
-        public paste(text: string) {
-            const start = this.currentCaretPosition;
-            this.editScriptAndUpdateMarkers(this.activeFile.fileName, this.currentCaretPosition, this.currentCaretPosition, text);
-            this.checkPostEditInvariants();
-            const offset = this.currentCaretPosition += text.length;
-
-            // Handle formatting
-            if (this.enableFormatting) {
-                const edits = this.languageService.getFormattingEditsForRange(this.activeFile.fileName, start, offset, this.formatCodeSettings);
-                if (edits.length) {
-                    this.applyEdits(this.activeFile.fileName, edits, /*isFormattingEdit*/ true);
-                }
-            }
-
-
-            this.checkPostEditInvariants();
-        }
-
-        private checkPostEditInvariants() {
-            if (this.testType !== FourSlashTestType.Native) {
-                // getSourcefile() results can not be serialized. Only perform these verifications
-                // if running against a native LS object.
-                return;
-            }
-
-            const incrementalSourceFile = this.languageService.getNonBoundSourceFile(this.activeFile.fileName);
-            Utils.assertInvariants(incrementalSourceFile, /*parent:*/ undefined);
-
-            const incrementalSyntaxDiagnostics = incrementalSourceFile.parseDiagnostics;
-
-            // Check syntactic structure
-            const content = this.getFileContent(this.activeFile.fileName);
-
-            const referenceSourceFile = ts.createLanguageServiceSourceFile(
-                this.activeFile.fileName, createScriptSnapShot(content), ts.ScriptTarget.Latest, /*version:*/ "0", /*setNodeParents:*/ false);
-            const referenceSyntaxDiagnostics = referenceSourceFile.parseDiagnostics;
-
-            Utils.assertDiagnosticsEquals(incrementalSyntaxDiagnostics, referenceSyntaxDiagnostics);
-            Utils.assertStructuralEquals(incrementalSourceFile, referenceSourceFile);
-        }
-
-        /**
-         * @returns The number of characters added to the file as a result of the edits.
-         * May be negative.
-         */
-        private applyEdits(fileName: string, edits: ts.TextChange[], isFormattingEdit: boolean): number {
-            // We get back a set of edits, but langSvc.editScript only accepts one at a time. Use this to keep track
-            // of the incremental offset from each edit to the next. We assume these edit ranges don't overlap
-
-            // Copy this so we don't ruin someone else's copy
-            edits = JSON.parse(JSON.stringify(edits));
-
-            // Get a snapshot of the content of the file so we can make sure any formatting edits didn't destroy non-whitespace characters
-            const oldContent = this.getFileContent(fileName);
-            let runningOffset = 0;
-
-            for (let i = 0; i < edits.length; i++) {
-                const edit = edits[i];
-                const offsetStart = edit.span.start;
-                const offsetEnd = offsetStart + edit.span.length;
-                this.editScriptAndUpdateMarkers(fileName, offsetStart, offsetEnd, edit.newText);
-                const editDelta = edit.newText.length - edit.span.length;
-                if (offsetStart <= this.currentCaretPosition) {
-                    if (offsetEnd <= this.currentCaretPosition) {
-                        // The entirety of the edit span falls before the caret position, shift the caret accordingly
-                        this.currentCaretPosition += editDelta;
-                    }
-                    else {
-                        // The span being replaced includes the caret position, place the caret at the beginning of the span
-                        this.currentCaretPosition = offsetStart;
-                    }
-                }
-                runningOffset += editDelta;
-
-                // Update positions of any future edits affected by this change
-                for (let j = i + 1; j < edits.length; j++) {
-                    if (edits[j].span.start >= edits[i].span.start) {
-                        edits[j].span.start += editDelta;
-                    }
-                }
-            }
-
-            if (isFormattingEdit) {
-                const newContent = this.getFileContent(fileName);
-
-                if (this.removeWhitespace(newContent) !== this.removeWhitespace(oldContent)) {
-                    this.raiseError("Formatting operation destroyed non-whitespace content");
-                }
-            }
-
-            return runningOffset;
-        }
-
-        public copyFormatOptions(): ts.FormatCodeSettings {
-            return ts.clone(this.formatCodeSettings);
-        }
-
-        public setFormatOptions(formatCodeOptions: ts.FormatCodeOptions | ts.FormatCodeSettings): ts.FormatCodeSettings {
-            const oldFormatCodeOptions = this.formatCodeSettings;
-            this.formatCodeSettings = ts.toEditorSettings(formatCodeOptions);
-            return oldFormatCodeOptions;
-        }
-
-        public formatDocument() {
-            const edits = this.languageService.getFormattingEditsForDocument(this.activeFile.fileName, this.formatCodeSettings);
-            this.applyEdits(this.activeFile.fileName, edits, /*isFormattingEdit*/ true);
-        }
-
-        public formatSelection(start: number, end: number) {
-            const edits = this.languageService.getFormattingEditsForRange(this.activeFile.fileName, start, end, this.formatCodeSettings);
-            this.applyEdits(this.activeFile.fileName, edits, /*isFormattingEdit*/ true);
-        }
-
-        public formatOnType(pos: number, key: string) {
-            const edits = this.languageService.getFormattingEditsAfterKeystroke(this.activeFile.fileName, pos, key, this.formatCodeSettings);
-            this.applyEdits(this.activeFile.fileName, edits, /*isFormattingEdit*/ true);
-        }
-
-        private editScriptAndUpdateMarkers(fileName: string, editStart: number, editEnd: number, newText: string) {
-            this.languageServiceAdapterHost.editScript(fileName, editStart, editEnd, newText);
-            for (const marker of this.testData.markers) {
-                if (marker.fileName === fileName) {
-                    marker.position = updatePosition(marker.position);
-                }
-            }
-
-            for (const range of this.testData.ranges) {
-                if (range.fileName === fileName) {
-                    range.pos = updatePosition(range.pos);
-                    range.end = updatePosition(range.end);
-                }
-            }
-
-            function updatePosition(position: number) {
-                if (position > editStart) {
-                    if (position < editEnd) {
-                        // Inside the edit - mark it as invalidated (?)
-                        return -1;
-                    }
-                    else {
-                        // Move marker back/forward by the appropriate amount
-                        return position + (editStart - editEnd) + newText.length;
-                    }
-                }
-                else {
-                    return position;
-                }
-            }
-        }
-
-        private removeWhitespace(text: string): string {
-            return text.replace(/\s/g, "");
-        }
-
-        public goToBOF() {
-            this.goToPosition(0);
-        }
-
-        public goToEOF() {
-            const len = this.getFileContent(this.activeFile.fileName).length;
-            this.goToPosition(len);
-        }
-
-        public goToRangeStart({ fileName, pos }: Range) {
-            this.openFile(fileName);
-            this.goToPosition(pos);
-        }
-
-        public goToTypeDefinition(definitionIndex: number) {
-            const definitions = this.languageService.getTypeDefinitionAtPosition(this.activeFile.fileName, this.currentCaretPosition)!;
-            if (!definitions || !definitions.length) {
-                this.raiseError("goToTypeDefinition failed - expected to find at least one definition location but got 0");
-            }
-
-            if (definitionIndex >= definitions.length) {
-                this.raiseError(`goToTypeDefinition failed - definitionIndex value (${definitionIndex}) exceeds definition list size (${definitions.length})`);
-            }
-
-            const definition = definitions[definitionIndex];
-            this.openFile(definition.fileName);
-            this.currentCaretPosition = definition.textSpan.start;
-        }
-
-        public verifyTypeDefinitionsCount(negative: boolean, expectedCount: number) {
-            const assertFn = negative ? assert.notEqual : assert.equal;
-
-            const definitions = this.languageService.getTypeDefinitionAtPosition(this.activeFile.fileName, this.currentCaretPosition);
-            const actualCount = definitions && definitions.length || 0;
-
-            assertFn(actualCount, expectedCount, this.messageAtLastKnownMarker("Type definitions Count"));
-        }
-
-        public verifyImplementationListIsEmpty(negative: boolean) {
-            const implementations = this.languageService.getImplementationAtPosition(this.activeFile.fileName, this.currentCaretPosition);
-
-            if (negative) {
-                assert.isTrue(implementations && implementations.length > 0, "Expected at least one implementation but got 0");
-            }
-            else {
-                assert.isUndefined(implementations, "Expected implementation list to be empty but implementations returned");
-            }
-        }
-
-        public verifyGoToDefinitionName(expectedName: string, expectedContainerName: string) {
-            const definitions = this.languageService.getDefinitionAtPosition(this.activeFile.fileName, this.currentCaretPosition);
-            const actualDefinitionName = definitions && definitions.length ? definitions[0].name : "";
-            const actualDefinitionContainerName = definitions && definitions.length ? definitions[0].containerName : "";
-            assert.equal(actualDefinitionName, expectedName, this.messageAtLastKnownMarker("Definition Info Name"));
-            assert.equal(actualDefinitionContainerName, expectedContainerName, this.messageAtLastKnownMarker("Definition Info Container Name"));
-        }
-
-        public goToImplementation() {
-            const implementations = this.languageService.getImplementationAtPosition(this.activeFile.fileName, this.currentCaretPosition)!;
-            if (!implementations || !implementations.length) {
-                this.raiseError("goToImplementation failed - expected to find at least one implementation location but got 0");
-            }
-            if (implementations.length > 1) {
-                this.raiseError(`goToImplementation failed - more than 1 implementation returned (${implementations.length})`);
-            }
-
-            const implementation = implementations[0];
-            this.openFile(implementation.fileName);
-            this.currentCaretPosition = implementation.textSpan.start;
-        }
-
-        public verifyRangesInImplementationList(markerName: string) {
-            this.goToMarker(markerName);
-            const implementations: ImplementationLocationInformation[] = this.languageService.getImplementationAtPosition(this.activeFile.fileName, this.currentCaretPosition)!;
-            if (!implementations || !implementations.length) {
-                this.raiseError("verifyRangesInImplementationList failed - expected to find at least one implementation location but got 0");
-            }
-
-            for (let i = 0; i < implementations.length; i++) {
-                for (let j = 0; j < implementations.length; j++) {
-                    if (i !== j && implementationsAreEqual(implementations[i], implementations[j])) {
-                        const { textSpan, fileName } = implementations[i];
-                        const end = textSpan.start + textSpan.length;
-                        this.raiseError(`Duplicate implementations returned for range (${textSpan.start}, ${end}) in ${fileName}`);
-                    }
-                }
-            }
-
-            const ranges = this.getRanges();
-
-            if (!ranges || !ranges.length) {
-                this.raiseError("verifyRangesInImplementationList failed - expected to find at least one range in test source");
-            }
-
-            const unsatisfiedRanges: Range[] = [];
-
-            const delayedErrors: string[] = [];
-            for (const range of ranges) {
-                const length = range.end - range.pos;
-                const matchingImpl = ts.find(implementations, impl =>
-                    range.fileName === impl.fileName && range.pos === impl.textSpan.start && length === impl.textSpan.length);
-                if (matchingImpl) {
-                    if (range.marker && range.marker.data) {
-                        const expected = <{ displayParts?: ts.SymbolDisplayPart[], parts: string[], kind?: string }>range.marker.data;
-                        if (expected.displayParts) {
-                            if (!ts.arrayIsEqualTo(expected.displayParts, matchingImpl.displayParts, displayPartIsEqualTo)) {
-                                delayedErrors.push(`Mismatched display parts: expected ${JSON.stringify(expected.displayParts)}, actual ${JSON.stringify(matchingImpl.displayParts)}`);
-                            }
-                        }
-                        else if (expected.parts) {
-                            const actualParts = matchingImpl.displayParts.map(p => p.text);
-                            if (!ts.arrayIsEqualTo(expected.parts, actualParts)) {
-                                delayedErrors.push(`Mismatched non-tagged display parts: expected ${JSON.stringify(expected.parts)}, actual ${JSON.stringify(actualParts)}`);
-                            }
-                        }
-                        if (expected.kind !== undefined) {
-                            if (expected.kind !== matchingImpl.kind) {
-                                delayedErrors.push(`Mismatched kind: expected ${JSON.stringify(expected.kind)}, actual ${JSON.stringify(matchingImpl.kind)}`);
-                            }
-                        }
-                    }
-
-                    matchingImpl.matched = true;
-                }
-                else {
-                    unsatisfiedRanges.push(range);
-                }
-            }
-            if (delayedErrors.length) {
-                this.raiseError(delayedErrors.join("\n"));
-            }
-
-            const unmatchedImplementations = implementations.filter(impl => !impl.matched);
-            if (unmatchedImplementations.length || unsatisfiedRanges.length) {
-                let error = "Not all ranges or implementations are satisfied";
-                if (unsatisfiedRanges.length) {
-                    error += "\nUnsatisfied ranges:";
-                    for (const range of unsatisfiedRanges) {
-                        error += `\n    (${range.pos}, ${range.end}) in ${range.fileName}: ${this.rangeText(range)}`;
-                    }
-                }
-
-                if (unmatchedImplementations.length) {
-                    error += "\nUnmatched implementations:";
-                    for (const impl of unmatchedImplementations) {
-                        const end = impl.textSpan.start + impl.textSpan.length;
-                        error += `\n    (${impl.textSpan.start}, ${end}) in ${impl.fileName}: ${this.getFileContent(impl.fileName).slice(impl.textSpan.start, end)}`;
-                    }
-                }
-                this.raiseError(error);
-            }
-
-            function implementationsAreEqual(a: ImplementationLocationInformation, b: ImplementationLocationInformation) {
-                return a.fileName === b.fileName && TestState.textSpansEqual(a.textSpan, b.textSpan);
-            }
-
-            function displayPartIsEqualTo(a: ts.SymbolDisplayPart, b: ts.SymbolDisplayPart): boolean {
-                return a.kind === b.kind && a.text === b.text;
-            }
-        }
-
-        public getMarkers(): Marker[] {
-            //  Return a copy of the list
-            return this.testData.markers.slice(0);
-        }
-
-        public getMarkerNames(): string[] {
-            return ts.arrayFrom(this.testData.markerPositions.keys());
-        }
-
-        public getRanges(): Range[] {
-            return this.testData.ranges;
-        }
-
-        public rangesByText(): ts.Map<Range[]> {
-            const result = ts.createMultiMap<Range>();
-            for (const range of this.getRanges()) {
-                const text = this.rangeText(range);
-                result.add(text, range);
-            }
-            return result;
-        }
-
-        private rangeText({ fileName, pos, end }: Range): string {
-            return this.getFileContent(fileName).slice(pos, end);
-        }
-
-        public verifyCaretAtMarker(markerName = "") {
-            const pos = this.getMarkerByName(markerName);
-            if (pos.fileName !== this.activeFile.fileName) {
-                throw new Error(`verifyCaretAtMarker failed - expected to be in file "${pos.fileName}", but was in file "${this.activeFile.fileName}"`);
-            }
-            if (pos.position !== this.currentCaretPosition) {
-                throw new Error(`verifyCaretAtMarker failed - expected to be at marker "/*${markerName}*/, but was at position ${this.currentCaretPosition}(${this.getLineColStringAtPosition(this.currentCaretPosition)})`);
-            }
-        }
-
-        private getIndentation(fileName: string, position: number, indentStyle: ts.IndentStyle, baseIndentSize: number): number {
-            const formatOptions = ts.clone(this.formatCodeSettings);
-            formatOptions.indentStyle = indentStyle;
-            formatOptions.baseIndentSize = baseIndentSize;
-            return this.languageService.getIndentationAtPosition(fileName, position, formatOptions);
-        }
-
-        public verifyIndentationAtCurrentPosition(numberOfSpaces: number, indentStyle: ts.IndentStyle = ts.IndentStyle.Smart, baseIndentSize = 0) {
-            const actual = this.getIndentation(this.activeFile.fileName, this.currentCaretPosition, indentStyle, baseIndentSize);
-            const lineCol = this.getLineColStringAtPosition(this.currentCaretPosition);
-            if (actual !== numberOfSpaces) {
-                this.raiseError(`verifyIndentationAtCurrentPosition failed at ${lineCol} - expected: ${numberOfSpaces}, actual: ${actual}`);
-            }
-        }
-
-        public verifyIndentationAtPosition(fileName: string, position: number, numberOfSpaces: number, indentStyle: ts.IndentStyle = ts.IndentStyle.Smart, baseIndentSize = 0) {
-            const actual = this.getIndentation(fileName, position, indentStyle, baseIndentSize);
-            const lineCol = this.getLineColStringAtPosition(position);
-            if (actual !== numberOfSpaces) {
-                this.raiseError(`verifyIndentationAtPosition failed at ${lineCol} - expected: ${numberOfSpaces}, actual: ${actual}`);
-            }
-        }
-
-        public verifyCurrentLineContent(text: string) {
-            const actual = this.getCurrentLineContent();
-            if (actual !== text) {
-                throw new Error("verifyCurrentLineContent\n" +
-                    "\tExpected: \"" + text + "\"\n" +
-                    "\t  Actual: \"" + actual + "\"");
-            }
-        }
-
-        public verifyCurrentFileContent(text: string) {
-            const actual = this.getFileContent(this.activeFile.fileName);
-            if (actual !== text) {
-                throw new Error(`verifyCurrentFileContent failed:\n${showTextDiff(text, actual)}`);
-            }
-        }
-
-        public verifyTextAtCaretIs(text: string) {
-            const actual = this.getFileContent(this.activeFile.fileName).substring(this.currentCaretPosition, this.currentCaretPosition + text.length);
-            if (actual !== text) {
-                throw new Error("verifyTextAtCaretIs\n" +
-                    "\tExpected: \"" + text + "\"\n" +
-                    "\t  Actual: \"" + actual + "\"");
-            }
-        }
-
-        public verifyCurrentNameOrDottedNameSpanText(text: string) {
-            const span = this.languageService.getNameOrDottedNameSpan(this.activeFile.fileName, this.currentCaretPosition, this.currentCaretPosition);
-            if (!span) {
-                return this.raiseError("verifyCurrentNameOrDottedNameSpanText\n" +
-                    "\tExpected: \"" + text + "\"\n" +
-                    "\t  Actual: undefined");
-            }
-
-            const actual = this.getFileContent(this.activeFile.fileName).substring(span.start, ts.textSpanEnd(span));
-            if (actual !== text) {
-                this.raiseError("verifyCurrentNameOrDottedNameSpanText\n" +
-                    "\tExpected: \"" + text + "\"\n" +
-                    "\t  Actual: \"" + actual + "\"");
-            }
-        }
-
-        private getNameOrDottedNameSpan(pos: number) {
-            return this.languageService.getNameOrDottedNameSpan(this.activeFile.fileName, pos, pos);
-        }
-
-        public baselineCurrentFileNameOrDottedNameSpans() {
-            Harness.Baseline.runBaseline(
-                this.testData.globalOptions[MetadataOptionNames.baselineFile],
-                () => {
-                    return this.baselineCurrentFileLocations(pos =>
-                        this.getNameOrDottedNameSpan(pos)!);
-                });
-        }
-
-        public printNameOrDottedNameSpans(pos: number) {
-            Harness.IO.log(this.spanInfoToString(this.getNameOrDottedNameSpan(pos)!, "**"));
-        }
-
-        private verifyClassifications(expected: { classificationType: string; text: string; textSpan?: TextSpan }[], actual: ts.ClassifiedSpan[], sourceFileText: string) {
-            if (actual.length !== expected.length) {
-                this.raiseError("verifyClassifications failed - expected total classifications to be " + expected.length +
-                    ", but was " + actual.length +
-                    jsonMismatchString());
-            }
-
-            ts.zipWith(expected, actual, (expectedClassification, actualClassification) => {
-                const expectedType = expectedClassification.classificationType;
-                if (expectedType !== actualClassification.classificationType) {
-                    this.raiseError("verifyClassifications failed - expected classifications type to be " +
-                        expectedType + ", but was " +
-                        actualClassification.classificationType +
-                        jsonMismatchString());
-                }
-
-                const expectedSpan = expectedClassification.textSpan;
-                const actualSpan = actualClassification.textSpan;
-
-                if (expectedSpan) {
-                    const expectedLength = expectedSpan.end - expectedSpan.start;
-
-                    if (expectedSpan.start !== actualSpan.start || expectedLength !== actualSpan.length) {
-                        this.raiseError("verifyClassifications failed - expected span of text to be " +
-                            "{start=" + expectedSpan.start + ", length=" + expectedLength + "}, but was " +
-                            "{start=" + actualSpan.start + ", length=" + actualSpan.length + "}" +
-                            jsonMismatchString());
-                    }
-                }
-
-                const actualText = this.activeFile.content.substr(actualSpan.start, actualSpan.length);
-                if (expectedClassification.text !== actualText) {
-                    this.raiseError("verifyClassifications failed - expected classified text to be " +
-                        expectedClassification.text + ", but was " +
-                        actualText +
-                        jsonMismatchString());
-                }
-            });
-
-            function jsonMismatchString() {
-                const showActual = actual.map(({ classificationType, textSpan }) =>
-                    ({ classificationType, text: sourceFileText.slice(textSpan.start, textSpan.start + textSpan.length) }));
-                return Harness.IO.newLine() +
-                    "expected: '" + Harness.IO.newLine() + stringify(expected) + "'" + Harness.IO.newLine() +
-                    "actual:   '" + Harness.IO.newLine() + stringify(showActual) + "'";
-            }
-        }
-
-        public verifyProjectInfo(expected: string[]) {
-            if (this.testType === FourSlashTestType.Server) {
-                const actual = (<ts.server.SessionClient>this.languageService).getProjectInfo(
-                    this.activeFile.fileName,
-                    /* needFileNameList */ true
-                );
-                assert.equal(
-                    expected.join(","),
-                    actual.fileNames!.map(file => {
-                        return file.replace(this.basePath + "/", "");
-                    }).join(",")
-                );
-            }
-        }
-
-        public verifySemanticClassifications(expected: { classificationType: string; text: string }[]) {
-            const actual = this.languageService.getSemanticClassifications(this.activeFile.fileName,
-                ts.createTextSpan(0, this.activeFile.content.length));
-
-            this.verifyClassifications(expected, actual, this.activeFile.content);
-        }
-
-        public verifySyntacticClassifications(expected: { classificationType: string; text: string }[]) {
-            const actual = this.languageService.getSyntacticClassifications(this.activeFile.fileName,
-                ts.createTextSpan(0, this.activeFile.content.length));
-
-            this.verifyClassifications(expected, actual, this.activeFile.content);
-        }
-
-        public verifyOutliningSpans(spans: Range[]) {
-            const actual = this.languageService.getOutliningSpans(this.activeFile.fileName);
-
-            if (actual.length !== spans.length) {
-                this.raiseError(`verifyOutliningSpans failed - expected total spans to be ${spans.length}, but was ${actual.length}`);
-            }
-
-            ts.zipWith(spans, actual, (expectedSpan, actualSpan, i) => {
-                if (expectedSpan.pos !== actualSpan.textSpan.start || expectedSpan.end !== ts.textSpanEnd(actualSpan.textSpan)) {
-                    this.raiseError(`verifyOutliningSpans failed - span ${(i + 1)} expected: (${expectedSpan.pos},${expectedSpan.end}),  actual: (${actualSpan.textSpan.start},${ts.textSpanEnd(actualSpan.textSpan)})`);
-                }
-            });
-        }
-
-        public verifyTodoComments(descriptors: string[], spans: Range[]) {
-            const actual = this.languageService.getTodoComments(this.activeFile.fileName,
-                descriptors.map(d => { return { text: d, priority: 0 }; }));
-
-            if (actual.length !== spans.length) {
-                this.raiseError(`verifyTodoComments failed - expected total spans to be ${spans.length}, but was ${actual.length}`);
-            }
-
-            ts.zipWith(spans, actual, (expectedSpan, actualComment, i) => {
-                const actualCommentSpan = ts.createTextSpan(actualComment.position, actualComment.message.length);
-
-                if (expectedSpan.pos !== actualCommentSpan.start || expectedSpan.end !== ts.textSpanEnd(actualCommentSpan)) {
-                    this.raiseError(`verifyOutliningSpans failed - span ${(i + 1)} expected: (${expectedSpan.pos},${expectedSpan.end}),  actual: (${actualCommentSpan.start},${ts.textSpanEnd(actualCommentSpan)})`);
-                }
-            });
-        }
-
-        /**
-         * Finds and applies a code action corresponding to the supplied parameters.
-         * If index is undefined, applies the unique code action available.
-         * @param errorCode The error code that generated the code action.
-         * @param index The nth (0-index-based) codeaction available generated by errorCode.
-         */
-        public getAndApplyCodeActions(errorCode?: number, index?: number) {
-            const fileName = this.activeFile.fileName;
-            this.applyCodeActions(this.getCodeFixes(fileName, errorCode), index);
-        }
-
-        public applyCodeActionFromCompletion(markerName: string, options: FourSlashInterface.VerifyCompletionActionOptions) {
-            this.goToMarker(markerName);
-
-            const actualCompletion = this.getCompletionListAtCaret({ includeExternalModuleExports: true, includeInsertTextCompletions: false }).entries.find(e =>
-                e.name === options.name && e.source === options.source)!;
-
-            if (!actualCompletion.hasAction) {
-                this.raiseError(`Completion for ${options.name} does not have an associated action.`);
-            }
-
-            const details = this.getCompletionEntryDetails(options.name, actualCompletion.source);
-            const codeActions = details.codeActions!;
-            if (codeActions.length !== 1) {
-                this.raiseError(`Expected one code action, got ${codeActions.length}`);
-            }
-
-            if (codeActions[0].description !== options.description) {
-                this.raiseError(`Expected description to be:\n${options.description}\ngot:\n${codeActions[0].description}`);
-            }
-
-            this.applyCodeActions(codeActions);
-
-            this.verifyNewContent(options);
-        }
-
-        public verifyRangeIs(expectedText: string, includeWhiteSpace?: boolean) {
-            const ranges = this.getRanges();
-            if (ranges.length !== 1) {
-                this.raiseError("Exactly one range should be specified in the testfile.");
-            }
-
-            const actualText = this.rangeText(ranges[0]);
-
-            const result = includeWhiteSpace
-                ? actualText === expectedText
-                : this.removeWhitespace(actualText) === this.removeWhitespace(expectedText);
-
-            if (!result) {
-                this.raiseError(`Actual range text doesn't match expected text.\n${showTextDiff(expectedText, actualText)}`);
-            }
-        }
-
-        /**
-         * Compares expected text to the text that would be in the sole range
-         * (ie: [|...|]) in the file after applying the codefix sole codefix
-         * in the source file.
-         */
-        public verifyRangeAfterCodeFix(expectedText: string, includeWhiteSpace?: boolean, errorCode?: number, index?: number) {
-            this.getAndApplyCodeActions(errorCode, index);
-            this.verifyRangeIs(expectedText, includeWhiteSpace);
-        }
-
-        public verifyCodeFixAll(options: FourSlashInterface.VerifyCodeFixAllOptions): void {
-            const { fixId, newFileContent } = options;
-            const fixIds = ts.mapDefined(this.getCodeFixes(this.activeFile.fileName), a => a.fixId);
-            ts.Debug.assert(ts.contains(fixIds, fixId), "No available code fix has that group id.", () => `Expected '${fixId}'. Available action ids: ${fixIds}`);
-            const { changes, commands } = this.languageService.getCombinedCodeFix({ type: "file", fileName: this.activeFile.fileName }, fixId, this.formatCodeSettings);
-            assert.deepEqual<ReadonlyArray<{}> | undefined>(commands, options.commands);
-            assert(changes.every(c => c.fileName === this.activeFile.fileName), "TODO: support testing codefixes that touch multiple files");
-            this.applyChanges(changes);
-            this.verifyCurrentFileContent(newFileContent);
-        }
-
-        /**
-         * Applies fixes for the errors in fileName and compares the results to
-         * expectedContents after all fixes have been applied.
-         *
-         * Note: applying one codefix may generate another (eg: remove duplicate implements
-         * may generate an extends -> interface conversion fix).
-         * @param expectedContents The contents of the file after the fixes are applied.
-         * @param fileName The file to check. If not supplied, the current open file is used.
-         */
-        public verifyFileAfterCodeFix(expectedContents: string, fileName?: string) {
-            fileName = fileName ? fileName : this.activeFile.fileName;
-
-            this.applyCodeActions(this.getCodeFixes(fileName));
-
-            const actualContents: string = this.getFileContent(fileName);
-            if (this.removeWhitespace(actualContents) !== this.removeWhitespace(expectedContents)) {
-                this.raiseError(`Actual text doesn't match expected text. Actual:\n${actualContents}\n\nExpected:\n${expectedContents}`);
-            }
-        }
-
-        public verifyCodeFix(options: FourSlashInterface.VerifyCodeFixOptions) {
-            const fileName = this.activeFile.fileName;
-            const actions = this.getCodeFixes(fileName, options.errorCode);
-            let index = options.index;
-            if (index === undefined) {
-                if (!(actions && actions.length === 1)) {
-                    this.raiseError(`Should find exactly one codefix, but ${actions ? actions.length : "none"} found. ${actions ? actions.map(a => `${Harness.IO.newLine()} "${a.description}"`) : ""}`);
-                }
-                index = 0;
-            }
-            else {
-                if (!(actions && actions.length >= index + 1)) {
-                    this.raiseError(`Should find at least ${index + 1} codefix(es), but ${actions ? actions.length : "none"} found.`);
-                }
-            }
-
-            const action = actions[index];
-
-            assert.equal(action.description, options.description);
-
-            for (const change of action.changes) {
-                this.applyEdits(change.fileName, change.textChanges, /*isFormattingEdit*/ false);
-            }
-
-            this.verifyNewContent(options);
-        }
-
-        private verifyNewContent(options: FourSlashInterface.NewContentOptions) {
-            if (options.newFileContent !== undefined) {
-                assert(!options.newRangeContent);
-                this.verifyCurrentFileContent(options.newFileContent);
-            }
-            else {
-                this.verifyRangeIs(options.newRangeContent!, /*includeWhitespace*/ true);
-            }
-        }
-
-        /**
-         * Rerieves a codefix satisfying the parameters, or undefined if no such codefix is found.
-         * @param fileName Path to file where error should be retrieved from.
-         */
-        private getCodeFixes(fileName: string, errorCode?: number): ts.CodeFixAction[] {
-            const diagnosticsForCodeFix = this.getDiagnostics(fileName, /*includeSuggestions*/ true).map(diagnostic => ({
-                start: diagnostic.start,
-                length: diagnostic.length,
-                code: diagnostic.code
-            }));
-
-            return ts.flatMap(ts.deduplicate(diagnosticsForCodeFix, ts.equalOwnProperties), diagnostic => {
-                if (errorCode !== undefined && errorCode !== diagnostic.code) {
-                    return;
-                }
-
-                return this.languageService.getCodeFixesAtPosition(fileName, diagnostic.start!, diagnostic.start! + diagnostic.length!, [diagnostic.code], this.formatCodeSettings);
-            });
-        }
-
-        private applyCodeActions(actions: ReadonlyArray<ts.CodeAction>, index?: number): void {
-            if (index === undefined) {
-                if (!(actions && actions.length === 1)) {
-                    this.raiseError(`Should find exactly one codefix, but ${actions ? actions.length : "none"} found. ${actions ? actions.map(a => `${Harness.IO.newLine()} "${a.description}"`) : ""}`);
-                }
-                index = 0;
-            }
-            else {
-                if (!(actions && actions.length >= index + 1)) {
-                    this.raiseError(`Should find at least ${index + 1} codefix(es), but ${actions ? actions.length : "none"} found.`);
-                }
-            }
-
-            this.applyChanges(actions[index].changes);
-        }
-
-        private applyChanges(changes: ReadonlyArray<ts.FileTextChanges>): void {
-            for (const change of changes) {
-                this.applyEdits(change.fileName, change.textChanges, /*isFormattingEdit*/ false);
-            }
-        }
-
-        public verifyImportFixAtPosition(expectedTextArray: string[], errorCode?: number) {
-            const { fileName } = this.activeFile;
-            const ranges = this.getRanges().filter(r => r.fileName === fileName);
-            if (ranges.length !== 1) {
-                this.raiseError("Exactly one range should be specified in the testfile.");
-            }
-            const range = ts.first(ranges);
-
-            const codeFixes = this.getCodeFixes(fileName, errorCode);
-
-            if (codeFixes.length === 0) {
-                if (expectedTextArray.length !== 0) {
-                    this.raiseError("No codefixes returned.");
-                }
-                return;
-            }
-
-            const actualTextArray: string[] = [];
-            const scriptInfo = this.languageServiceAdapterHost.getScriptInfo(fileName)!;
-            const originalContent = scriptInfo.content;
-            for (const codeFix of codeFixes) {
-                ts.Debug.assert(codeFix.changes.length === 1);
-                const change = ts.first(codeFix.changes);
-                ts.Debug.assert(change.fileName === fileName);
-                this.applyEdits(change.fileName, change.textChanges, /*isFormattingEdit*/ false);
-                const text = this.rangeText(range);
-                actualTextArray.push(text);
-                scriptInfo.updateContent(originalContent);
-            }
-            if (expectedTextArray.length !== actualTextArray.length) {
-                this.raiseError(`Expected ${expectedTextArray.length} import fixes, got ${actualTextArray.length}`);
-            }
-            ts.zipWith(expectedTextArray, actualTextArray, (expected, actual, index) => {
-                if (expected !== actual) {
-                    this.raiseError(`Import fix at index ${index} doesn't match.\n${showTextDiff(expected, actual)}`);
-                }
-            });
-        }
-
-        public verifyDocCommentTemplate(expected: ts.TextInsertion | undefined) {
-            const name = "verifyDocCommentTemplate";
-            const actual = this.languageService.getDocCommentTemplateAtPosition(this.activeFile.fileName, this.currentCaretPosition)!;
-
-            if (expected === undefined) {
-                if (actual) {
-                    this.raiseError(`${name} failed - expected no template but got {newText: "${actual.newText}", caretOffset: ${actual.caretOffset}}`);
-                }
-
-                return;
-            }
-            else {
-                if (actual === undefined) {
-                    this.raiseError(`${name} failed - expected the template {newText: "${expected.newText}", caretOffset: "${expected.caretOffset}"} but got nothing instead`);
-                }
-
-                if (actual.newText !== expected.newText) {
-                    this.raiseError(`${name} failed for expected insertion.\n${showTextDiff(expected.newText, actual.newText)}`);
-                }
-
-                if (actual.caretOffset !== expected.caretOffset) {
-                    this.raiseError(`${name} failed - expected caretOffset: ${expected.caretOffset}\nactual caretOffset:${actual.caretOffset}`);
-                }
-            }
-        }
-
-        public verifyBraceCompletionAtPosition(negative: boolean, openingBrace: string) {
-
-            const openBraceMap = ts.createMapFromTemplate<ts.CharacterCodes>({
-                "(": ts.CharacterCodes.openParen,
-                "{": ts.CharacterCodes.openBrace,
-                "[": ts.CharacterCodes.openBracket,
-                "'": ts.CharacterCodes.singleQuote,
-                '"': ts.CharacterCodes.doubleQuote,
-                "`": ts.CharacterCodes.backtick,
-                "<": ts.CharacterCodes.lessThan
-            });
-
-            const charCode = openBraceMap.get(openingBrace);
-
-            if (!charCode) {
-                throw this.raiseError(`Invalid openingBrace '${openingBrace}' specified.`);
-            }
-
-            const position = this.currentCaretPosition;
-
-            const validBraceCompletion = this.languageService.isValidBraceCompletionAtPosition(this.activeFile.fileName, position, charCode);
-
-            if (!negative && !validBraceCompletion) {
-                this.raiseError(`${position} is not a valid brace completion position for ${openingBrace}`);
-            }
-
-            if (negative && validBraceCompletion) {
-                this.raiseError(`${position} is a valid brace completion position for ${openingBrace}`);
-            }
-        }
-
-        public verifyMatchingBracePosition(bracePosition: number, expectedMatchPosition: number) {
-            const actual = this.languageService.getBraceMatchingAtPosition(this.activeFile.fileName, bracePosition);
-
-            if (actual.length !== 2) {
-                this.raiseError(`verifyMatchingBracePosition failed - expected result to contain 2 spans, but it had ${actual.length}`);
-            }
-
-            let actualMatchPosition = -1;
-            if (bracePosition === actual[0].start) {
-                actualMatchPosition = actual[1].start;
-            }
-            else if (bracePosition === actual[1].start) {
-                actualMatchPosition = actual[0].start;
-            }
-            else {
-                this.raiseError(`verifyMatchingBracePosition failed - could not find the brace position: ${bracePosition} in the returned list: (${actual[0].start},${ts.textSpanEnd(actual[0])}) and (${actual[1].start},${ts.textSpanEnd(actual[1])})`);
-            }
-
-            if (actualMatchPosition !== expectedMatchPosition) {
-                this.raiseError(`verifyMatchingBracePosition failed - expected: ${actualMatchPosition},  actual: ${expectedMatchPosition}`);
-            }
-        }
-
-        public verifyNoMatchingBracePosition(bracePosition: number) {
-            const actual = this.languageService.getBraceMatchingAtPosition(this.activeFile.fileName, bracePosition);
-
-            if (actual.length !== 0) {
-                this.raiseError("verifyNoMatchingBracePosition failed - expected: 0 spans, actual: " + actual.length);
-            }
-        }
-
-        public verifySpanOfEnclosingComment(negative: boolean, onlyMultiLineDiverges?: boolean) {
-            const expected = !negative;
-            const position = this.currentCaretPosition;
-            const fileName = this.activeFile.fileName;
-            const actual = !!this.languageService.getSpanOfEnclosingComment(fileName, position, /*onlyMultiLine*/ false);
-            const actualOnlyMultiLine = !!this.languageService.getSpanOfEnclosingComment(fileName, position, /*onlyMultiLine*/ true);
-            if (expected !== actual || onlyMultiLineDiverges === (actual === actualOnlyMultiLine)) {
-                this.raiseError(`verifySpanOfEnclosingComment failed:
-                position: '${position}'
-                fileName: '${fileName}'
-                onlyMultiLineDiverges: '${onlyMultiLineDiverges}'
-                actual: '${actual}'
-                actualOnlyMultiLine: '${actualOnlyMultiLine}'
-                expected: '${expected}'.`);
-            }
-        }
-
-        /*
-            Check number of navigationItems which match both searchValue and matchKind,
-            if a filename is passed in, limit the results to that file.
-            Report an error if expected value and actual value do not match.
-        */
-        public verifyNavigationItemsCount(expected: number, searchValue: string, matchKind?: string, fileName?: string) {
-            const items = this.languageService.getNavigateToItems(searchValue, /*maxResultCount*/ undefined, fileName);
-            let actual = 0;
-
-            // Count only the match that match the same MatchKind
-            for (const item of items) {
-                if (!matchKind || item.matchKind === matchKind) {
-                    actual++;
-                }
-            }
-
-            if (expected !== actual) {
-                this.raiseError(`verifyNavigationItemsCount failed - found: ${actual} navigation items, expected: ${expected}.`);
-            }
-        }
-
-        /*
-            Verify that returned navigationItems from getNavigateToItems have matched searchValue, matchKind, and kind.
-            Report an error if getNavigateToItems does not find any matched searchValue.
-        */
-        public verifyNavigationItemsListContains(
-            name: string,
-            kind: string,
-            searchValue: string,
-            matchKind: string,
-            fileName?: string,
-            parentName?: string) {
-            const items = this.languageService.getNavigateToItems(searchValue);
-
-            if (!items || items.length === 0) {
-                this.raiseError("verifyNavigationItemsListContains failed - found 0 navigation items, expected at least one.");
-            }
-
-            for (const item of items) {
-                if (item && item.name === name && item.kind === kind &&
-                    (matchKind === undefined || item.matchKind === matchKind) &&
-                    (fileName === undefined || item.fileName === fileName) &&
-                    (parentName === undefined || item.containerName === parentName)) {
-                    return;
-                }
-            }
-
-            // if there was an explicit match kind specified, then it should be validated.
-            if (matchKind !== undefined) {
-                const missingItem = { name, kind, searchValue, matchKind, fileName, parentName };
-                this.raiseError(`verifyNavigationItemsListContains failed - could not find the item: ${stringify(missingItem)} in the returned list: (${stringify(items)})`);
-            }
-        }
-
-        public verifyNavigationBar(json: any, options: { checkSpans?: boolean } | undefined) {
-            this.verifyNavigationTreeOrBar(json, this.languageService.getNavigationBarItems(this.activeFile.fileName), "Bar", options);
-        }
-
-        public verifyNavigationTree(json: any, options: { checkSpans?: boolean } | undefined) {
-            this.verifyNavigationTreeOrBar(json, this.languageService.getNavigationTree(this.activeFile.fileName), "Tree", options);
-        }
-
-        private verifyNavigationTreeOrBar(json: any, tree: any, name: "Tree" | "Bar", options: { checkSpans?: boolean } | undefined) {
-            if (JSON.stringify(tree, replacer) !== JSON.stringify(json)) {
-                this.raiseError(`verifyNavigation${name} failed - expected: ${stringify(json)}, got: ${stringify(tree, replacer)}`);
-            }
-
-            function replacer(key: string, value: any) {
-                switch (key) {
-                    case "spans":
-                        return options && options.checkSpans ? value : undefined;
-                    case "start":
-                    case "length":
-                        // Never omit the values in a span, even if they are 0.
-                        return value;
-                    case "childItems":
-                        return !value || value.length === 0 ? undefined : value;
-                    default:
-                        // Omit falsy values, those are presumed to be the default.
-                        return value || undefined;
-                }
-            }
-        }
-
-        public printNavigationItems(searchValue: string) {
-            const items = this.languageService.getNavigateToItems(searchValue);
-            Harness.IO.log(`NavigationItems list (${items.length} items)`);
-            for (const item of items) {
-                Harness.IO.log(`name: ${item.name}, kind: ${item.kind}, parentName: ${item.containerName}, fileName: ${item.fileName}`);
-            }
-        }
-
-        public printNavigationBar() {
-            const items = this.languageService.getNavigationBarItems(this.activeFile.fileName);
-            Harness.IO.log(`Navigation bar (${items.length} items)`);
-            for (const item of items) {
-                Harness.IO.log(`${ts.repeatString(" ", item.indent)}name: ${item.text}, kind: ${item.kind}, childItems: ${item.childItems.map(child => child.text)}`);
-            }
-        }
-
-        private getOccurrencesAtCurrentPosition() {
-            return this.languageService.getOccurrencesAtPosition(this.activeFile.fileName, this.currentCaretPosition);
-        }
-
-        public verifyOccurrencesAtPositionListContains(fileName: string, start: number, end: number, isWriteAccess?: boolean) {
-            const occurrences = this.getOccurrencesAtCurrentPosition();
-
-            if (!occurrences || occurrences.length === 0) {
-                return this.raiseError("verifyOccurrencesAtPositionListContains failed - found 0 references, expected at least one.");
-            }
-
-            for (const occurrence of occurrences) {
-                if (occurrence && occurrence.fileName === fileName && occurrence.textSpan.start === start && ts.textSpanEnd(occurrence.textSpan) === end) {
-                    if (typeof isWriteAccess !== "undefined" && occurrence.isWriteAccess !== isWriteAccess) {
-                        this.raiseError(`verifyOccurrencesAtPositionListContains failed - item isWriteAccess value does not match, actual: ${occurrence.isWriteAccess}, expected: ${isWriteAccess}.`);
-                    }
-                    return;
-                }
-            }
-
-            const missingItem = { fileName, start, end, isWriteAccess };
-            this.raiseError(`verifyOccurrencesAtPositionListContains failed - could not find the item: ${stringify(missingItem)} in the returned list: (${stringify(occurrences)})`);
-        }
-
-        public verifyOccurrencesAtPositionListCount(expectedCount: number) {
-            const occurrences = this.getOccurrencesAtCurrentPosition();
-            const actualCount = occurrences ? occurrences.length : 0;
-            if (expectedCount !== actualCount) {
-                this.raiseError(`verifyOccurrencesAtPositionListCount failed - actual: ${actualCount}, expected:${expectedCount}`);
-            }
-        }
-
-        private getDocumentHighlightsAtCurrentPosition(fileNamesToSearch: ReadonlyArray<string>) {
-            const filesToSearch = fileNamesToSearch.map(name => ts.combinePaths(this.basePath, name));
-            return this.languageService.getDocumentHighlights(this.activeFile.fileName, this.currentCaretPosition, filesToSearch);
-        }
-
-        public verifyRangesAreOccurrences(isWriteAccess?: boolean) {
-            const ranges = this.getRanges();
-            for (const r of ranges) {
-                this.goToRangeStart(r);
-                this.verifyOccurrencesAtPositionListCount(ranges.length);
-                for (const range of ranges) {
-                    this.verifyOccurrencesAtPositionListContains(range.fileName, range.pos, range.end, isWriteAccess);
-                }
-            }
-        }
-
-        public verifyRangesWithSameTextAreRenameLocations() {
-            this.rangesByText().forEach(ranges => this.verifyRangesAreRenameLocations(ranges));
-        }
-
-        public verifyRangesWithSameTextAreDocumentHighlights() {
-            this.rangesByText().forEach(ranges => this.verifyRangesAreDocumentHighlights(ranges));
-        }
-
-        public verifyDocumentHighlightsOf(startRange: Range, ranges: Range[], options: FourSlashInterface.VerifyDocumentHighlightsOptions | undefined) {
-            const fileNames = options && options.filesToSearch || unique(ranges, range => range.fileName);
-            this.goToRangeStart(startRange);
-            this.verifyDocumentHighlights(ranges, fileNames);
-        }
-
-        public verifyRangesAreDocumentHighlights(ranges?: Range[]) {
-            ranges = ranges || this.getRanges();
-            const fileNames = unique(ranges, range => range.fileName);
-            for (const range of ranges) {
-                this.goToRangeStart(range);
-                this.verifyDocumentHighlights(ranges, fileNames);
-            }
-        }
-
-        public verifyNoDocumentHighlights(startRange: Range) {
-            this.goToRangeStart(startRange);
-            const documentHighlights = this.getDocumentHighlightsAtCurrentPosition([this.activeFile.fileName]);
-            const numHighlights = ts.length(documentHighlights);
-            if (numHighlights > 0) {
-                this.raiseError(`verifyNoDocumentHighlights failed - unexpectedly got ${numHighlights} highlights`);
-            }
-        }
-
-        private verifyDocumentHighlights(expectedRanges: Range[], fileNames: ReadonlyArray<string> = [this.activeFile.fileName]) {
-            const documentHighlights = this.getDocumentHighlightsAtCurrentPosition(fileNames) || [];
-
-            for (const dh of documentHighlights) {
-                if (fileNames.indexOf(dh.fileName) === -1) {
-                    this.raiseError(`verifyDocumentHighlights failed - got highlights in unexpected file name ${dh.fileName}`);
-                }
-            }
-
-            for (const fileName of fileNames) {
-                const expectedRangesInFile = expectedRanges.filter(r => r.fileName === fileName);
-                const highlights = ts.find(documentHighlights, dh => dh.fileName === fileName);
-                const spansInFile = highlights ? highlights.highlightSpans.sort((s1, s2) => s1.textSpan.start - s2.textSpan.start) : [];
-
-                if (expectedRangesInFile.length !== spansInFile.length) {
-                    this.raiseError(`verifyDocumentHighlights failed - In ${fileName}, expected ${expectedRangesInFile.length} highlights, got ${spansInFile.length}`);
-                }
-
-                ts.zipWith(expectedRangesInFile, spansInFile, (expectedRange, span) => {
-                    if (span.textSpan.start !== expectedRange.pos || ts.textSpanEnd(span.textSpan) !== expectedRange.end) {
-                        this.raiseError(`verifyDocumentHighlights failed - span does not match, actual: ${stringify(span.textSpan)}, expected: ${expectedRange.pos}--${expectedRange.end}`);
-                    }
-                });
-            }
-        }
-
-        public verifyCodeFixAvailable(negative: boolean, info: FourSlashInterface.VerifyCodeFixAvailableOptions[] | undefined) {
-            const codeFixes = this.getCodeFixes(this.activeFile.fileName);
-
-            if (negative) {
-                if (codeFixes.length) {
-                    this.raiseError(`verifyCodeFixAvailable failed - expected no fixes but found ${codeFixes.map(c => c.description)}.`);
-                }
-                return;
-            }
-
-            if (!codeFixes.length) {
-                this.raiseError(`verifyCodeFixAvailable failed - expected code fixes but none found.`);
-            }
-            codeFixes.forEach(fix => fix.changes.forEach(change => {
-                assert.isObject(change, `Invalid change in code fix: ${JSON.stringify(fix)}`);
-                change.textChanges.forEach(textChange => assert.isObject(textChange, `Invalid textChange in codeFix: ${JSON.stringify(fix)}`));
-            }));
-            if (info) {
-                assert.equal(info.length, codeFixes.length);
-                ts.zipWith(codeFixes, info, (fix, info) => {
-                    assert.equal(fix.description, info.description);
-                    this.assertObjectsEqual(fix.commands, info.commands);
-                });
-            }
-        }
-
-        public verifyApplicableRefactorAvailableAtMarker(negative: boolean, markerName: string) {
-            const marker = this.getMarkerByName(markerName);
-            const applicableRefactors = this.languageService.getApplicableRefactors(this.activeFile.fileName, marker.position);
-            const isAvailable = applicableRefactors && applicableRefactors.length > 0;
-            if (negative && isAvailable) {
-                this.raiseError(`verifyApplicableRefactorAvailableAtMarker failed - expected no refactor at marker ${markerName} but found some.`);
-            }
-            if (!negative && !isAvailable) {
-                this.raiseError(`verifyApplicableRefactorAvailableAtMarker failed - expected a refactor at marker ${markerName} but found none.`);
-            }
-        }
-
-        private getSelection(): ts.TextRange {
-            return {
-                pos: this.currentCaretPosition,
-                end: this.selectionEnd === -1 ? this.currentCaretPosition : this.selectionEnd
-            };
-        }
-
-        public verifyRefactorAvailable(negative: boolean, name: string, actionName?: string) {
-            const selection = this.getSelection();
-
-            let refactors = this.languageService.getApplicableRefactors(this.activeFile.fileName, selection) || [];
-            refactors = refactors.filter(r => r.name === name && (actionName === undefined || r.actions.some(a => a.name === actionName)));
-            const isAvailable = refactors.length > 0;
-
-            if (negative) {
-                if (isAvailable) {
-                    this.raiseError(`verifyApplicableRefactorAvailableForRange failed - expected no refactor but found: ${refactors.map(r => r.name).join(", ")}`);
-                }
-            }
-            else {
-                if (!isAvailable) {
-                    this.raiseError(`verifyApplicableRefactorAvailableForRange failed - expected a refactor but found none.`);
-                }
-                if (refactors.length > 1) {
-                    this.raiseError(`${refactors.length} available refactors both have name ${name} and action ${actionName}`);
-                }
-            }
-        }
-
-        public verifyRefactor({ name, actionName, refactors }: FourSlashInterface.VerifyRefactorOptions) {
-            const selection = this.getSelection();
-
-            const actualRefactors = (this.languageService.getApplicableRefactors(this.activeFile.fileName, selection) || ts.emptyArray)
-                .filter(r => r.name === name && r.actions.some(a => a.name === actionName));
-            this.assertObjectsEqual(actualRefactors, refactors);
-        }
-
-        public verifyApplicableRefactorAvailableForRange(negative: boolean) {
-            const ranges = this.getRanges();
-            if (!(ranges && ranges.length === 1)) {
-                throw new Error("Exactly one refactor range is allowed per test.");
-            }
-
-            const applicableRefactors = this.languageService.getApplicableRefactors(this.activeFile.fileName, { pos: ranges[0].pos, end: ranges[0].end });
-            const isAvailable = applicableRefactors && applicableRefactors.length > 0;
-            if (negative && isAvailable) {
-                this.raiseError(`verifyApplicableRefactorAvailableForRange failed - expected no refactor but found some.`);
-            }
-            if (!negative && !isAvailable) {
-                this.raiseError(`verifyApplicableRefactorAvailableForRange failed - expected a refactor but found none.`);
-            }
-        }
-
-        public applyRefactor({ refactorName, actionName, actionDescription, newContent: newContentWithRenameMarker }: FourSlashInterface.ApplyRefactorOptions) {
-            const range = this.getSelection();
-            const refactors = this.languageService.getApplicableRefactors(this.activeFile.fileName, range);
-            const refactorsWithName = refactors.filter(r => r.name === refactorName);
-            if (refactorsWithName.length === 0) {
-                this.raiseError(`The expected refactor: ${refactorName} is not available at the marker location.\nAvailable refactors: ${refactors.map(r => r.name)}`);
-            }
-
-            const action = ts.firstDefined(refactorsWithName, refactor => refactor.actions.find(a => a.name === actionName));
-            if (!action) {
-                throw this.raiseError(`The expected action: ${actionName} is not included in: ${ts.flatMap(refactorsWithName, r => r.actions.map(a => a.name))}`);
-            }
-            if (action.description !== actionDescription) {
-                this.raiseError(`Expected action description to be ${JSON.stringify(actionDescription)}, got: ${JSON.stringify(action.description)}`);
-            }
-
-            const editInfo = this.languageService.getEditsForRefactor(this.activeFile.fileName, this.formatCodeSettings, range, refactorName, actionName)!;
-            for (const edit of editInfo.edits) {
-                this.applyEdits(edit.fileName, edit.textChanges, /*isFormattingEdit*/ false);
-            }
-
-            const { renamePosition, newContent } = parseNewContent();
-
-            this.verifyCurrentFileContent(newContent);
-
-            if (renamePosition === undefined) {
-                if (editInfo.renameLocation !== undefined) {
-                    this.raiseError(`Did not expect a rename location, got ${editInfo.renameLocation}`);
-                }
-            }
-            else {
-                // TODO: test editInfo.renameFilename value
-                assert.isDefined(editInfo.renameFilename);
-                if (renamePosition !== editInfo.renameLocation) {
-                    this.raiseError(`Expected rename position of ${renamePosition}, but got ${editInfo.renameLocation}`);
-                }
-            }
-
-            function parseNewContent(): { renamePosition: number | undefined, newContent: string } {
-                const renamePosition = newContentWithRenameMarker.indexOf("/*RENAME*/");
-                if (renamePosition === -1) {
-                    return { renamePosition: undefined, newContent: newContentWithRenameMarker };
-                }
-                else {
-                    const newContent = newContentWithRenameMarker.slice(0, renamePosition) + newContentWithRenameMarker.slice(renamePosition + "/*RENAME*/".length);
-                    return { renamePosition, newContent };
-                }
-            }
-
-        }
-
-        public verifyFileAfterApplyingRefactorAtMarker(
-            markerName: string,
-            expectedContent: string,
-            refactorNameToApply: string,
-            actionName: string,
-            formattingOptions?: ts.FormatCodeSettings) {
-
-            formattingOptions = formattingOptions || this.formatCodeSettings;
-            const markerPos = this.getMarkerByName(markerName).position;
-
-            const applicableRefactors = this.languageService.getApplicableRefactors(this.activeFile.fileName, markerPos);
-            const applicableRefactorToApply = ts.find(applicableRefactors, refactor => refactor.name === refactorNameToApply);
-
-            if (!applicableRefactorToApply) {
-                this.raiseError(`The expected refactor: ${refactorNameToApply} is not available at the marker location.`);
-            }
-
-            const editInfo = this.languageService.getEditsForRefactor(this.activeFile.fileName, formattingOptions, markerPos, refactorNameToApply, actionName)!;
-
-            for (const edit of editInfo.edits) {
-                this.applyEdits(edit.fileName, edit.textChanges, /*isFormattingEdit*/ false);
-            }
-            const actualContent = this.getFileContent(this.activeFile.fileName);
-
-            if (actualContent !== expectedContent) {
-                this.raiseError(`verifyFileAfterApplyingRefactors failed:\n${showTextDiff(expectedContent, actualContent)}`);
-            }
-        }
-
-        public printAvailableCodeFixes() {
-            const codeFixes = this.getCodeFixes(this.activeFile.fileName);
-            Harness.IO.log(stringify(codeFixes));
-        }
-
-        // Get the text of the entire line the caret is currently at
-        private getCurrentLineContent() {
-            const text = this.getFileContent(this.activeFile.fileName);
-
-            const pos = this.currentCaretPosition;
-            let startPos = pos, endPos = pos;
-
-            while (startPos > 0) {
-                const ch = text.charCodeAt(startPos - 1);
-                if (ch === ts.CharacterCodes.carriageReturn || ch === ts.CharacterCodes.lineFeed) {
-                    break;
-                }
-
-                startPos--;
-            }
-
-            while (endPos < text.length) {
-                const ch = text.charCodeAt(endPos);
-
-                if (ch === ts.CharacterCodes.carriageReturn || ch === ts.CharacterCodes.lineFeed) {
-                    break;
-                }
-
-                endPos++;
-            }
-
-            return text.substring(startPos, endPos);
-        }
-
-        private assertItemInCompletionList(
-            items: ts.CompletionEntry[],
-            entryId: ts.Completions.CompletionEntryIdentifier,
-            text: string | undefined,
-            documentation: string | undefined,
-            kind: string | undefined | { kind?: string, kindModifiers?: string },
-            spanIndex: number | undefined,
-            hasAction: boolean | undefined,
-            options: FourSlashInterface.VerifyCompletionListContainsOptions | undefined,
-        ) {
-            const eq = <T>(a: T, b: T, msg: string) => {
-                assert.deepEqual(a, b, this.assertionMessageAtLastKnownMarker(msg + " for " + stringify(entryId)));
-            };
-            const matchingItems = items.filter(item => item.name === entryId.name && item.source === entryId.source);
-            if (matchingItems.length === 0) {
-                const itemsString = items.map(item => stringify({ name: item.name, source: item.source, kind: item.kind })).join(",\n");
-                this.raiseError(`Expected "${stringify({ entryId, text, documentation, kind })}" to be in list [${itemsString}]`);
-            }
-            else if (matchingItems.length > 1) {
-                this.raiseError(`Found duplicate completion items for ${stringify(entryId)}`);
-            }
-            const item = matchingItems[0];
-
-            if (documentation !== undefined || text !== undefined || entryId.source !== undefined) {
-                const details = this.getCompletionEntryDetails(item.name, item.source);
-
-                if (documentation !== undefined) {
-                    eq(ts.displayPartsToString(details.documentation), documentation, "completion item documentation");
-                }
-                if (text !== undefined) {
-                    eq(ts.displayPartsToString(details.displayParts), text, "completion item detail text");
-                }
-
-                if (entryId.source === undefined) {
-                    eq(options && options.sourceDisplay, /*b*/ undefined, "source display");
-                }
-                else {
-                    eq(details.source, [ts.textPart(options!.sourceDisplay)], "source display");
-                }
-            }
-
-            if (kind !== undefined) {
-                if (typeof kind === "string") {
-                    eq(item.kind, kind, "completion item kind");
-                }
-                else {
-                    if (kind.kind) {
-                        eq(item.kind, kind.kind, "completion item kind");
-                    }
-                    if (kind.kindModifiers !== undefined) {
-                        eq(item.kindModifiers, kind.kindModifiers, "completion item kindModifiers");
-                    }
-                }
-            }
-
-
-
-            if (spanIndex !== undefined) {
-                const span = this.getTextSpanForRangeAtIndex(spanIndex);
-                assert.isTrue(TestState.textSpansEqual(span, item.replacementSpan), this.assertionMessageAtLastKnownMarker(stringify(span) + " does not equal " + stringify(item.replacementSpan) + " replacement span for " + stringify(entryId)));
-            }
-
-            eq(item.hasAction, hasAction, "hasAction");
-            eq(item.isRecommended, options && options.isRecommended, "isRecommended");
-            eq(item.insertText, options && options.insertText, "insertText");
-            if (options && options.replacementSpan) { // TODO: GH#21679
-                eq(item.replacementSpan, options && options.replacementSpan && ts.createTextSpanFromRange(options.replacementSpan), "replacementSpan");
-            }
-        }
-
-        private findFile(indexOrName: string | number) {
-            if (typeof indexOrName === "number") {
-                const index = indexOrName;
-                if (index >= this.testData.files.length) {
-                    throw new Error(`File index (${index}) in openFile was out of range. There are only ${this.testData.files.length} files in this test.`);
-                }
-                else {
-                    return this.testData.files[index];
-                }
-            }
-            else if (ts.isString(indexOrName)) {
-                let name = indexOrName;
-
-                // names are stored in the compiler with this relative path, this allows people to use goTo.file on just the fileName
-                name = name.indexOf("/") === -1 ? (this.basePath + "/" + name) : name;
-
-                const availableNames: string[] = [];
-                const result = ts.forEach(this.testData.files, file => {
-                    const fn = file.fileName;
-                    if (fn) {
-                        if (fn === name) {
-                            return file;
-                        }
-                        availableNames.push(fn);
-                    }
-                });
-
-                if (!result) {
-                    throw new Error(`No test file named "${name}" exists. Available file names are: ${availableNames.join(", ")}`);
-                }
-                return result;
-            }
-            else {
-                return ts.Debug.assertNever(indexOrName);
-            }
-        }
-
-        private getLineColStringAtPosition(position: number) {
-            const pos = this.languageServiceAdapterHost.positionToLineAndCharacter(this.activeFile.fileName, position);
-            return `line ${(pos.line + 1)}, col ${pos.character}`;
-        }
-
-        private getTextSpanForRangeAtIndex(index: number): ts.TextSpan {
-            const ranges = this.getRanges();
-            if (ranges.length > index) {
-                return ts.createTextSpanFromRange(ranges[index]);
-            }
-            else {
-                throw this.raiseError("Supplied span index: " + index + " does not exist in range list of size: " + ranges.length);
-            }
-        }
-
-        public getMarkerByName(markerName: string) {
-            const markerPos = this.testData.markerPositions.get(markerName);
-            if (markerPos === undefined) {
-                throw new Error(`Unknown marker "${markerName}" Available markers: ${this.getMarkerNames().map(m => "\"" + m + "\"").join(", ")}`);
-            }
-            else {
-                return markerPos;
-            }
-        }
-
-        public setCancelled(numberOfCalls: number): void {
-            this.cancellationToken.setCancelled(numberOfCalls);
-        }
-
-        public resetCancelled(): void {
-            this.cancellationToken.resetCancelled();
-        }
-
-        private static textSpansEqual(a: ts.TextSpan | undefined, b: ts.TextSpan | undefined): boolean {
-            return !!a && !!b && a.start === b.start && a.length === b.length;
-        }
-    }
-
-    export function runFourSlashTest(basePath: string, testType: FourSlashTestType, fileName: string) {
-        const content = Harness.IO.readFile(fileName)!;
-        runFourSlashTestContent(basePath, testType, content, fileName);
-    }
-
-    export function runFourSlashTestContent(basePath: string, testType: FourSlashTestType, content: string, fileName: string): void {
-        // Give file paths an absolute path for the virtual file system
-        const absoluteBasePath = ts.combinePaths(Harness.virtualFileSystemRoot, basePath);
-        const absoluteFileName = ts.combinePaths(Harness.virtualFileSystemRoot, fileName);
-
-        // Parse out the files and their metadata
-        const testData = parseTestData(absoluteBasePath, content, absoluteFileName);
-        const state = new TestState(absoluteBasePath, testType, testData);
-        const output = ts.transpileModule(content, { reportDiagnostics: true });
-        if (output.diagnostics!.length > 0) {
-            throw new Error(`Syntax error in ${absoluteBasePath}: ${output.diagnostics![0].messageText}`);
-        }
-        runCode(output.outputText, state);
-    }
-
-    function runCode(code: string, state: TestState): void {
-        // Compile and execute the test
-        const wrappedCode =
-            `(function(test, goTo, verify, edit, debug, format, cancellation, classification, verifyOperationIsCancelled) {
-${code}
-})`;
-        try {
-            const test = new FourSlashInterface.Test(state);
-            const goTo = new FourSlashInterface.GoTo(state);
-            const verify = new FourSlashInterface.Verify(state);
-            const edit = new FourSlashInterface.Edit(state);
-            const debug = new FourSlashInterface.Debug(state);
-            const format = new FourSlashInterface.Format(state);
-            const cancellation = new FourSlashInterface.Cancellation(state);
-            const f = eval(wrappedCode);
-            f(test, goTo, verify, edit, debug, format, cancellation, FourSlashInterface.Classification, verifyOperationIsCancelled);
-        }
-        catch (err) {
-            throw err;
-        }
-    }
-
-    function chompLeadingSpace(content: string) {
-        const lines = content.split("\n");
-        for (const line of lines) {
-            if ((line.length !== 0) && (line.charAt(0) !== " ")) {
-                return content;
-            }
-        }
-
-        return lines.map(s => s.substr(1)).join("\n");
-    }
-
-    function parseTestData(basePath: string, contents: string, fileName: string): FourSlashData {
-        // Regex for parsing options in the format "@Alpha: Value of any sort"
-        const optionRegex = /^\s*@(\w+): (.*)\s*/;
-
-        // List of all the subfiles we've parsed out
-        const files: FourSlashFile[] = [];
-        // Global options
-        const globalOptions: { [s: string]: string; } = {};
-        // Marker positions
-
-        // Split up the input file by line
-        // Note: IE JS engine incorrectly handles consecutive delimiters here when using RegExp split, so
-        // we have to string-based splitting instead and try to figure out the delimiting chars
-        const lines = contents.split("\n");
-
-        const markerPositions = ts.createMap<Marker>();
-        const markers: Marker[] = [];
-        const ranges: Range[] = [];
-
-        // Stuff related to the subfile we're parsing
-<<<<<<< HEAD
-        let currentFileContent: string | undefined;
-=======
-        let currentFileContent: string;
->>>>>>> 17b10dc2
-        let currentFileName = fileName;
-        let currentFileSymlinks: string[] | undefined;
-        let currentFileOptions: { [s: string]: string } = {};
-
-        function nextFile() {
-            const file = parseFileContent(currentFileContent!, currentFileName, markerPositions, markers, ranges);
-            file.fileOptions = currentFileOptions;
-            file.symlinks = currentFileSymlinks;
-
-            // Store result file
-            files.push(file);
-
-            currentFileContent = undefined;
-            currentFileOptions = {};
-            currentFileName = fileName;
-            currentFileSymlinks = undefined;
-        }
-
-        for (let line of lines) {
-            const lineLength = line.length;
-
-            if (lineLength > 0 && line.charAt(lineLength - 1) === "\r") {
-                line = line.substr(0, lineLength - 1);
-            }
-
-            if (line.substr(0, 4) === "////") {
-                // Subfile content line
-
-                // Append to the current subfile content, inserting a newline needed
-                if (currentFileContent === undefined) {
-                    currentFileContent = "";
-                }
-                else {
-                    // End-of-line
-                    currentFileContent = currentFileContent + "\n";
-                }
-
-                currentFileContent = currentFileContent + line.substr(4);
-            }
-            else if (line.substr(0, 2) === "//") {
-                // Comment line, check for global/file @options and record them
-                const match = optionRegex.exec(line.substr(2));
-                if (match) {
-                    const [key, value] = match.slice(1);
-                    if (!ts.contains(fileMetadataNames, key)) {
-                        // Check if the match is already existed in the global options
-                        if (globalOptions[key] !== undefined) {
-                            throw new Error(`Global option '${key}' already exists`);
-                        }
-                        globalOptions[key] = value;
-                    }
-                    else {
-                        switch (key) {
-                            case MetadataOptionNames.fileName:
-                                // Found an @FileName directive, if this is not the first then create a new subfile
-                                if (currentFileContent) {
-                                    nextFile();
-                                }
-
-                                currentFileName = ts.isRootedDiskPath(value) ? value : basePath + "/" + value;
-                                currentFileOptions[key] = value;
-                                break;
-                            case MetadataOptionNames.symlink:
-                                currentFileSymlinks = ts.append(currentFileSymlinks, value);
-                                break;
-                            default:
-                                // Add other fileMetadata flag
-                                currentFileOptions[key] = value;
-                        }
-                    }
-                }
-            }
-            else if (line === "" || lineLength === 0) {
-                // Previously blank lines between fourslash content caused it to be considered as 2 files,
-                // Remove this behavior since it just causes errors now
-            }
-            else {
-                // Empty line or code line, terminate current subfile if there is one
-                if (currentFileContent) {
-                    nextFile();
-                }
-            }
-        }
-
-        // @Filename is the only directive that can be used in a test that contains tsconfig.json file.
-        const config = ts.find(files, isConfig);
-        if (config) {
-            let directive = getNonFileNameOptionInFileList(files);
-            if (!directive) {
-                directive = getNonFileNameOptionInObject(globalOptions);
-            }
-            if (directive) {
-                throw Error(`It is not allowed to use ${config.fileName} along with directive '${directive}'`);
-            }
-        }
-
-        return {
-            markerPositions,
-            markers,
-            globalOptions,
-            files,
-            ranges
-        };
-    }
-
-    function isConfig(file: FourSlashFile): boolean {
-        return Harness.getConfigNameFromFileName(file.fileName) !== undefined;
-    }
-
-    function getNonFileNameOptionInFileList(files: FourSlashFile[]): string | undefined {
-        return ts.forEach(files, f => getNonFileNameOptionInObject(f.fileOptions));
-    }
-
-    function getNonFileNameOptionInObject(optionObject: { [s: string]: string }): string | undefined {
-        for (const option in optionObject) {
-            if (option !== MetadataOptionNames.fileName) {
-                return option;
-            }
-        }
-        return undefined;
-    }
-
-    const enum State {
-        none,
-        inSlashStarMarker,
-        inObjectMarker
-    }
-
-    function reportError(fileName: string, line: number, col: number, message: string) {
-        const errorMessage = fileName + "(" + line + "," + col + "): " + message;
-        throw new Error(errorMessage);
-    }
-
-<<<<<<< HEAD
-    function recordObjectMarker(fileName: string, location: LocationInformation, text: string, markerMap: ts.Map<Marker>, markers: Marker[]): Marker | undefined {
-        let markerValue: any = undefined;
-=======
-    function recordObjectMarker(fileName: string, location: LocationInformation, text: string, markerMap: ts.Map<Marker>, markers: Marker[]): Marker {
-        let markerValue: any;
->>>>>>> 17b10dc2
-        try {
-            // Attempt to parse the marker value as JSON
-            markerValue = JSON.parse("{ " + text + " }");
-        }
-        catch (e) {
-            reportError(fileName, location.sourceLine, location.sourceColumn, "Unable to parse marker text " + e.message);
-        }
-
-        if (markerValue === undefined) {
-            reportError(fileName, location.sourceLine, location.sourceColumn, "Object markers can not be empty");
-            return undefined;
-        }
-
-        const marker: Marker = {
-            fileName,
-            position: location.position,
-            data: markerValue
-        };
-
-        // Object markers can be anonymous
-        if (markerValue.name) {
-            markerMap.set(markerValue.name, marker);
-        }
-
-        markers.push(marker);
-
-        return marker;
-    }
-
-    function recordMarker(fileName: string, location: LocationInformation, name: string, markerMap: ts.Map<Marker>, markers: Marker[]): Marker | undefined {
-        const marker: Marker = {
-            fileName,
-            position: location.position
-        };
-
-        // Verify markers for uniqueness
-        if (markerMap.has(name)) {
-            const message = "Marker '" + name + "' is duplicated in the source file contents.";
-            reportError(marker.fileName, location.sourceLine, location.sourceColumn, message);
-            return undefined;
-        }
-        else {
-            markerMap.set(name, marker);
-            markers.push(marker);
-            return marker;
-        }
-    }
-
-    function parseFileContent(content: string, fileName: string, markerMap: ts.Map<Marker>, markers: Marker[], ranges: Range[]): FourSlashFile {
-        content = chompLeadingSpace(content);
-
-        // Any slash-star comment with a character not in this string is not a marker.
-        const validMarkerChars = "ABCDEFGHIJKLMNOPQRSTUVWXYZabcdefghijklmnopqrstuvwxyz$1234567890_";
-
-        /// The file content (minus metacharacters) so far
-        let output = "";
-
-        /// The current marker (or maybe multi-line comment?) we're parsing, possibly
-<<<<<<< HEAD
-        let openMarker: LocationInformation | undefined;
-=======
-        let openMarker: LocationInformation;
->>>>>>> 17b10dc2
-
-        /// A stack of the open range markers that are still unclosed
-        const openRanges: RangeLocationInformation[] = [];
-
-        /// A list of ranges we've collected so far */
-        let localRanges: Range[] = [];
-
-        /// The latest position of the start of an unflushed plain text area
-        let lastNormalCharPosition = 0;
-
-        /// The total number of metacharacters removed from the file (so far)
-        let difference = 0;
-
-        /// The fourslash file state object we are generating
-        let state: State = State.none;
-
-        /// Current position data
-        let line = 1;
-        let column = 1;
-
-        const flush = (lastSafeCharIndex: number | undefined) => {
-            output = output + content.substr(lastNormalCharPosition, lastSafeCharIndex === undefined ? undefined : lastSafeCharIndex - lastNormalCharPosition);
-        };
-
-        if (content.length > 0) {
-            let previousChar = content.charAt(0);
-            for (let i = 1; i < content.length; i++) {
-                const currentChar = content.charAt(i);
-                switch (state) {
-                    case State.none:
-                        if (previousChar === "[" && currentChar === "|") {
-                            // found a range start
-                            openRanges.push({
-                                position: (i - 1) - difference,
-                                sourcePosition: i - 1,
-                                sourceLine: line,
-                                sourceColumn: column,
-                            });
-                            // copy all text up to marker position
-                            flush(i - 1);
-                            lastNormalCharPosition = i + 1;
-                            difference += 2;
-                        }
-                        else if (previousChar === "|" && currentChar === "]") {
-                            // found a range end
-                            const rangeStart = openRanges.pop();
-                            if (!rangeStart) {
-                                throw reportError(fileName, line, column, "Found range end with no matching start.");
-                            }
-
-                            const range: Range = {
-                                fileName,
-                                pos: rangeStart.position,
-                                end: (i - 1) - difference,
-                                marker: rangeStart.marker
-                            };
-                            localRanges.push(range);
-
-                            // copy all text up to range marker position
-                            flush(i - 1);
-                            lastNormalCharPosition = i + 1;
-                            difference += 2;
-                        }
-                        else if (previousChar === "/" && currentChar === "*") {
-                            // found a possible marker start
-                            state = State.inSlashStarMarker;
-                            openMarker = {
-                                position: (i - 1) - difference,
-                                sourcePosition: i - 1,
-                                sourceLine: line,
-                                sourceColumn: column,
-                            };
-                        }
-                        else if (previousChar === "{" && currentChar === "|") {
-                            // found an object marker start
-                            state = State.inObjectMarker;
-                            openMarker = {
-                                position: (i - 1) - difference,
-                                sourcePosition: i - 1,
-                                sourceLine: line,
-                                sourceColumn: column,
-                            };
-                            flush(i - 1);
-                        }
-                        break;
-
-                    case State.inObjectMarker:
-                        // Object markers are only ever terminated by |} and have no content restrictions
-                        if (previousChar === "|" && currentChar === "}") {
-                            // Record the marker
-                            const objectMarkerNameText = content.substring(openMarker!.sourcePosition + 2, i - 1).trim();
-                            const marker = recordObjectMarker(fileName, openMarker!, objectMarkerNameText, markerMap, markers);
-
-                            if (openRanges.length > 0) {
-                                openRanges[openRanges.length - 1].marker = marker;
-                            }
-
-                            // Set the current start to point to the end of the current marker to ignore its text
-                            lastNormalCharPosition = i + 1;
-                            difference += i + 1 - openMarker!.sourcePosition;
-
-                            // Reset the state
-                            openMarker = undefined;
-                            state = State.none;
-                        }
-                        break;
-
-                    case State.inSlashStarMarker:
-                        if (previousChar === "*" && currentChar === "/") {
-                            // Record the marker
-                            // start + 2 to ignore the */, -1 on the end to ignore the * (/ is next)
-                            const markerNameText = content.substring(openMarker!.sourcePosition + 2, i - 1).trim();
-                            const marker = recordMarker(fileName, openMarker!, markerNameText, markerMap, markers);
-
-                            if (openRanges.length > 0) {
-                                openRanges[openRanges.length - 1].marker = marker;
-                            }
-
-                            // Set the current start to point to the end of the current marker to ignore its text
-                            flush(openMarker!.sourcePosition);
-                            lastNormalCharPosition = i + 1;
-                            difference += i + 1 - openMarker!.sourcePosition;
-
-                            // Reset the state
-                            openMarker = undefined;
-                            state = State.none;
-                        }
-                        else if (validMarkerChars.indexOf(currentChar) < 0) {
-                            if (currentChar === "*" && i < content.length - 1 && content.charAt(i + 1) === "/") {
-                                // The marker is about to be closed, ignore the 'invalid' char
-                            }
-                            else {
-                                // We've hit a non-valid marker character, so we were actually in a block comment
-                                // Bail out the text we've gathered so far back into the output
-                                flush(i);
-                                lastNormalCharPosition = i;
-                                openMarker = undefined;
-
-                                state = State.none;
-                            }
-                        }
-                        break;
-                }
-
-                if (currentChar === "\n" && previousChar === "\r") {
-                    // Ignore trailing \n after a \r
-                    continue;
-                }
-                else if (currentChar === "\n" || currentChar === "\r") {
-                    line++;
-                    column = 1;
-                    continue;
-                }
-
-                column++;
-                previousChar = currentChar;
-            }
-        }
-
-        // Add the remaining text
-        flush(/*lastSafeCharIndex*/ undefined);
-
-        if (openRanges.length > 0) {
-            const openRange = openRanges[0];
-            reportError(fileName, openRange.sourceLine, openRange.sourceColumn, "Unterminated range.");
-        }
-
-        if (openMarker) {
-            reportError(fileName, openMarker.sourceLine, openMarker.sourceColumn, "Unterminated marker.");
-        }
-
-        // put ranges in the correct order
-        localRanges = localRanges.sort((a, b) => a.pos < b.pos ? -1 : 1);
-        localRanges.forEach((r) => { ranges.push(r); });
-
-        return {
-            content: output,
-            fileOptions: {},
-            version: 0,
-            fileName,
-        };
-    }
-
-    function stringify(data: any, replacer?: (key: string, value: any) => any): string {
-        return JSON.stringify(data, replacer, 2);
-    }
-
-    /** Collects an array of unique outputs. */
-    function unique<T>(inputs: T[], getOutput: (t: T) => string): string[] {
-        const set = ts.createMap<true>();
-        for (const input of inputs) {
-            const out = getOutput(input);
-            set.set(out, true);
-        }
-        return ts.arrayFrom(set.keys());
-    }
-
-    function toArray<T>(x: T | T[]): T[] {
-        return ts.isArray(x) ? x : [x];
-    }
-
-    function makeWhitespaceVisible(text: string) {
-        return text.replace(/ /g, "\u00B7").replace(/\r/g, "\u00B6").replace(/\n/g, "\u2193\n").replace(/\t/g, "\u2192\   ");
-    }
-
-    function showTextDiff(expected: string, actual: string): string {
-        // Only show whitespace if the difference is whitespace-only.
-        if (differOnlyByWhitespace(expected, actual)) {
-            expected = makeWhitespaceVisible(expected);
-            actual = makeWhitespaceVisible(actual);
-        }
-        return `Expected:\n${expected}\nActual:\n${actual}`;
-    }
-
-    function differOnlyByWhitespace(a: string, b: string) {
-        return stripWhitespace(a) === stripWhitespace(b);
-    }
-
-    function stripWhitespace(s: string): string {
-        return s.replace(/\s/g, "");
-    }
-}
-
-namespace FourSlashInterface {
-    export class Test {
-        constructor(private state: FourSlash.TestState) {
-        }
-
-        public markers(): FourSlash.Marker[] {
-            return this.state.getMarkers();
-        }
-
-        public markerNames(): string[] {
-            return this.state.getMarkerNames();
-        }
-
-        public marker(name: string): FourSlash.Marker {
-            return this.state.getMarkerByName(name);
-        }
-
-        public ranges(): FourSlash.Range[] {
-            return this.state.getRanges();
-        }
-
-        public spans(): ts.TextSpan[] {
-            return this.ranges().map(r => ts.createTextSpan(r.pos, r.end - r.pos));
-        }
-
-        public rangesByText(): ts.Map<FourSlash.Range[]> {
-            return this.state.rangesByText();
-        }
-
-        public markerByName(s: string): FourSlash.Marker {
-            return this.state.getMarkerByName(s);
-        }
-
-        public symbolsInScope(range: FourSlash.Range): ts.Symbol[] {
-            return this.state.symbolsInScope(range);
-        }
-
-        public setTypesRegistry(map: ts.MapLike<void>): void {
-            this.state.setTypesRegistry(map);
-        }
-    }
-
-    export class GoTo {
-        constructor(private state: FourSlash.TestState) {
-        }
-        // Moves the caret to the specified marker,
-        // or the anonymous marker ('/**/') if no name
-        // is given
-        public marker(name?: string | FourSlash.Marker) {
-            this.state.goToMarker(name);
-        }
-
-        public eachMarker(markers: ReadonlyArray<string>, action: (marker: FourSlash.Marker, index: number) => void): void;
-        public eachMarker(action: (marker: FourSlash.Marker, index: number) => void): void;
-        public eachMarker(a: ReadonlyArray<string> | ((marker: FourSlash.Marker, index: number) => void), b?: (marker: FourSlash.Marker, index: number) => void): void {
-            const markers = typeof a === "function" ? this.state.getMarkers() : a.map(m => this.state.getMarkerByName(m));
-            this.state.goToEachMarker(markers, typeof a === "function" ? a : b!);
-        }
-
-        public rangeStart(range: FourSlash.Range) {
-            this.state.goToRangeStart(range);
-        }
-
-        public eachRange(action: () => void) {
-            this.state.goToEachRange(action);
-        }
-
-        public bof() {
-            this.state.goToBOF();
-        }
-
-        public eof() {
-            this.state.goToEOF();
-        }
-
-        public implementation() {
-            this.state.goToImplementation();
-        }
-
-        public position(position: number, fileNameOrIndex?: string | number): void {
-            if (fileNameOrIndex !== undefined) {
-                this.file(fileNameOrIndex);
-            }
-            this.state.goToPosition(position);
-        }
-
-        // Opens a file, given either its index as it
-        // appears in the test source, or its filename
-        // as specified in the test metadata
-        public file(indexOrName: number | string, content?: string, scriptKindName?: string): void {
-            this.state.openFile(indexOrName, content, scriptKindName);
-        }
-
-        public select(startMarker: string, endMarker: string) {
-            this.state.select(startMarker, endMarker);
-        }
-
-        public selectRange(range: FourSlash.Range): void {
-            this.state.selectRange(range);
-        }
-    }
-
-    export class VerifyNegatable {
-        public not: VerifyNegatable;
-        public allowedClassElementKeywords = [
-            "public",
-            "private",
-            "protected",
-            "static",
-            "abstract",
-            "readonly",
-            "get",
-            "set",
-            "constructor",
-            "async"
-        ];
-        public allowedConstructorParameterKeywords = [
-            "public",
-            "private",
-            "protected",
-            "readonly",
-        ];
-
-        constructor(protected state: FourSlash.TestState, private negative = false) {
-            if (!negative) {
-                this.not = new VerifyNegatable(state, true);
-            }
-        }
-
-        public completionListCount(expectedCount: number) {
-            this.state.verifyCompletionListCount(expectedCount, this.negative);
-        }
-
-        // Verifies the completion list contains the specified symbol. The
-        // completion list is brought up if necessary
-        public completionListContains(entryId: string | ts.Completions.CompletionEntryIdentifier, text?: string, documentation?: string, kind?: string | { kind?: string, kindModifiers?: string }, spanIndex?: number, hasAction?: boolean, options?: VerifyCompletionListContainsOptions) {
-            if (typeof entryId === "string") {
-                entryId = { name: entryId, source: undefined };
-            }
-            if (this.negative) {
-                this.state.verifyCompletionListDoesNotContain(entryId, text, documentation, kind, spanIndex, options);
-            }
-            else {
-                this.state.verifyCompletionListContains(entryId, text, documentation, kind, spanIndex, hasAction, options);
-            }
-        }
-
-        // Verifies the completion list items count to be greater than the specified amount. The
-        // completion list is brought up if necessary
-        public completionListItemsCountIsGreaterThan(count: number) {
-            this.state.verifyCompletionListItemsCountIsGreaterThan(count, this.negative);
-        }
-
-        public assertHasRanges(ranges: FourSlash.Range[]) {
-            assert(ranges.length !== 0, "Array of ranges is expected to be non-empty");
-        }
-
-        public completionListIsEmpty() {
-            this.state.verifyCompletionListIsEmpty(this.negative);
-        }
-
-        public completionListContainsClassElementKeywords() {
-            for (const keyword of this.allowedClassElementKeywords) {
-                this.completionListContains(keyword, keyword, /*documentation*/ undefined, "keyword");
-            }
-        }
-
-        public completionListContainsConstructorParameterKeywords() {
-            for (const keyword of this.allowedConstructorParameterKeywords) {
-                this.completionListContains(keyword, keyword, /*documentation*/ undefined, "keyword");
-            }
-        }
-
-        public completionListIsGlobal(expected: boolean) {
-            this.state.verifyCompletionListIsGlobal(expected);
-        }
-
-        public completionListAllowsNewIdentifier() {
-            this.state.verifyCompletionListAllowsNewIdentifier(this.negative);
-        }
-
-        public signatureHelpPresent() {
-            this.state.verifySignatureHelpPresent(!this.negative);
-        }
-
-        public errorExistsBetweenMarkers(startMarker: string, endMarker: string) {
-            this.state.verifyErrorExistsBetweenMarkers(startMarker, endMarker, !this.negative);
-        }
-
-        public errorExistsAfterMarker(markerName = "") {
-            this.state.verifyErrorExistsAfterMarker(markerName, !this.negative, /*after*/ true);
-        }
-
-        public errorExistsBeforeMarker(markerName = "") {
-            this.state.verifyErrorExistsAfterMarker(markerName, !this.negative, /*after*/ false);
-        }
-
-        public quickInfoExists() {
-            this.state.verifyQuickInfoExists(this.negative);
-        }
-
-        public typeDefinitionCountIs(expectedCount: number) {
-            this.state.verifyTypeDefinitionsCount(this.negative, expectedCount);
-        }
-
-        public implementationListIsEmpty() {
-            this.state.verifyImplementationListIsEmpty(this.negative);
-        }
-
-        public isValidBraceCompletionAtPosition(openingBrace: string) {
-            this.state.verifyBraceCompletionAtPosition(this.negative, openingBrace);
-        }
-
-        public isInCommentAtPosition(onlyMultiLineDiverges?: boolean) {
-            this.state.verifySpanOfEnclosingComment(this.negative, onlyMultiLineDiverges);
-        }
-
-        public codeFix(options: VerifyCodeFixOptions) {
-            this.state.verifyCodeFix(options);
-        }
-
-        public codeFixAvailable(options?: VerifyCodeFixAvailableOptions[]) {
-            this.state.verifyCodeFixAvailable(this.negative, options);
-        }
-
-        public applicableRefactorAvailableAtMarker(markerName: string) {
-            this.state.verifyApplicableRefactorAvailableAtMarker(this.negative, markerName);
-        }
-
-        public applicableRefactorAvailableForRange() {
-            this.state.verifyApplicableRefactorAvailableForRange(this.negative);
-        }
-
-        public refactor(options: VerifyRefactorOptions) {
-            this.state.verifyRefactor(options);
-        }
-
-        public refactorAvailable(name: string, actionName?: string) {
-            this.state.verifyRefactorAvailable(this.negative, name, actionName);
-        }
-    }
-
-    export class Verify extends VerifyNegatable {
-        constructor(state: FourSlash.TestState) {
-            super(state);
-        }
-
-        public completionsAt(markerName: string, completions: ReadonlyArray<ExpectedCompletionEntry>, options?: CompletionsAtOptions) {
-            this.state.verifyCompletionsAt(markerName, completions, options);
-        }
-
-        public quickInfoIs(expectedText: string, expectedDocumentation?: string) {
-            this.state.verifyQuickInfoString(expectedText, expectedDocumentation);
-        }
-
-        public quickInfoAt(markerName: string, expectedText: string, expectedDocumentation?: string) {
-            this.state.verifyQuickInfoAt(markerName, expectedText, expectedDocumentation);
-        }
-
-        public quickInfos(namesAndTexts: { [name: string]: string }) {
-            this.state.verifyQuickInfos(namesAndTexts);
-        }
-
-        public caretAtMarker(markerName?: string) {
-            this.state.verifyCaretAtMarker(markerName);
-        }
-
-        public indentationIs(numberOfSpaces: number) {
-            this.state.verifyIndentationAtCurrentPosition(numberOfSpaces);
-        }
-
-        public indentationAtPositionIs(fileName: string, position: number, numberOfSpaces: number, indentStyle = ts.IndentStyle.Smart, baseIndentSize = 0) {
-            this.state.verifyIndentationAtPosition(fileName, position, numberOfSpaces, indentStyle, baseIndentSize);
-        }
-
-        public textAtCaretIs(text: string) {
-            this.state.verifyTextAtCaretIs(text);
-        }
-
-        /**
-         * Compiles the current file and evaluates 'expr' in a context containing
-         * the emitted output, then compares (using ===) the result of that expression
-         * to 'value'. Do not use this function with external modules as it is not supported.
-         */
-        public eval(expr: string, value: any) {
-            this.state.verifyEval(expr, value);
-        }
-
-        public currentLineContentIs(text: string) {
-            this.state.verifyCurrentLineContent(text);
-        }
-
-        public currentFileContentIs(text: string) {
-            this.state.verifyCurrentFileContent(text);
-        }
-
-        public goToDefinitionIs(endMarkers: string | string[]) {
-            this.state.verifyGoToDefinitionIs(endMarkers);
-        }
-
-        public goToDefinition(startMarkerName: string | string[], endMarkerName: string | string[], range?: FourSlash.Range): void;
-        public goToDefinition(startsAndEnds: [string | string[], string | string[]][] | { [startMarkerName: string]: string | string[] }): void;
-        public goToDefinition(arg0: any, endMarkerName?: string | string[]) {
-            this.state.verifyGoToDefinition(arg0, endMarkerName);
-        }
-
-        public goToType(startMarkerName: string | string[], endMarkerName: string | string[]): void;
-        public goToType(startsAndEnds: [string | string[], string | string[]][] | { [startMarkerName: string]: string | string[] }): void;
-        public goToType(arg0: any, endMarkerName?: string | string[]) {
-            this.state.verifyGoToType(arg0, endMarkerName);
-        }
-
-        public goToDefinitionForMarkers(...markerNames: string[]) {
-            this.state.verifyGoToDefinitionForMarkers(markerNames);
-        }
-
-        public goToDefinitionName(name: string, containerName: string) {
-            this.state.verifyGoToDefinitionName(name, containerName);
-        }
-
-        public verifyGetEmitOutputForCurrentFile(expected: string): void {
-            this.state.verifyGetEmitOutputForCurrentFile(expected);
-        }
-
-        public verifyGetEmitOutputContentsForCurrentFile(expected: ts.OutputFile[]): void {
-            this.state.verifyGetEmitOutputContentsForCurrentFile(expected);
-        }
-
-        public symbolAtLocation(startRange: FourSlash.Range, ...declarationRanges: FourSlash.Range[]) {
-            this.state.verifySymbolAtLocation(startRange, declarationRanges);
-        }
-
-        public typeOfSymbolAtLocation(range: FourSlash.Range, symbol: ts.Symbol, expected: string) {
-            this.state.verifyTypeOfSymbolAtLocation(range, symbol, expected);
-        }
-
-        public referencesOf(start: FourSlash.Range, references: FourSlash.Range[]) {
-            this.state.verifyReferencesOf(start, references);
-        }
-
-        public referenceGroups(starts: string | string[] | FourSlash.Range | FourSlash.Range[], parts: ReferenceGroup[]) {
-            this.state.verifyReferenceGroups(starts, parts);
-        }
-
-        public noReferences(markerNameOrRange?: string | FourSlash.Range) {
-            this.state.verifyNoReferences(markerNameOrRange);
-        }
-
-        public singleReferenceGroup(definition: ReferenceGroupDefinition, ranges?: FourSlash.Range[]) {
-            this.state.verifySingleReferenceGroup(definition, ranges);
-        }
-
-        public rangesReferenceEachOther(ranges?: FourSlash.Range[]) {
-            this.state.verifyRangesReferenceEachOther(ranges);
-        }
-
-        public findReferencesDefinitionDisplayPartsAtCaretAre(expected: ts.SymbolDisplayPart[]) {
-            this.state.verifyDisplayPartsOfReferencedSymbol(expected);
-        }
-
-        public currentParameterHelpArgumentNameIs(name: string) {
-            this.state.verifyCurrentParameterHelpName(name);
-        }
-
-        public currentParameterSpanIs(parameter: string) {
-            this.state.verifyCurrentParameterSpanIs(parameter);
-        }
-
-        public currentParameterHelpArgumentDocCommentIs(docComment: string) {
-            this.state.verifyCurrentParameterHelpDocComment(docComment);
-        }
-
-        public currentSignatureHelpDocCommentIs(docComment: string) {
-            this.state.verifyCurrentSignatureHelpDocComment(docComment);
-        }
-
-        public currentSignatureHelpTagsAre(tags: ts.JSDocTagInfo[]) {
-            this.state.verifyCurrentSignatureHelpTags(tags);
-        }
-
-        public signatureHelpCountIs(expected: number) {
-            this.state.verifySignatureHelpCount(expected);
-        }
-
-        public signatureHelpCurrentArgumentListIsVariadic(expected: boolean) {
-            this.state.verifyCurrentSignatureHelpIsVariadic(expected);
-        }
-
-        public signatureHelpArgumentCountIs(expected: number) {
-            this.state.verifySignatureHelpArgumentCount(expected);
-        }
-
-        public currentSignatureParameterCountIs(expected: number) {
-            this.state.verifyCurrentSignatureHelpParameterCount(expected);
-        }
-
-        public currentSignatureHelpIs(expected: string) {
-            this.state.verifyCurrentSignatureHelpIs(expected);
-        }
-
-        public noErrors() {
-            this.state.verifyNoErrors();
-        }
-
-        public numberOfErrorsInCurrentFile(expected: number) {
-            this.state.verifyNumberOfErrorsInCurrentFile(expected);
-        }
-
-        public baselineCurrentFileBreakpointLocations() {
-            this.state.baselineCurrentFileBreakpointLocations();
-        }
-
-        public baselineCurrentFileNameOrDottedNameSpans() {
-            this.state.baselineCurrentFileNameOrDottedNameSpans();
-        }
-
-        public baselineGetEmitOutput() {
-            this.state.baselineGetEmitOutput();
-        }
-
-        public baselineQuickInfo() {
-            this.state.baselineQuickInfo();
-        }
-
-        public nameOrDottedNameSpanTextIs(text: string) {
-            this.state.verifyCurrentNameOrDottedNameSpanText(text);
-        }
-
-        public outliningSpansInCurrentFile(spans: FourSlash.Range[]) {
-            this.state.verifyOutliningSpans(spans);
-        }
-
-        public todoCommentsInCurrentFile(descriptors: string[]) {
-            this.state.verifyTodoComments(descriptors, this.state.getRanges());
-        }
-
-        public matchingBracePositionInCurrentFile(bracePosition: number, expectedMatchPosition: number) {
-            this.state.verifyMatchingBracePosition(bracePosition, expectedMatchPosition);
-        }
-
-        public noMatchingBracePositionInCurrentFile(bracePosition: number) {
-            this.state.verifyNoMatchingBracePosition(bracePosition);
-        }
-
-        public docCommentTemplateAt(marker: string | FourSlash.Marker, expectedOffset: number, expectedText: string) {
-            this.state.goToMarker(marker);
-            this.state.verifyDocCommentTemplate({ newText: expectedText.replace(/\r?\n/g, "\r\n"), caretOffset: expectedOffset });
-        }
-
-        public noDocCommentTemplateAt(marker: string | FourSlash.Marker) {
-            this.state.goToMarker(marker);
-            this.state.verifyDocCommentTemplate(/*expected*/ undefined);
-        }
-
-        public rangeAfterCodeFix(expectedText: string, includeWhiteSpace?: boolean, errorCode?: number, index?: number): void {
-            this.state.verifyRangeAfterCodeFix(expectedText, includeWhiteSpace, errorCode, index);
-        }
-
-        public codeFixAll(options: VerifyCodeFixAllOptions): void {
-            this.state.verifyCodeFixAll(options);
-        }
-
-        public fileAfterApplyingRefactorAtMarker(markerName: string, expectedContent: string, refactorNameToApply: string, actionName: string, formattingOptions?: ts.FormatCodeSettings): void {
-            this.state.verifyFileAfterApplyingRefactorAtMarker(markerName, expectedContent, refactorNameToApply, actionName, formattingOptions);
-        }
-
-        public rangeIs(expectedText: string, includeWhiteSpace?: boolean): void {
-            this.state.verifyRangeIs(expectedText, includeWhiteSpace);
-        }
-
-        public getAndApplyCodeFix(errorCode?: number, index?: number): void {
-            this.state.getAndApplyCodeActions(errorCode, index);
-        }
-
-        public applyCodeActionFromCompletion(markerName: string, options: VerifyCompletionActionOptions): void {
-            this.state.applyCodeActionFromCompletion(markerName, options);
-        }
-
-        public importFixAtPosition(expectedTextArray: string[], errorCode?: number): void {
-            this.state.verifyImportFixAtPosition(expectedTextArray, errorCode);
-        }
-
-        public navigationBar(json: any, options?: { checkSpans?: boolean }) {
-            this.state.verifyNavigationBar(json, options);
-        }
-
-        public navigationTree(json: any, options?: { checkSpans?: boolean }) {
-            this.state.verifyNavigationTree(json, options);
-        }
-
-        public navigationItemsListCount(count: number, searchValue: string, matchKind?: string, fileName?: string) {
-            this.state.verifyNavigationItemsCount(count, searchValue, matchKind, fileName);
-        }
-
-        public navigationItemsListContains(
-            name: string,
-            kind: string,
-            searchValue: string,
-            matchKind: string,
-            fileName?: string,
-            parentName?: string) {
-            this.state.verifyNavigationItemsListContains(
-                name,
-                kind,
-                searchValue,
-                matchKind,
-                fileName,
-                parentName);
-        }
-
-        public occurrencesAtPositionContains(range: FourSlash.Range, isWriteAccess?: boolean) {
-            this.state.verifyOccurrencesAtPositionListContains(range.fileName, range.pos, range.end, isWriteAccess);
-        }
-
-        public occurrencesAtPositionCount(expectedCount: number) {
-            this.state.verifyOccurrencesAtPositionListCount(expectedCount);
-        }
-
-        public rangesAreOccurrences(isWriteAccess?: boolean) {
-            this.state.verifyRangesAreOccurrences(isWriteAccess);
-        }
-
-        public rangesWithSameTextAreRenameLocations() {
-            this.state.verifyRangesWithSameTextAreRenameLocations();
-        }
-
-        public rangesAreRenameLocations(options?: FourSlash.Range[] | { findInStrings?: boolean, findInComments?: boolean, ranges?: FourSlash.Range[] }) {
-            this.state.verifyRangesAreRenameLocations(options);
-        }
-
-        public rangesAreDocumentHighlights(ranges?: FourSlash.Range[]) {
-            this.state.verifyRangesAreDocumentHighlights(ranges);
-        }
-
-        public rangesWithSameTextAreDocumentHighlights() {
-            this.state.verifyRangesWithSameTextAreDocumentHighlights();
-        }
-
-        public documentHighlightsOf(startRange: FourSlash.Range, ranges: FourSlash.Range[], options?: VerifyDocumentHighlightsOptions) {
-            this.state.verifyDocumentHighlightsOf(startRange, ranges, options);
-        }
-
-        public noDocumentHighlights(startRange: FourSlash.Range) {
-            this.state.verifyNoDocumentHighlights(startRange);
-        }
-
-        public completionEntryDetailIs(entryName: string, text: string, documentation?: string, kind?: string, tags?: ts.JSDocTagInfo[]) {
-            this.state.verifyCompletionEntryDetails(entryName, text, documentation, kind, tags);
-        }
-
-        /**
-         * This method *requires* a contiguous, complete, and ordered stream of classifications for a file.
-         */
-        public syntacticClassificationsAre(...classifications: { classificationType: string; text: string }[]) {
-            this.state.verifySyntacticClassifications(classifications);
-        }
-
-        /**
-         * This method *requires* an ordered stream of classifications for a file, and spans are highly recommended.
-         */
-        public semanticClassificationsAre(...classifications: Classification[]) {
-            this.state.verifySemanticClassifications(classifications);
-        }
-
-        public renameInfoSucceeded(displayName?: string, fullDisplayName?: string, kind?: string, kindModifiers?: string) {
-            this.state.verifyRenameInfoSucceeded(displayName, fullDisplayName, kind, kindModifiers);
-        }
-
-        public renameInfoFailed(message?: string) {
-            this.state.verifyRenameInfoFailed(message);
-        }
-
-        public renameLocations(startRanges: FourSlash.Range | FourSlash.Range[], options: FourSlash.Range[] | { findInStrings?: boolean, findInComments?: boolean, ranges: FourSlash.Range[] }) {
-            this.state.verifyRenameLocations(startRanges, options);
-        }
-
-        public verifyQuickInfoDisplayParts(kind: string, kindModifiers: string, textSpan: FourSlash.TextSpan,
-            displayParts: ts.SymbolDisplayPart[], documentation: ts.SymbolDisplayPart[], tags: ts.JSDocTagInfo[]) {
-            this.state.verifyQuickInfoDisplayParts(kind, kindModifiers, textSpan, displayParts, documentation, tags);
-        }
-
-        public getSyntacticDiagnostics(expected: ReadonlyArray<ts.RealizedDiagnostic>) {
-            this.state.getSyntacticDiagnostics(expected);
-        }
-
-        public getSemanticDiagnostics(expected: ReadonlyArray<ts.RealizedDiagnostic>) {
-            this.state.getSemanticDiagnostics(expected);
-        }
-
-        public getSuggestionDiagnostics(expected: ReadonlyArray<ts.RealizedDiagnostic>) {
-            this.state.getSuggestionDiagnostics(expected);
-        }
-
-        public ProjectInfo(expected: string[]) {
-            this.state.verifyProjectInfo(expected);
-        }
-
-        public allRangesAppearInImplementationList(markerName: string) {
-            this.state.verifyRangesInImplementationList(markerName);
-        }
-    }
-
-    export class Edit {
-        constructor(private state: FourSlash.TestState) {
-        }
-        public backspace(count?: number) {
-            this.state.deleteCharBehindMarker(count);
-        }
-
-        public deleteAtCaret(times?: number) {
-            this.state.deleteChar(times);
-        }
-
-        public replace(start: number, length: number, text: string) {
-            this.state.replace(start, length, text);
-        }
-
-        public paste(text: string) {
-            this.state.paste(text);
-        }
-
-        public insert(text: string) {
-            this.insertLines(text);
-        }
-
-        public insertLine(text: string) {
-            this.insertLines(text + "\n");
-        }
-
-        public insertLines(...lines: string[]) {
-            this.state.type(lines.join("\n"));
-        }
-
-        public moveRight(count?: number) {
-            this.state.moveCaretRight(count);
-        }
-
-        public moveLeft(count?: number) {
-            if (typeof count === "undefined") {
-                count = 1;
-            }
-            this.state.moveCaretRight(count * -1);
-        }
-
-        public enableFormatting() {
-            this.state.enableFormatting = true;
-        }
-
-        public disableFormatting() {
-            this.state.enableFormatting = false;
-        }
-
-        public applyRefactor(options: ApplyRefactorOptions) {
-            this.state.applyRefactor(options);
-        }
-    }
-
-    export class Debug {
-        constructor(private state: FourSlash.TestState) {
-        }
-
-        public printCurrentParameterHelp() {
-            this.state.printCurrentParameterHelp();
-        }
-
-        public printCurrentFileState() {
-            this.state.printCurrentFileState(/*showWhitespace*/ false, /*makeCaretVisible*/ true);
-        }
-
-        public printCurrentFileStateWithWhitespace() {
-            this.state.printCurrentFileState(/*showWhitespace*/ true, /*makeCaretVisible*/ true);
-        }
-
-        public printCurrentFileStateWithoutCaret() {
-            this.state.printCurrentFileState(/*showWhitespace*/ false, /*makeCaretVisible*/ false);
-        }
-
-        public printCurrentQuickInfo() {
-            this.state.printCurrentQuickInfo();
-        }
-
-        public printCurrentSignatureHelp() {
-            this.state.printCurrentSignatureHelp();
-        }
-
-        public printCompletionListMembers(options: ts.GetCompletionsAtPositionOptions | undefined) {
-            this.state.printCompletionListMembers(options);
-        }
-
-        public printAvailableCodeFixes() {
-            this.state.printAvailableCodeFixes();
-        }
-
-        public printBreakpointLocation(pos: number) {
-            this.state.printBreakpointLocation(pos);
-        }
-        public printBreakpointAtCurrentLocation() {
-            this.state.printBreakpointAtCurrentLocation();
-        }
-
-        public printNameOrDottedNameSpans(pos: number) {
-            this.state.printNameOrDottedNameSpans(pos);
-        }
-
-        public printErrorList() {
-            this.state.printErrorList();
-        }
-
-        public printNavigationItems(searchValue = ".*") {
-            this.state.printNavigationItems(searchValue);
-        }
-
-        public printNavigationBar() {
-            this.state.printNavigationBar();
-        }
-
-        public printContext() {
-            this.state.printContext();
-        }
-    }
-
-    export class Format {
-        constructor(private state: FourSlash.TestState) {
-        }
-
-        public document() {
-            this.state.formatDocument();
-        }
-
-        public copyFormatOptions(): ts.FormatCodeSettings {
-            return this.state.copyFormatOptions();
-        }
-
-        public setFormatOptions(options: ts.FormatCodeOptions) {
-            return this.state.setFormatOptions(options);
-        }
-
-        public selection(startMarker: string, endMarker: string) {
-            this.state.formatSelection(this.state.getMarkerByName(startMarker).position, this.state.getMarkerByName(endMarker).position);
-        }
-
-        public onType(posMarker: string, key: string) {
-            this.state.formatOnType(this.state.getMarkerByName(posMarker).position, key);
-        }
-
-        public setOption(name: keyof ts.FormatCodeSettings, value: number | string | boolean): void {
-            this.state.formatCodeSettings[name] = value;
-        }
-    }
-
-    export class Cancellation {
-        constructor(private state: FourSlash.TestState) {
-        }
-
-        public resetCancelled() {
-            this.state.resetCancelled();
-        }
-
-        public setCancelled(numberOfCalls = 0) {
-            this.state.setCancelled(numberOfCalls);
-        }
-    }
-
-    interface Classification {
-        classificationType: ts.ClassificationTypeNames;
-        text: string;
-        textSpan?: FourSlash.TextSpan;
-    }
-    export namespace Classification {
-        export function comment(text: string, position?: number): Classification {
-            return getClassification(ts.ClassificationTypeNames.comment, text, position);
-        }
-
-        export function identifier(text: string, position?: number): Classification {
-            return getClassification(ts.ClassificationTypeNames.identifier, text, position);
-        }
-
-        export function keyword(text: string, position?: number): Classification {
-            return getClassification(ts.ClassificationTypeNames.keyword, text, position);
-        }
-
-        export function numericLiteral(text: string, position?: number): Classification {
-            return getClassification(ts.ClassificationTypeNames.numericLiteral, text, position);
-        }
-
-        export function operator(text: string, position?: number): Classification {
-            return getClassification(ts.ClassificationTypeNames.operator, text, position);
-        }
-
-        export function stringLiteral(text: string, position?: number): Classification {
-            return getClassification(ts.ClassificationTypeNames.stringLiteral, text, position);
-        }
-
-        export function whiteSpace(text: string, position?: number): Classification {
-            return getClassification(ts.ClassificationTypeNames.whiteSpace, text, position);
-        }
-
-        export function text(text: string, position?: number): Classification {
-            return getClassification(ts.ClassificationTypeNames.text, text, position);
-        }
-
-        export function punctuation(text: string, position?: number): Classification {
-            return getClassification(ts.ClassificationTypeNames.punctuation, text, position);
-        }
-
-        export function docCommentTagName(text: string, position?: number): Classification {
-            return getClassification(ts.ClassificationTypeNames.docCommentTagName, text, position);
-        }
-
-        export function className(text: string, position?: number): Classification {
-            return getClassification(ts.ClassificationTypeNames.className, text, position);
-        }
-
-        export function enumName(text: string, position?: number): Classification {
-            return getClassification(ts.ClassificationTypeNames.enumName, text, position);
-        }
-
-        export function interfaceName(text: string, position?: number): Classification {
-            return getClassification(ts.ClassificationTypeNames.interfaceName, text, position);
-        }
-
-        export function moduleName(text: string, position?: number): Classification {
-            return getClassification(ts.ClassificationTypeNames.moduleName, text, position);
-        }
-
-        export function typeParameterName(text: string, position?: number): Classification {
-            return getClassification(ts.ClassificationTypeNames.typeParameterName, text, position);
-        }
-
-        export function parameterName(text: string, position?: number): Classification {
-            return getClassification(ts.ClassificationTypeNames.parameterName, text, position);
-        }
-
-        export function typeAliasName(text: string, position?: number): Classification {
-            return getClassification(ts.ClassificationTypeNames.typeAliasName, text, position);
-        }
-
-        export function jsxOpenTagName(text: string, position?: number): Classification {
-            return getClassification(ts.ClassificationTypeNames.jsxOpenTagName, text, position);
-        }
-
-        export function jsxCloseTagName(text: string, position?: number): Classification {
-            return getClassification(ts.ClassificationTypeNames.jsxCloseTagName, text, position);
-        }
-
-        export function jsxSelfClosingTagName(text: string, position?: number): Classification {
-            return getClassification(ts.ClassificationTypeNames.jsxSelfClosingTagName, text, position);
-        }
-
-        export function jsxAttribute(text: string, position?: number): Classification {
-            return getClassification(ts.ClassificationTypeNames.jsxAttribute, text, position);
-        }
-
-        export function jsxText(text: string, position?: number): Classification {
-            return getClassification(ts.ClassificationTypeNames.jsxText, text, position);
-        }
-
-        export function jsxAttributeStringLiteralValue(text: string, position?: number): Classification {
-            return getClassification(ts.ClassificationTypeNames.jsxAttributeStringLiteralValue, text, position);
-        }
-
-        function getClassification(classificationType: ts.ClassificationTypeNames, text: string, position?: number): Classification {
-            const textSpan = position === undefined ? undefined : { start: position, end: position + text.length };
-            return { classificationType, text, textSpan };
-        }
-    }
-
-    export interface ReferenceGroup {
-        definition: ReferenceGroupDefinition;
-        ranges: FourSlash.Range[];
-    }
-
-    export type ReferenceGroupDefinition = string | { text: string, range: FourSlash.Range };
-
-    export interface ApplyRefactorOptions {
-        refactorName: string;
-        actionName: string;
-        actionDescription: string;
-        newContent: string;
-    }
-
-    export type ExpectedCompletionEntry = string | { name: string, insertText?: string, replacementSpan?: FourSlash.Range };
-    export interface CompletionsAtOptions extends ts.GetCompletionsAtPositionOptions {
-        isNewIdentifierLocation?: boolean;
-    }
-
-    export interface VerifyCompletionListContainsOptions extends ts.GetCompletionsAtPositionOptions {
-        sourceDisplay: string;
-        isRecommended?: true;
-        insertText?: string;
-        replacementSpan?: FourSlash.Range;
-    }
-
-    export interface VerifyDocumentHighlightsOptions {
-        filesToSearch?: ReadonlyArray<string>;
-    }
-
-    export interface NewContentOptions {
-        // Exactly one of these should be defined.
-        newFileContent?: string;
-        newRangeContent?: string;
-    }
-
-    export interface VerifyCodeFixOptions extends NewContentOptions {
-        description: string;
-        errorCode?: number;
-        index?: number;
-    }
-
-    export interface VerifyCodeFixAvailableOptions {
-        description: string;
-        commands?: ts.CodeActionCommand[];
-    }
-
-    export interface VerifyCodeFixAllOptions {
-        fixId: string;
-        newFileContent: string;
-        commands: ReadonlyArray<{}>;
-    }
-
-    export interface VerifyRefactorOptions {
-        name: string;
-        actionName: string;
-        refactors: ts.ApplicableRefactorInfo[];
-    }
-
-    export interface VerifyCompletionActionOptions extends NewContentOptions {
-        name: string;
-        source?: string;
-        description: string;
-    }
-
-    export interface Diagnostic {
-        message: string;
-        range?: FourSlash.Range;
-        code: number;
-    }
-}
+//
+// Copyright (c) Microsoft Corporation.  All rights reserved.
+//
+// Licensed under the Apache License, Version 2.0 (the "License");
+// you may not use this file except in compliance with the License.
+// You may obtain a copy of the License at
+//   http://www.apache.org/licenses/LICENSE-2.0
+//
+// Unless required by applicable law or agreed to in writing, software
+// distributed under the License is distributed on an "AS IS" BASIS,
+// WITHOUT WARRANTIES OR CONDITIONS OF ANY KIND, either express or implied.
+// See the License for the specific language governing permissions and
+// limitations under the License.
+//
+
+/// <reference path="..\services\services.ts" />
+/// <reference path="..\services\shims.ts" />
+/// <reference path="harnessLanguageService.ts" />
+/// <reference path="harness.ts" />
+/// <reference path="fourslashRunner.ts" />
+
+namespace FourSlash {
+    ts.disableIncrementalParsing = false;
+
+    // Represents a parsed source file with metadata
+    interface FourSlashFile {
+        // The contents of the file (with markers, etc stripped out)
+        content: string;
+        fileName: string;
+        symlinks?: string[];
+        version: number;
+        // File-specific options (name/value pairs)
+        fileOptions: Harness.TestCaseParser.CompilerSettings;
+    }
+
+    // Represents a set of parsed source files and options
+    interface FourSlashData {
+        // Global options (name/value pairs)
+        globalOptions: Harness.TestCaseParser.CompilerSettings;
+
+        files: FourSlashFile[];
+
+        // A mapping from marker names to name/position pairs
+        markerPositions: ts.Map<Marker>;
+
+        markers: Marker[];
+
+        /**
+         * Inserted in source files by surrounding desired text
+         * in a range with `[|` and `|]`. For example,
+         *
+         * [|text in range|]
+         *
+         * is a range with `text in range` "selected".
+         */
+        ranges: Range[];
+    }
+
+    export interface Marker {
+        fileName: string;
+        position: number;
+        data?: {};
+    }
+
+    export interface Range {
+        fileName: string;
+        pos: number;
+        end: number;
+        marker?: Marker;
+    }
+
+    interface LocationInformation {
+        position: number;
+        sourcePosition: number;
+        sourceLine: number;
+        sourceColumn: number;
+    }
+
+    interface RangeLocationInformation extends LocationInformation {
+        marker?: Marker;
+    }
+
+    interface ImplementationLocationInformation extends ts.ImplementationLocation {
+        matched?: boolean;
+    }
+
+    export interface TextSpan {
+        start: number;
+        end: number;
+    }
+
+    // Name of testcase metadata including ts.CompilerOptions properties that will be used by globalOptions
+    // To add additional option, add property into the testOptMetadataNames, refer the property in either globalMetadataNames or fileMetadataNames
+    // Add cases into convertGlobalOptionsToCompilationsSettings function for the compiler to acknowledge such option from meta data
+    const enum MetadataOptionNames {
+        baselineFile = "BaselineFile",
+        emitThisFile = "emitThisFile",  // This flag is used for testing getEmitOutput feature. It allows test-cases to indicate what file to be output in multiple files project
+        fileName = "Filename",
+        resolveReference = "ResolveReference",  // This flag is used to specify entry file for resolve file references. The flag is only allow once per test file
+        symlink = "Symlink",
+    }
+
+    // List of allowed metadata names
+    const fileMetadataNames = [MetadataOptionNames.fileName, MetadataOptionNames.emitThisFile, MetadataOptionNames.resolveReference, MetadataOptionNames.symlink];
+
+    function convertGlobalOptionsToCompilerOptions(globalOptions: Harness.TestCaseParser.CompilerSettings): ts.CompilerOptions {
+        const settings: ts.CompilerOptions = { target: ts.ScriptTarget.ES5 };
+        Harness.Compiler.setCompilerOptionsFromHarnessSetting(globalOptions, settings);
+        return settings;
+    }
+
+    export class TestCancellationToken implements ts.HostCancellationToken {
+        // 0 - cancelled
+        // >0 - not cancelled
+        // <0 - not cancelled and value denotes number of isCancellationRequested after which token become cancelled
+        private static readonly notCanceled = -1;
+        private numberOfCallsBeforeCancellation = TestCancellationToken.notCanceled;
+
+        public isCancellationRequested(): boolean {
+            if (this.numberOfCallsBeforeCancellation < 0) {
+                return false;
+            }
+
+            if (this.numberOfCallsBeforeCancellation > 0) {
+                this.numberOfCallsBeforeCancellation--;
+                return false;
+            }
+
+            return true;
+        }
+
+        public setCancelled(numberOfCalls = 0): void {
+            ts.Debug.assert(numberOfCalls >= 0);
+            this.numberOfCallsBeforeCancellation = numberOfCalls;
+        }
+
+        public resetCancelled(): void {
+            this.numberOfCallsBeforeCancellation = TestCancellationToken.notCanceled;
+        }
+    }
+
+    export function verifyOperationIsCancelled(f: () => void) {
+        try {
+            f();
+        }
+        catch (e) {
+            if (e instanceof ts.OperationCanceledException) {
+                return;
+            }
+        }
+
+        throw new Error("Operation should be cancelled");
+    }
+
+    // This function creates IScriptSnapshot object for testing getPreProcessedFileInfo
+    // Return object may lack some functionalities for other purposes.
+    function createScriptSnapShot(sourceText: string): ts.IScriptSnapshot {
+        return ts.ScriptSnapshot.fromString(sourceText);
+    }
+
+    export class TestState {
+        // Language service instance
+        private languageServiceAdapterHost: Harness.LanguageService.LanguageServiceAdapterHost;
+        private languageService: ts.LanguageService;
+        private cancellationToken: TestCancellationToken;
+
+        // The current caret position in the active file
+        public currentCaretPosition = 0;
+        // The position of the end of the current selection, or -1 if nothing is selected
+        public selectionEnd = -1;
+
+        public lastKnownMarker = "";
+
+        // The file that's currently 'opened'
+        public activeFile: FourSlashFile;
+
+        // Whether or not we should format on keystrokes
+        public enableFormatting = true;
+
+        public formatCodeSettings: ts.FormatCodeSettings;
+
+        private inputFiles = ts.createMap<string>();  // Map between inputFile's fileName and its content for easily looking up when resolving references
+
+        private static getDisplayPartsJson(displayParts: ts.SymbolDisplayPart[] | undefined) {
+            let result = "";
+            ts.forEach(displayParts, part => {
+                if (result) {
+                    result += ",\n    ";
+                }
+                else {
+                    result = "[\n    ";
+                }
+                result += JSON.stringify(part);
+            });
+            if (result) {
+                result += "\n]";
+            }
+
+            return result;
+        }
+
+        // Add input file which has matched file name with the given reference-file path.
+        // This is necessary when resolveReference flag is specified
+        private addMatchedInputFile(referenceFilePath: string, extensions: ReadonlyArray<string> | undefined) {
+            const inputFiles = this.inputFiles;
+            const languageServiceAdapterHost = this.languageServiceAdapterHost;
+            const didAdd = tryAdd(referenceFilePath);
+            if (extensions && !didAdd) {
+                ts.forEach(extensions, ext => tryAdd(referenceFilePath + ext));
+            }
+
+            function tryAdd(path: string) {
+                const inputFile = inputFiles.get(path);
+                if (inputFile && !Harness.isDefaultLibraryFile(path)) {
+                    languageServiceAdapterHost.addScript(path, inputFile, /*isRootFile*/ true);
+                    return true;
+                }
+            }
+        }
+
+        private getLanguageServiceAdapter(testType: FourSlashTestType, cancellationToken: TestCancellationToken, compilationOptions: ts.CompilerOptions): Harness.LanguageService.LanguageServiceAdapter {
+            switch (testType) {
+                case FourSlashTestType.Native:
+                    return new Harness.LanguageService.NativeLanguageServiceAdapter(cancellationToken, compilationOptions);
+                case FourSlashTestType.Shims:
+                    return new Harness.LanguageService.ShimLanguageServiceAdapter(/*preprocessToResolve*/ false, cancellationToken, compilationOptions);
+                case FourSlashTestType.ShimsWithPreprocess:
+                    return new Harness.LanguageService.ShimLanguageServiceAdapter(/*preprocessToResolve*/ true, cancellationToken, compilationOptions);
+                case FourSlashTestType.Server:
+                    return new Harness.LanguageService.ServerLanguageServiceAdapter(cancellationToken, compilationOptions);
+                default:
+                    throw new Error("Unknown FourSlash test type: ");
+            }
+        }
+
+        constructor(private basePath: string, private testType: FourSlashTestType, public testData: FourSlashData) {
+            // Create a new Services Adapter
+            this.cancellationToken = new TestCancellationToken();
+            let compilationOptions = convertGlobalOptionsToCompilerOptions(this.testData.globalOptions);
+            compilationOptions.skipDefaultLibCheck = true;
+
+            // Initialize the language service with all the scripts
+            let startResolveFileRef: FourSlashFile | undefined;
+
+            let configFileName: string | undefined;
+            for (const file of testData.files) {
+                // Create map between fileName and its content for easily looking up when resolveReference flag is specified
+                this.inputFiles.set(file.fileName, file.content);
+                if (isConfig(file)) {
+                    const configJson = ts.parseConfigFileTextToJson(file.fileName, file.content);
+                    if (configJson.config === undefined) {
+                        throw new Error(`Failed to parse test ${file.fileName}: ${configJson.error!.messageText}`);
+                    }
+
+                    // Extend our existing compiler options so that we can also support tsconfig only options
+                    if (configJson.config.compilerOptions) {
+                        const baseDirectory = ts.normalizePath(ts.getDirectoryPath(file.fileName));
+                        const tsConfig = ts.convertCompilerOptionsFromJson(configJson.config.compilerOptions, baseDirectory, file.fileName);
+
+                        if (!tsConfig.errors || !tsConfig.errors.length) {
+                            compilationOptions = ts.extend(compilationOptions, tsConfig.options);
+                        }
+                    }
+                    configFileName = file.fileName;
+                }
+
+                if (!startResolveFileRef && file.fileOptions[MetadataOptionNames.resolveReference] === "true") {
+                    startResolveFileRef = file;
+                }
+                else if (startResolveFileRef) {
+                    // If entry point for resolving file references is already specified, report duplication error
+                    throw new Error("There exists a Fourslash file which has resolveReference flag specified; remove duplicated resolveReference flag");
+                }
+            }
+
+            if (configFileName) {
+                const baseDir = ts.normalizePath(ts.getDirectoryPath(configFileName));
+                const host = new Utils.MockParseConfigHost(baseDir, /*ignoreCase*/ false, this.inputFiles);
+
+                const configJsonObj = ts.parseConfigFileTextToJson(configFileName, this.inputFiles.get(configFileName)!);
+                assert.isTrue(configJsonObj.config !== undefined);
+
+                compilationOptions = ts.parseJsonConfigFileContent(configJsonObj.config, host, baseDir, compilationOptions, configFileName).options;
+            }
+
+
+            if (compilationOptions.typeRoots) {
+                compilationOptions.typeRoots = compilationOptions.typeRoots.map(p => ts.getNormalizedAbsolutePath(p, this.basePath));
+            }
+
+            const languageServiceAdapter = this.getLanguageServiceAdapter(testType, this.cancellationToken, compilationOptions);
+            this.languageServiceAdapterHost = languageServiceAdapter.getHost();
+            this.languageService = memoWrap(languageServiceAdapter.getLanguageService(), this); // Wrap the LS to cache some expensive operations certain tests call repeatedly
+
+            if (startResolveFileRef) {
+                // Add the entry-point file itself into the languageServiceShimHost
+                this.languageServiceAdapterHost.addScript(startResolveFileRef.fileName, startResolveFileRef.content, /*isRootFile*/ true);
+
+                const resolvedResult = languageServiceAdapter.getPreProcessedFileInfo(startResolveFileRef.fileName, startResolveFileRef.content);
+                const referencedFiles: ts.FileReference[] = resolvedResult.referencedFiles;
+                const importedFiles: ts.FileReference[] = resolvedResult.importedFiles;
+
+                // Add triple reference files into language-service host
+                ts.forEach(referencedFiles, referenceFile => {
+                    // Fourslash insert tests/cases/fourslash into inputFile.unitName so we will properly append the same base directory to refFile path
+                    const referenceFilePath = this.basePath + "/" + referenceFile.fileName;
+                    this.addMatchedInputFile(referenceFilePath, /* extensions */ undefined);
+                });
+
+                // Add import files into language-service host
+                ts.forEach(importedFiles, importedFile => {
+                    // Fourslash insert tests/cases/fourslash into inputFile.unitName and import statement doesn't require ".ts"
+                    // so convert them before making appropriate comparison
+                    const importedFilePath = this.basePath + "/" + importedFile.fileName;
+                    this.addMatchedInputFile(importedFilePath, ts.getSupportedExtensions(compilationOptions));
+                });
+
+                // Check if no-default-lib flag is false and if so add default library
+                if (!resolvedResult.isLibFile) {
+                    this.languageServiceAdapterHost.addScript(Harness.Compiler.defaultLibFileName,
+                        Harness.Compiler.getDefaultLibrarySourceFile()!.text, /*isRootFile*/ false);
+                }
+            }
+            else {
+                // resolveReference file-option is not specified then do not resolve any files and include all inputFiles
+                this.inputFiles.forEach((file, fileName) => {
+                    if (!Harness.isDefaultLibraryFile(fileName)) {
+                        this.languageServiceAdapterHost.addScript(fileName, file, /*isRootFile*/ true);
+                    }
+                });
+                this.languageServiceAdapterHost.addScript(Harness.Compiler.defaultLibFileName,
+                    Harness.Compiler.getDefaultLibrarySourceFile()!.text, /*isRootFile*/ false);
+            }
+
+            for (const file of testData.files) {
+                ts.forEach(file.symlinks, link => this.languageServiceAdapterHost.addSymlink(link, file.fileName));
+            }
+
+            this.formatCodeSettings = {
+                baseIndentSize: 0,
+                indentSize: 4,
+                tabSize: 4,
+                newLineCharacter: "\n",
+                convertTabsToSpaces: true,
+                indentStyle: ts.IndentStyle.Smart,
+                insertSpaceAfterCommaDelimiter: true,
+                insertSpaceAfterSemicolonInForStatements: true,
+                insertSpaceBeforeAndAfterBinaryOperators: true,
+                insertSpaceAfterConstructor: false,
+                insertSpaceAfterKeywordsInControlFlowStatements: true,
+                insertSpaceAfterFunctionKeywordForAnonymousFunctions: false,
+                insertSpaceAfterOpeningAndBeforeClosingNonemptyParenthesis: false,
+                insertSpaceAfterOpeningAndBeforeClosingNonemptyBrackets: false,
+                insertSpaceAfterOpeningAndBeforeClosingNonemptyBraces: true,
+                insertSpaceAfterOpeningAndBeforeClosingTemplateStringBraces: false,
+                insertSpaceAfterOpeningAndBeforeClosingJsxExpressionBraces: false,
+                insertSpaceAfterTypeAssertion: false,
+                placeOpenBraceOnNewLineForFunctions: false,
+                placeOpenBraceOnNewLineForControlBlocks: false,
+                insertSpaceBeforeTypeAnnotation: false
+            };
+
+            // Open the first file by default
+            this.openFile(0);
+
+            function memoWrap(ls: ts.LanguageService, target: TestState): ts.LanguageService {
+                const cacheableMembers: (keyof typeof ls)[] = [
+                    "getCompletionsAtPosition",
+                    "getCompletionEntryDetails",
+                    "getCompletionEntrySymbol",
+                    "getQuickInfoAtPosition",
+                    "getSignatureHelpItems",
+                    "getReferencesAtPosition",
+                    "getDocumentHighlights",
+                ];
+                const proxy = {} as ts.LanguageService;
+                for (const k in ls) {
+                    const key = k as keyof typeof ls;
+                    if (cacheableMembers.indexOf(key) === -1) {
+                        proxy[key] = (...args: any[]) => (ls[key] as Function)(...args);
+                        continue;
+                    }
+                    const memo = Utils.memoize(
+                        (_version: number, _active: string, _caret: number, _selectEnd: number, _marker: string, ...args: any[]) => (ls[key] as Function)(...args),
+                        (...args) => args.join("|,|")
+                    );
+                    proxy[key] = (...args: any[]) => memo(
+                        target.languageServiceAdapterHost.getScriptInfo(target.activeFile.fileName)!.version,
+                        target.activeFile.fileName,
+                        target.currentCaretPosition,
+                        target.selectionEnd,
+                        target.lastKnownMarker,
+                        ...args
+                    );
+                }
+                return proxy;
+            }
+        }
+
+        private getFileContent(fileName: string): string {
+            const script = this.languageServiceAdapterHost.getScriptInfo(fileName)!;
+            return script.content;
+        }
+
+        // Entry points from fourslash.ts
+        public goToMarker(name: string | Marker = "") {
+            const marker = ts.isString(name) ? this.getMarkerByName(name) : name;
+            if (this.activeFile.fileName !== marker.fileName) {
+                this.openFile(marker.fileName);
+            }
+
+            const content = this.getFileContent(marker.fileName);
+            if (marker.position === -1 || marker.position > content.length) {
+                throw new Error(`Marker "${name}" has been invalidated by unrecoverable edits to the file.`);
+            }
+            const mName = ts.isString(name) ? name : this.markerName(marker);
+            this.lastKnownMarker = mName;
+            this.goToPosition(marker.position);
+        }
+
+        public goToEachMarker(markers: ReadonlyArray<Marker>, action: (marker: Marker, index: number) => void) {
+            assert(markers.length);
+            for (let i = 0; i < markers.length; i++) {
+                this.goToMarker(markers[i]);
+                action(markers[i], i);
+            }
+        }
+
+        public goToEachRange(action: () => void) {
+            const ranges = this.getRanges();
+            assert(ranges.length);
+            for (const range of ranges) {
+                this.selectRange(range);
+                action();
+            }
+        }
+
+        private markerName(m: Marker): string {
+            return ts.forEachEntry(this.testData.markerPositions, (marker, name) => {
+                if (marker === m) {
+                    return name;
+                }
+            })!;
+        }
+
+        public goToPosition(pos: number) {
+            this.currentCaretPosition = pos;
+            this.selectionEnd = -1;
+        }
+
+        public select(startMarker: string, endMarker: string) {
+            const start = this.getMarkerByName(startMarker), end = this.getMarkerByName(endMarker);
+            ts.Debug.assert(start.fileName === end.fileName);
+            if (this.activeFile.fileName !== start.fileName) {
+                this.openFile(start.fileName);
+            }
+            this.goToPosition(start.position);
+            this.selectionEnd = end.position;
+        }
+
+        public selectRange(range: Range): void {
+            this.goToRangeStart(range);
+            this.selectionEnd = range.end;
+        }
+
+        public moveCaretRight(count = 1) {
+            this.currentCaretPosition += count;
+            this.currentCaretPosition = Math.min(this.currentCaretPosition, this.getFileContent(this.activeFile.fileName).length);
+            this.selectionEnd = -1;
+        }
+
+        // Opens a file given its 0-based index or fileName
+        public openFile(indexOrName: number | string, content?: string, scriptKindName?: string): void {
+            const fileToOpen: FourSlashFile = this.findFile(indexOrName);
+            fileToOpen.fileName = ts.normalizeSlashes(fileToOpen.fileName);
+            this.activeFile = fileToOpen;
+            // Let the host know that this file is now open
+            this.languageServiceAdapterHost.openFile(fileToOpen.fileName, content, scriptKindName);
+        }
+
+        public verifyErrorExistsBetweenMarkers(startMarkerName: string, endMarkerName: string, shouldExist: boolean) {
+            const startMarker = this.getMarkerByName(startMarkerName);
+            const endMarker = this.getMarkerByName(endMarkerName);
+            const predicate = (errorMinChar: number, errorLimChar: number, startPos: number, endPos: number) =>
+                ((errorMinChar === startPos) && (errorLimChar === endPos)) ? true : false;
+
+            const exists = this.anyErrorInRange(predicate, startMarker, endMarker);
+
+            if (exists !== shouldExist) {
+                this.printErrorLog(shouldExist, this.getAllDiagnostics());
+                throw new Error(`${shouldExist ? "Expected" : "Did not expect"} failure between markers: '${startMarkerName}', '${endMarkerName}'`);
+            }
+        }
+
+        private raiseError(message: string): never {
+            throw new Error(this.messageAtLastKnownMarker(message));
+        }
+
+        private messageAtLastKnownMarker(message: string) {
+            const locationDescription = this.lastKnownMarker ? this.lastKnownMarker : this.getLineColStringAtPosition(this.currentCaretPosition);
+            return `At ${locationDescription}: ${message}`;
+        }
+
+        private assertionMessageAtLastKnownMarker(msg: string) {
+            return "\nMarker: " + this.lastKnownMarker + "\nChecking: " + msg + "\n\n";
+        }
+
+        private getDiagnostics(fileName: string, includeSuggestions = false): ts.Diagnostic[] {
+            return [
+                ...this.languageService.getSyntacticDiagnostics(fileName),
+                ...this.languageService.getSemanticDiagnostics(fileName),
+                ...(includeSuggestions ? this.languageService.getSuggestionDiagnostics(fileName) : ts.emptyArray),
+            ];
+        }
+
+        private getAllDiagnostics(): ts.Diagnostic[] {
+            return ts.flatMap(this.languageServiceAdapterHost.getFilenames(), fileName =>
+                ts.isAnySupportedFileExtension(fileName) ? this.getDiagnostics(fileName) : []);
+        }
+
+        public verifyErrorExistsAfterMarker(markerName: string, shouldExist: boolean, after: boolean) {
+            const marker: Marker = this.getMarkerByName(markerName);
+            let predicate: (errorMinChar: number, errorLimChar: number, startPos: number, endPos: number) => boolean;
+
+            if (after) {
+                predicate = (errorMinChar: number, errorLimChar: number, startPos: number) =>
+                    ((errorMinChar >= startPos) && (errorLimChar >= startPos)) ? true : false;
+            }
+            else {
+                predicate = (errorMinChar: number, errorLimChar: number, startPos: number) =>
+                    ((errorMinChar <= startPos) && (errorLimChar <= startPos)) ? true : false;
+            }
+
+            const exists = this.anyErrorInRange(predicate, marker);
+            const diagnostics = this.getAllDiagnostics();
+
+            if (exists !== shouldExist) {
+                this.printErrorLog(shouldExist, diagnostics);
+                throw new Error(`${shouldExist ? "Expected" : "Did not expect"} failure at marker '${markerName}'`);
+            }
+        }
+
+        private anyErrorInRange(predicate: (errorMinChar: number, errorLimChar: number, startPos: number, endPos: number | undefined) => boolean, startMarker: Marker, endMarker?: Marker): boolean {
+            return this.getDiagnostics(startMarker.fileName).some(({ start, length }) =>
+                predicate(start!, start! + length!, startMarker.position, endMarker === undefined ? undefined : endMarker.position)); // TODO: GH#18217
+        }
+
+        private printErrorLog(expectErrors: boolean, errors: ts.Diagnostic[]) {
+            if (expectErrors) {
+                Harness.IO.log("Expected error not found.  Error list is:");
+            }
+            else {
+                Harness.IO.log("Unexpected error(s) found.  Error list is:");
+            }
+
+            for (const { start, length, messageText, file } of errors) {
+                Harness.IO.log("  " + this.formatRange(file, start!, length!) + // TODO: GH#18217
+                    ", message: " + ts.flattenDiagnosticMessageText(messageText, Harness.IO.newLine()) + "\n");
+            }
+        }
+
+        private formatRange(file: ts.SourceFile | undefined, start: number, length: number) {
+            if (file) {
+                return `from: ${this.formatLineAndCharacterOfPosition(file, start)}, to: ${this.formatLineAndCharacterOfPosition(file, start + length)}`;
+            }
+            return "global";
+        }
+
+        private formatLineAndCharacterOfPosition(file: ts.SourceFile, pos: number) {
+            if (file) {
+                const { line, character } = ts.getLineAndCharacterOfPosition(file, pos);
+                return `${line}:${character}`;
+            }
+            return "global";
+        }
+
+        private formatPosition(file: ts.SourceFile, pos: number) {
+            if (file) {
+                return file.fileName + "@" + pos;
+            }
+            return "global";
+        }
+
+        public verifyNoErrors() {
+            ts.forEachKey(this.inputFiles, fileName => {
+                if (!ts.isAnySupportedFileExtension(fileName)
+                    || !this.getProgram().getCompilerOptions().allowJs && !ts.extensionIsTypeScript(ts.extensionFromPath(fileName))) return;
+                const errors = this.getDiagnostics(fileName).filter(e => e.category !== ts.DiagnosticCategory.Suggestion);
+                if (errors.length) {
+                    this.printErrorLog(/*expectErrors*/ false, errors);
+                    const error = errors[0];
+                    this.raiseError(`Found an error: ${this.formatPosition(error.file!, error.start!)}: ${error.messageText}`);
+                }
+            });
+        }
+
+        public verifyNumberOfErrorsInCurrentFile(expected: number) {
+            const errors = this.getDiagnostics(this.activeFile.fileName);
+            const actual = errors.length;
+
+            if (actual !== expected) {
+                this.printErrorLog(/*expectErrors*/ false, errors);
+                const errorMsg = "Actual number of errors (" + actual + ") does not match expected number (" + expected + ")";
+                Harness.IO.log(errorMsg);
+                this.raiseError(errorMsg);
+            }
+        }
+
+        public verifyEval(expr: string, value: any) {
+            const emit = this.languageService.getEmitOutput(this.activeFile.fileName);
+            if (emit.outputFiles.length !== 1) {
+                throw new Error("Expected exactly one output from emit of " + this.activeFile.fileName);
+            }
+
+            const evaluation = new Function(`${emit.outputFiles[0].text};\r\nreturn (${expr});`)();
+            if (evaluation !== value) {
+                this.raiseError(`Expected evaluation of expression "${expr}" to equal "${value}", but got "${evaluation}"`);
+            }
+        }
+
+        public verifyGoToDefinitionIs(endMarker: string | string[]) {
+            this.verifyGoToXWorker(toArray(endMarker), () => this.getGoToDefinition());
+        }
+
+        public verifyGoToDefinition(arg0: any, endMarkerNames?: string | string[]) {
+            this.verifyGoToX(arg0, endMarkerNames, () => this.getGoToDefinitionAndBoundSpan());
+        }
+
+        private getGoToDefinition(): ts.DefinitionInfo[] {
+            return this.languageService.getDefinitionAtPosition(this.activeFile.fileName, this.currentCaretPosition)!;
+        }
+
+        private getGoToDefinitionAndBoundSpan(): ts.DefinitionInfoAndBoundSpan {
+            return this.languageService.getDefinitionAndBoundSpan(this.activeFile.fileName, this.currentCaretPosition)!;
+        }
+
+        public verifyGoToType(arg0: any, endMarkerNames?: string | string[]) {
+            this.verifyGoToX(arg0, endMarkerNames, () =>
+                this.languageService.getTypeDefinitionAtPosition(this.activeFile.fileName, this.currentCaretPosition));
+        }
+
+        private verifyGoToX(arg0: any, endMarkerNames: string | string[] | undefined, getDefs: () => ts.DefinitionInfo[] | ts.DefinitionInfoAndBoundSpan | undefined) {
+            if (endMarkerNames) {
+                this.verifyGoToXPlain(arg0, endMarkerNames, getDefs);
+            }
+            else if (ts.isArray(arg0)) {
+                const pairs = arg0 as ReadonlyArray<[string | string[], string | string[]]>;
+                for (const [start, end] of pairs) {
+                    this.verifyGoToXPlain(start, end, getDefs);
+                }
+            }
+            else {
+                const obj: { [startMarkerName: string]: string | string[] } = arg0;
+                for (const startMarkerName in obj) {
+                    if (ts.hasProperty(obj, startMarkerName)) {
+                        this.verifyGoToXPlain(startMarkerName, obj[startMarkerName], getDefs);
+                    }
+                }
+            }
+        }
+
+        private verifyGoToXPlain(startMarkerNames: string | string[], endMarkerNames: string | string[], getDefs: () => ts.DefinitionInfo[] | ts.DefinitionInfoAndBoundSpan | undefined) {
+            for (const start of toArray(startMarkerNames)) {
+                this.verifyGoToXSingle(start, endMarkerNames, getDefs);
+            }
+        }
+
+        public verifyGoToDefinitionForMarkers(markerNames: string[]) {
+            for (const markerName of markerNames) {
+                this.verifyGoToXSingle(`${markerName}Reference`, `${markerName}Definition`, () => this.getGoToDefinition());
+            }
+        }
+
+        private verifyGoToXSingle(startMarkerName: string, endMarkerNames: string | string[], getDefs: () => ts.DefinitionInfo[] | ts.DefinitionInfoAndBoundSpan | undefined) {
+            this.goToMarker(startMarkerName);
+            this.verifyGoToXWorker(toArray(endMarkerNames), getDefs, startMarkerName);
+        }
+
+        private verifyGoToXWorker(endMarkers: string[], getDefs: () => ts.DefinitionInfo[] | ts.DefinitionInfoAndBoundSpan | undefined, startMarkerName?: string) {
+            const defs = getDefs();
+            let definitions: ts.DefinitionInfo[] | ReadonlyArray<ts.DefinitionInfo>;
+            let testName: string;
+
+            if (!defs || Array.isArray(defs)) {
+                definitions = defs as ts.DefinitionInfo[] || [];
+                testName = "goToDefinitions";
+            }
+            else {
+                this.verifyDefinitionTextSpan(defs, startMarkerName!);
+
+                definitions = defs.definitions;
+                testName = "goToDefinitionsAndBoundSpan";
+            }
+
+            if (endMarkers.length !== definitions.length) {
+                this.raiseError(`${testName} failed - expected to find ${endMarkers.length} definitions but got ${definitions.length}`);
+            }
+
+            ts.zipWith(endMarkers, definitions, (endMarker, definition, i) => {
+                const marker = this.getMarkerByName(endMarker);
+                if (marker.fileName !== definition.fileName || marker.position !== definition.textSpan.start) {
+                    this.raiseError(`${testName} failed for definition ${endMarker} (${i}): expected ${marker.fileName} at ${marker.position}, got ${definition.fileName} at ${definition.textSpan.start}`);
+                }
+            });
+        }
+
+        private verifyDefinitionTextSpan(defs: ts.DefinitionInfoAndBoundSpan, startMarkerName: string) {
+            const range = this.testData.ranges.find(range => this.markerName(range.marker!) === startMarkerName);
+
+            if (!range && !defs.textSpan) {
+                return;
+            }
+
+            if (!range) {
+                this.raiseError(`goToDefinitionsAndBoundSpan failed - found a TextSpan ${JSON.stringify(defs.textSpan)} when it wasn't expected.`);
+            }
+            else if (defs.textSpan.start !== range.pos || defs.textSpan.length !== range.end - range.pos) {
+                const expected: ts.TextSpan = {
+                    start: range.pos, length: range.end - range.pos
+                };
+                this.raiseError(`goToDefinitionsAndBoundSpan failed - expected to find TextSpan ${JSON.stringify(expected)} but got ${JSON.stringify(defs.textSpan)}`);
+            }
+        }
+
+        public verifyGetEmitOutputForCurrentFile(expected: string): void {
+            const emit = this.languageService.getEmitOutput(this.activeFile.fileName);
+            if (emit.outputFiles.length !== 1) {
+                throw new Error("Expected exactly one output from emit of " + this.activeFile.fileName);
+            }
+            const actual = emit.outputFiles[0].text;
+            if (actual !== expected) {
+                this.raiseError(`Expected emit output to be "${expected}", but got "${actual}"`);
+            }
+        }
+
+        public verifyGetEmitOutputContentsForCurrentFile(expected: ts.OutputFile[]): void {
+            const emit = this.languageService.getEmitOutput(this.activeFile.fileName);
+            assert.equal(emit.outputFiles.length, expected.length, "Number of emit output files");
+            ts.zipWith(emit.outputFiles, expected, (outputFile, expected) => {
+                assert.equal(outputFile.name, expected.name, "FileName");
+                assert.equal(outputFile.text, expected.text, "Content");
+            });
+        }
+
+        public verifyCompletionListCount(expectedCount: number, negative: boolean) {
+            if (expectedCount === 0 && negative) {
+                this.verifyCompletionListIsEmpty(/*negative*/ false);
+                return;
+            }
+
+            const members = this.getCompletionListAtCaret();
+
+            if (members) {
+                const match = members.entries.length === expectedCount;
+
+                if ((!match && !negative) || (match && negative)) {
+                    this.raiseError("Member list count was " + members.entries.length + ". Expected " + expectedCount);
+                }
+            }
+            else if (expectedCount) {
+                this.raiseError("Member list count was 0. Expected " + expectedCount);
+            }
+        }
+
+        public verifyCompletionListItemsCountIsGreaterThan(count: number, negative: boolean) {
+            const completions = this.getCompletionListAtCaret();
+            const itemsCount = completions ? completions.entries.length : 0;
+
+            if (negative) {
+                if (itemsCount > count) {
+                    this.raiseError(`Expected completion list items count to not be greater than ${count}, but is actually ${itemsCount}`);
+                }
+            }
+            else {
+                if (itemsCount <= count) {
+                    this.raiseError(`Expected completion list items count to be greater than ${count}, but is actually ${itemsCount}`);
+                }
+            }
+        }
+
+        public verifyCompletionListStartsWithItemsInOrder(items: string[]): void {
+            if (items.length === 0) {
+                return;
+            }
+
+            const entries = this.getCompletionListAtCaret().entries;
+            assert.isTrue(items.length <= entries.length, `Amount of expected items in completion list [ ${items.length} ] is greater than actual number of items in list [ ${entries.length} ]`);
+            ts.zipWith(entries, items, (entry, item) => {
+                assert.equal(entry.name, item, `Unexpected item in completion list`);
+            });
+        }
+
+        public noItemsWithSameNameButDifferentKind(): void {
+            const completions = this.getCompletionListAtCaret();
+            const uniqueItems = ts.createMap<string>();
+            for (const item of completions.entries) {
+                const uniqueItem = uniqueItems.get(item.name);
+                if (!uniqueItem) {
+                    uniqueItems.set(item.name, item.kind);
+                }
+                else {
+                    assert.equal(item.kind, uniqueItem, `Items should have the same kind, got ${item.kind} and ${uniqueItem}`);
+                }
+            }
+        }
+
+        public verifyCompletionListIsEmpty(negative: boolean) {
+            const completions = this.getCompletionListAtCaret();
+            if ((!completions || completions.entries.length === 0) && negative) {
+                this.raiseError("Completion list is empty at caret at position " + this.activeFile.fileName + " " + this.currentCaretPosition);
+            }
+            else if (completions && completions.entries.length !== 0 && !negative) {
+                this.raiseError(`Completion list is not empty at caret at position ${this.activeFile.fileName} ${this.currentCaretPosition}\n` +
+                    `Completion List contains: ${stringify(completions.entries.map(e => e.name))}`);
+            }
+        }
+
+        public verifyCompletionListAllowsNewIdentifier(negative: boolean) {
+            const completions = this.getCompletionListAtCaret();
+
+            if ((completions && !completions.isNewIdentifierLocation) && !negative) {
+                this.raiseError("Expected builder completion entry");
+            }
+            else if ((completions && completions.isNewIdentifierLocation) && negative) {
+                this.raiseError("Un-expected builder completion entry");
+            }
+        }
+
+        public verifyCompletionListIsGlobal(expected: boolean) {
+            const completions = this.getCompletionListAtCaret();
+            if (completions && completions.isGlobalCompletion !== expected) {
+                this.raiseError(`verifyCompletionListIsGlobal failed - expected result to be ${completions.isGlobalCompletion}`);
+            }
+        }
+
+        public verifyCompletionsAt(markerName: string, expected: ReadonlyArray<FourSlashInterface.ExpectedCompletionEntry>, options?: FourSlashInterface.CompletionsAtOptions) {
+            this.goToMarker(markerName);
+
+            const actualCompletions = this.getCompletionListAtCaret(options);
+            if (!actualCompletions) {
+                this.raiseError(`No completions at position '${this.currentCaretPosition}'.`);
+            }
+
+            if (options && options.isNewIdentifierLocation !== undefined && actualCompletions.isNewIdentifierLocation !== options.isNewIdentifierLocation) {
+                this.raiseError(`Expected 'isNewIdentifierLocation' to be ${options.isNewIdentifierLocation}, got ${actualCompletions.isNewIdentifierLocation}`);
+            }
+
+            const actual = actualCompletions.entries;
+
+            if (actual.length !== expected.length) {
+                this.raiseError(`Expected ${expected.length} completions, got ${actual.length} (${actual.map(a => a.name)}).`);
+            }
+
+            ts.zipWith(actual, expected, (completion, expectedCompletion, index) => {
+                const { name, insertText, replacementSpan } = typeof expectedCompletion === "string" ? { name: expectedCompletion, insertText: undefined, replacementSpan: undefined } : expectedCompletion;
+                if (completion.name !== name) {
+                    this.raiseError(`Expected completion at index ${index} to be ${name}, got ${completion.name}`);
+                }
+                if (completion.insertText !== insertText) {
+                    this.raiseError(`Expected completion insert text at index ${index} to be ${insertText}, got ${completion.insertText}`);
+                }
+                const convertedReplacementSpan = replacementSpan && ts.createTextSpanFromRange(replacementSpan);
+                try {
+                    assert.deepEqual(completion.replacementSpan, convertedReplacementSpan);
+                }
+                catch {
+                    this.raiseError(`Expected completion replacementSpan at index ${index} to be ${stringify(convertedReplacementSpan)}, got ${stringify(completion.replacementSpan)}`);
+                }
+            });
+        }
+
+        public verifyCompletionListContains(entryId: ts.Completions.CompletionEntryIdentifier, text?: string, documentation?: string, kind?: string | { kind?: string, kindModifiers?: string }, spanIndex?: number, hasAction?: boolean, options?: FourSlashInterface.VerifyCompletionListContainsOptions) {
+            const completions = this.getCompletionListAtCaret(options);
+            if (completions) {
+                this.assertItemInCompletionList(completions.entries, entryId, text, documentation, kind, spanIndex, hasAction, options);
+            }
+            else {
+                this.raiseError(`No completions at position '${this.currentCaretPosition}' when looking for '${JSON.stringify(entryId)}'.`);
+            }
+        }
+
+        /**
+         * Verify that the completion list does NOT contain the given symbol.
+         * The symbol is considered matched with the symbol in the list if and only if all given parameters must matched.
+         * When any parameter is omitted, the parameter is ignored during comparison and assumed that the parameter with
+         * that property of the symbol in the list.
+         * @param symbol the name of symbol
+         * @param expectedText the text associated with the symbol
+         * @param expectedDocumentation the documentation text associated with the symbol
+         * @param expectedKind the kind of symbol (see ScriptElementKind)
+         * @param spanIndex the index of the range that the completion item's replacement text span should match
+         */
+        public verifyCompletionListDoesNotContain(entryId: ts.Completions.CompletionEntryIdentifier, expectedText?: string, expectedDocumentation?: string, expectedKind?: string | { kind?: string, kindModifiers?: string }, spanIndex?: number, options?: FourSlashInterface.CompletionsAtOptions) {
+            let replacementSpan: ts.TextSpan | undefined;
+            if (spanIndex !== undefined) {
+                replacementSpan = this.getTextSpanForRangeAtIndex(spanIndex);
+            }
+
+            const completions = this.getCompletionListAtCaret(options);
+            if (completions) {
+                let filterCompletions = completions.entries.filter(e => e.name === entryId.name && e.source === entryId.source);
+                filterCompletions = expectedKind ? filterCompletions.filter(e => e.kind === expectedKind || (typeof expectedKind === "object" && e.kind === expectedKind.kind)) : filterCompletions;
+                filterCompletions = filterCompletions.filter(entry => {
+                    const details = this.getCompletionEntryDetails(entry.name);
+                    const documentation = details && ts.displayPartsToString(details.documentation);
+                    const text = details && ts.displayPartsToString(details.displayParts);
+
+                    // If any of the expected values are undefined, assume that users don't
+                    // care about them.
+                    if (replacementSpan && !TestState.textSpansEqual(replacementSpan, entry.replacementSpan)) {
+                        return false;
+                    }
+                    else if (expectedText && text !== expectedText) {
+                        return false;
+                    }
+                    else if (expectedDocumentation && documentation !== expectedDocumentation) {
+                        return false;
+                    }
+
+                    return true;
+                });
+                if (filterCompletions.length !== 0) {
+                    // After filtered using all present criterion, if there are still symbol left in the list
+                    // then these symbols must meet the criterion for Not supposed to be in the list. So we
+                    // raise an error
+                    let error = `Completion list did contain '${JSON.stringify(entryId)}\'.`;
+                    const details = this.getCompletionEntryDetails(filterCompletions[0].name);
+                    if (expectedText) {
+                        error += "Expected text: " + expectedText + " to equal: " + ts.displayPartsToString(details.displayParts) + ".";
+                    }
+                    if (expectedDocumentation) {
+                        error += "Expected documentation: " + expectedDocumentation + " to equal: " + ts.displayPartsToString(details.documentation) + ".";
+                    }
+                    if (expectedKind) {
+                        error += "Expected kind: " + expectedKind + " to equal: " + filterCompletions[0].kind + ".";
+                    }
+                    else {
+                        error += "kind: " + filterCompletions[0].kind + ".";
+                    }
+                    if (replacementSpan) {
+                        const spanText = filterCompletions[0].replacementSpan ? stringify(filterCompletions[0].replacementSpan) : undefined;
+                        error += "Expected replacement span: " + stringify(replacementSpan) + " to equal: " + spanText + ".";
+                    }
+                    this.raiseError(error);
+                }
+            }
+        }
+
+        public verifyCompletionEntryDetails(entryName: string, expectedText: string, expectedDocumentation?: string, kind?: string, tags?: ts.JSDocTagInfo[]) {
+            const details = this.getCompletionEntryDetails(entryName);
+
+            assert(details, "no completion entry available");
+
+            assert.equal(ts.displayPartsToString(details.displayParts), expectedText, this.assertionMessageAtLastKnownMarker("completion entry details text"));
+
+            if (expectedDocumentation !== undefined) {
+                assert.equal(ts.displayPartsToString(details.documentation), expectedDocumentation, this.assertionMessageAtLastKnownMarker("completion entry documentation"));
+            }
+
+            if (kind !== undefined) {
+                assert.equal(details.kind, kind, this.assertionMessageAtLastKnownMarker("completion entry kind"));
+            }
+
+            if (tags !== undefined) {
+                assert.equal(details.tags!.length, tags.length, this.messageAtLastKnownMarker("QuickInfo tags"));
+                ts.zipWith(tags, details.tags!, (expectedTag, actualTag) => {
+                    assert.equal(expectedTag.name, actualTag.name);
+                    assert.equal(expectedTag.text, actualTag.text, this.messageAtLastKnownMarker("QuickInfo tag " + actualTag.name));
+                });
+            }
+        }
+
+        /** Use `getProgram` instead of accessing this directly. */
+        private _program: ts.Program;
+        /** Use `getChecker` instead of accessing this directly. */
+        private _checker: ts.TypeChecker;
+
+        private getProgram(): ts.Program {
+            return this._program || (this._program = this.languageService.getProgram());
+        }
+
+        private getChecker() {
+            return this._checker || (this._checker = this.getProgram().getTypeChecker());
+        }
+
+        private getSourceFile(): ts.SourceFile {
+            const { fileName } = this.activeFile;
+            const result = this.getProgram().getSourceFile(fileName);
+            if (!result) {
+                throw new Error(`Could not get source file ${fileName}`);
+            }
+            return result;
+        }
+
+        private getNode(): ts.Node {
+            return ts.getTouchingPropertyName(this.getSourceFile(), this.currentCaretPosition, /*includeJsDocComment*/ false);
+        }
+
+        private goToAndGetNode(range: Range): ts.Node {
+            this.goToRangeStart(range);
+            const node = this.getNode();
+            this.verifyRange("touching property name", range, node);
+            return node;
+        }
+
+        private verifyRange(desc: string, expected: Range, actual: ts.Node) {
+            const actualStart = actual.getStart();
+            const actualEnd = actual.getEnd();
+            if (actualStart !== expected.pos || actualEnd !== expected.end) {
+                this.raiseError(`${desc} should be ${expected.pos}-${expected.end}, got ${actualStart}-${actualEnd}`);
+            }
+        }
+
+        private verifySymbol(symbol: ts.Symbol, declarationRanges: Range[]) {
+            const declarations = symbol.declarations!;
+            if (declarations.length !== declarationRanges.length) {
+                this.raiseError(`Expected to get ${declarationRanges.length} declarations, got ${declarations.length}`);
+            }
+
+            ts.zipWith(declarations, declarationRanges, (decl, range) => {
+                this.verifyRange("symbol declaration", range, decl);
+            });
+        }
+
+        public verifySymbolAtLocation(startRange: Range, declarationRanges: Range[]): void {
+            const node = this.goToAndGetNode(startRange);
+            const symbol = this.getChecker().getSymbolAtLocation(node)!;
+            if (!symbol) {
+                this.raiseError("Could not get symbol at location");
+            }
+            this.verifySymbol(symbol, declarationRanges);
+        }
+
+        public symbolsInScope(range: Range): ts.Symbol[] {
+            const node = this.goToAndGetNode(range);
+            return this.getChecker().getSymbolsInScope(node, ts.SymbolFlags.Value | ts.SymbolFlags.Type | ts.SymbolFlags.Namespace);
+        }
+
+        public setTypesRegistry(map: ts.MapLike<void>): void {
+            this.languageServiceAdapterHost.typesRegistry = ts.createMapFromTemplate(map);
+        }
+
+        public verifyTypeOfSymbolAtLocation(range: Range, symbol: ts.Symbol, expected: string): void {
+            const node = this.goToAndGetNode(range);
+            const checker = this.getChecker();
+            const type = checker.getTypeOfSymbolAtLocation(symbol, node);
+
+            const actual = checker.typeToString(type);
+            if (actual !== expected) {
+                this.raiseError(`Expected: '${expected}', actual: '${actual}'`);
+            }
+        }
+
+        private verifyReferencesAre(expectedReferences: Range[]) {
+            const actualReferences = this.getReferencesAtCaret() || [];
+
+            if (actualReferences.length > expectedReferences.length) {
+                // Find the unaccounted-for reference.
+                for (const actual of actualReferences) {
+                    if (!ts.forEach(expectedReferences, r => r.pos === actual.textSpan.start)) {
+                        this.raiseError(`A reference ${stringify(actual)} is unaccounted for.`);
+                    }
+                }
+                // Probably will never reach here.
+                this.raiseError(`There are ${actualReferences.length} references but only ${expectedReferences.length} were expected.`);
+            }
+
+            for (const reference of expectedReferences) {
+                const { fileName, pos, end } = reference;
+                if (reference.marker && reference.marker.data) {
+                    const { isWriteAccess, isDefinition } = reference.marker.data as { isWriteAccess?: boolean, isDefinition?: boolean };
+                    this.verifyReferencesWorker(actualReferences, fileName, pos, end, isWriteAccess, isDefinition);
+                }
+                else {
+                    this.verifyReferencesWorker(actualReferences, fileName, pos, end);
+                }
+            }
+        }
+
+        public verifyReferencesOf(range: Range, references: Range[]) {
+            this.goToRangeStart(range);
+            this.verifyReferencesAre(references);
+        }
+
+        public verifyRangesReferenceEachOther(ranges?: Range[]) {
+            ranges = ranges || this.getRanges();
+            assert(ranges.length);
+            for (const range of ranges) {
+                this.verifyReferencesOf(range, ranges);
+            }
+        }
+
+        public verifyReferenceGroups(starts: string | string[] | Range | Range[], parts: FourSlashInterface.ReferenceGroup[]): void {
+            interface ReferenceGroupJson {
+                definition: string | { text: string, range: ts.TextSpan };
+                references: ts.ReferenceEntry[];
+            }
+            const fullExpected = ts.map<FourSlashInterface.ReferenceGroup, ReferenceGroupJson>(parts, ({ definition, ranges }) => ({
+                definition: typeof definition === "string" ? definition : { ...definition, range: ts.createTextSpanFromRange(definition.range) },
+                references: ranges.map<ts.ReferenceEntry>(r => {
+                    const { isWriteAccess = false, isDefinition = false, isInString } = (r.marker && r.marker.data || {}) as { isWriteAccess?: boolean, isDefinition?: boolean, isInString?: true };
+                    return {
+                        isWriteAccess,
+                        isDefinition,
+                        fileName: r.fileName,
+                        textSpan: ts.createTextSpanFromRange(r),
+                        ...(isInString ? { isInString: true } : undefined),
+                    };
+                }),
+            }));
+
+            for (const start of toArray<string | Range>(starts)) {
+                if (typeof start === "string") {
+                    this.goToMarker(start);
+                }
+                else {
+                    this.goToRangeStart(start);
+                }
+                const fullActual = ts.map<ts.ReferencedSymbol, ReferenceGroupJson>(this.findReferencesAtCaret(), ({ definition, references }, i) => {
+                    const text = definition.displayParts.map(d => d.text).join("");
+                    return {
+                        definition: typeof fullExpected[i].definition === "string" ? text : { text, range: definition.textSpan },
+                        references,
+                    };
+                });
+                this.assertObjectsEqual(fullActual, fullExpected);
+            }
+        }
+
+        public verifyNoReferences(markerNameOrRange?: string | Range) {
+            if (markerNameOrRange) {
+                if (ts.isString(markerNameOrRange)) {
+                    this.goToMarker(markerNameOrRange);
+                }
+                else {
+                    this.goToRangeStart(markerNameOrRange);
+                }
+            }
+
+            const refs = this.getReferencesAtCaret();
+            if (refs && refs.length) {
+                this.raiseError(`Expected getReferences to fail, but saw references: ${stringify(refs)}`);
+            }
+        }
+
+        public verifySingleReferenceGroup(definition: FourSlashInterface.ReferenceGroupDefinition, ranges?: Range[]) {
+            ranges = ranges || this.getRanges();
+            this.verifyReferenceGroups(ranges, [{ definition, ranges }]);
+        }
+
+        private assertObjectsEqual<T>(fullActual: T, fullExpected: T, msgPrefix = ""): void {
+            const recur = <U>(actual: U, expected: U, path: string) => {
+                const fail = (msg: string) => {
+                    this.raiseError(`${msgPrefix} At ${path}: ${msg}
+Expected: ${stringify(fullExpected)}
+Actual: ${stringify(fullActual)}`);
+                };
+
+                if ((actual === undefined) !== (expected === undefined)) {
+                    fail(`Expected ${expected}, got ${actual}`);
+                }
+
+                for (const key in actual) {
+                    if (ts.hasProperty(actual as any, key)) {
+                        const ak = actual[key], ek = expected[key];
+                        if (typeof ak === "object" && typeof ek === "object") {
+                            recur(ak, ek, path ? path + "." + key : key);
+                        }
+                        else if (ak !== ek) {
+                            fail(`Expected '${key}' to be '${ek}', got '${ak}'`);
+                        }
+                    }
+                }
+
+                for (const key in expected) {
+                    if (ts.hasProperty(expected as any, key)) {
+                        if (!ts.hasProperty(actual as any, key)) {
+                            fail(`${msgPrefix}Missing property '${key}'`);
+                        }
+                    }
+                }
+            };
+
+            if (fullActual === undefined || fullExpected === undefined) {
+                if (fullActual === fullExpected) {
+                    return;
+                }
+                this.raiseError(`${msgPrefix}
+Expected: ${stringify(fullExpected)}
+Actual: ${stringify(fullActual)}`);
+            }
+            recur(fullActual, fullExpected, "");
+
+        }
+
+        public verifyDisplayPartsOfReferencedSymbol(expected: ts.SymbolDisplayPart[]) {
+            const referencedSymbols = this.findReferencesAtCaret()!;
+
+            if (referencedSymbols.length === 0) {
+                this.raiseError("No referenced symbols found at current caret position");
+            }
+            else if (referencedSymbols.length > 1) {
+                this.raiseError("More than one referenced symbol found");
+            }
+
+            assert.equal(TestState.getDisplayPartsJson(referencedSymbols[0].definition.displayParts),
+                TestState.getDisplayPartsJson(expected), this.messageAtLastKnownMarker("referenced symbol definition display parts"));
+        }
+
+        private verifyReferencesWorker(references: ts.ReferenceEntry[], fileName: string, start: number, end: number, isWriteAccess?: boolean, isDefinition?: boolean) {
+            for (const reference of references) {
+                if (reference && reference.fileName === fileName && reference.textSpan.start === start && ts.textSpanEnd(reference.textSpan) === end) {
+                    if (typeof isWriteAccess !== "undefined" && reference.isWriteAccess !== isWriteAccess) {
+                        this.raiseError(`verifyReferencesAtPositionListContains failed - item isWriteAccess value does not match, actual: ${reference.isWriteAccess}, expected: ${isWriteAccess}.`);
+                    }
+                    if (typeof isDefinition !== "undefined" && reference.isDefinition !== isDefinition) {
+                        this.raiseError(`verifyReferencesAtPositionListContains failed - item isDefinition value does not match, actual: ${reference.isDefinition}, expected: ${isDefinition}.`);
+                    }
+                    return;
+                }
+            }
+
+            const missingItem = { fileName, start, end, isWriteAccess, isDefinition };
+            this.raiseError(`verifyReferencesAtPositionListContains failed - could not find the item: ${stringify(missingItem)} in the returned list: (${stringify(references)})`);
+        }
+
+        private getCompletionListAtCaret(options?: FourSlashInterface.CompletionsAtOptions): ts.CompletionInfo {
+            return this.languageService.getCompletionsAtPosition(this.activeFile.fileName, this.currentCaretPosition, options)!;
+        }
+
+        private getCompletionEntryDetails(entryName: string, source?: string): ts.CompletionEntryDetails {
+            return this.languageService.getCompletionEntryDetails(this.activeFile.fileName, this.currentCaretPosition, entryName, this.formatCodeSettings, source)!;
+        }
+
+        private getReferencesAtCaret() {
+            return this.languageService.getReferencesAtPosition(this.activeFile.fileName, this.currentCaretPosition);
+        }
+
+        private findReferencesAtCaret() {
+            return this.languageService.findReferences(this.activeFile.fileName, this.currentCaretPosition);
+        }
+
+        public getSyntacticDiagnostics(expected: ReadonlyArray<FourSlashInterface.Diagnostic>) {
+            const diagnostics = this.languageService.getSyntacticDiagnostics(this.activeFile.fileName);
+            this.testDiagnostics(expected, diagnostics, "error");
+        }
+
+        public getSemanticDiagnostics(expected: ReadonlyArray<FourSlashInterface.Diagnostic>) {
+            const diagnostics = this.languageService.getSemanticDiagnostics(this.activeFile.fileName);
+            this.testDiagnostics(expected, diagnostics, "error");
+        }
+
+        public getSuggestionDiagnostics(expected: ReadonlyArray<FourSlashInterface.Diagnostic>): void {
+            this.testDiagnostics(expected, this.languageService.getSuggestionDiagnostics(this.activeFile.fileName), "suggestion");
+        }
+
+        private testDiagnostics(expected: ReadonlyArray<FourSlashInterface.Diagnostic>, diagnostics: ReadonlyArray<ts.Diagnostic>, category: string) {
+            assert.deepEqual(ts.realizeDiagnostics(diagnostics, ts.newLineCharacter), expected.map<ts.RealizedDiagnostic>(e => (
+                { message: e.message, category, code: e.code, ...ts.createTextSpanFromRange(e.range || this.getRanges()[0]) })));
+        }
+
+        public verifyQuickInfoAt(markerName: string, expectedText: string, expectedDocumentation?: string) {
+            this.goToMarker(markerName);
+            this.verifyQuickInfoString(expectedText, expectedDocumentation);
+        }
+
+        public verifyQuickInfos(namesAndTexts: { [name: string]: string | [string, string] }) {
+            for (const name in namesAndTexts) {
+                if (ts.hasProperty(namesAndTexts, name)) {
+                    const text = namesAndTexts[name];
+                    if (ts.isArray(text)) {
+                        assert(text.length === 2);
+                        const [expectedText, expectedDocumentation] = text;
+                        this.verifyQuickInfoAt(name, expectedText, expectedDocumentation);
+                    }
+                    else {
+                        this.verifyQuickInfoAt(name, text);
+                    }
+                }
+            }
+        }
+
+        public verifyQuickInfoString(expectedText: string, expectedDocumentation?: string) {
+            if (expectedDocumentation === "") {
+                throw new Error("Use 'undefined' instead");
+            }
+            const actualQuickInfo = this.languageService.getQuickInfoAtPosition(this.activeFile.fileName, this.currentCaretPosition);
+            const actualQuickInfoText = actualQuickInfo ? ts.displayPartsToString(actualQuickInfo.displayParts) : "";
+            const actualQuickInfoDocumentation = actualQuickInfo ? ts.displayPartsToString(actualQuickInfo.documentation) : "";
+
+            assert.equal(actualQuickInfoText, expectedText, this.messageAtLastKnownMarker("quick info text"));
+            assert.equal(actualQuickInfoDocumentation, expectedDocumentation || "", this.assertionMessageAtLastKnownMarker("quick info doc"));
+        }
+
+        public verifyQuickInfoDisplayParts(kind: string, kindModifiers: string, textSpan: TextSpan,
+            displayParts: ts.SymbolDisplayPart[],
+            documentation: ts.SymbolDisplayPart[],
+            tags: ts.JSDocTagInfo[]
+        ) {
+
+            const actualQuickInfo = this.languageService.getQuickInfoAtPosition(this.activeFile.fileName, this.currentCaretPosition)!;
+            assert.equal(actualQuickInfo.kind, kind, this.messageAtLastKnownMarker("QuickInfo kind"));
+            assert.equal(actualQuickInfo.kindModifiers, kindModifiers, this.messageAtLastKnownMarker("QuickInfo kindModifiers"));
+            assert.equal(JSON.stringify(actualQuickInfo.textSpan), JSON.stringify(textSpan), this.messageAtLastKnownMarker("QuickInfo textSpan"));
+            assert.equal(TestState.getDisplayPartsJson(actualQuickInfo.displayParts), TestState.getDisplayPartsJson(displayParts), this.messageAtLastKnownMarker("QuickInfo displayParts"));
+            assert.equal(TestState.getDisplayPartsJson(actualQuickInfo.documentation), TestState.getDisplayPartsJson(documentation), this.messageAtLastKnownMarker("QuickInfo documentation"));
+            assert.equal(actualQuickInfo.tags!.length, tags.length, this.messageAtLastKnownMarker("QuickInfo tags"));
+            ts.zipWith(tags, actualQuickInfo.tags!, (expectedTag, actualTag) => {
+                assert.equal(expectedTag.name, actualTag.name);
+                assert.equal(expectedTag.text, actualTag.text, this.messageAtLastKnownMarker("QuickInfo tag " + actualTag.name));
+            });
+        }
+
+        public verifyRangesAreRenameLocations(options?: Range[] | { findInStrings?: boolean, findInComments?: boolean, ranges?: Range[] }) {
+            if (ts.isArray(options)) {
+                this.verifyRenameLocations(options, options);
+            }
+            else {
+                const ranges = options && options.ranges || this.getRanges();
+                this.verifyRenameLocations(ranges, { ranges, ...options });
+            }
+        }
+
+        public verifyRenameLocations(startRanges: Range | Range[], options: Range[] | { findInStrings?: boolean, findInComments?: boolean, ranges: Range[] }) {
+            let findInStrings: boolean, findInComments: boolean, ranges: Range[];
+            if (ts.isArray(options)) {
+                findInStrings = findInComments = false;
+                ranges = options;
+            }
+            else {
+                findInStrings = !!options.findInStrings;
+                findInComments = !!options.findInComments;
+                ranges = options.ranges;
+            }
+
+            for (const startRange of toArray(startRanges)) {
+                this.goToRangeStart(startRange);
+
+                const renameInfo = this.languageService.getRenameInfo(this.activeFile.fileName, this.currentCaretPosition);
+                if (!renameInfo.canRename) {
+                    this.raiseError("Expected rename to succeed, but it actually failed.");
+                    break;
+                }
+
+                let references = this.languageService.findRenameLocations(
+                    this.activeFile.fileName, this.currentCaretPosition, findInStrings, findInComments);
+
+                ranges = ranges || this.getRanges();
+
+                if (!references) {
+                    if (ranges.length !== 0) {
+                        this.raiseError(`Expected ${ranges.length} rename locations; got none.`);
+                    }
+                    return;
+                }
+
+                if (ranges.length !== references.length) {
+                    this.raiseError("Rename location count does not match result.\n\nExpected: " + stringify(ranges) + "\n\nActual:" + stringify(references));
+                }
+
+                ranges = ranges.sort((r1, r2) => r1.pos - r2.pos);
+                references = references.sort((r1, r2) => r1.textSpan.start - r2.textSpan.start);
+
+                ts.zipWith(references, ranges, (reference, range) => {
+                    if (reference.textSpan.start !== range.pos || ts.textSpanEnd(reference.textSpan) !== range.end) {
+                        this.raiseError("Rename location results do not match.\n\nExpected: " + stringify(ranges) + "\n\nActual:" + stringify(references));
+                    }
+                });
+            }
+        }
+
+        public verifyQuickInfoExists(negative: boolean) {
+            const actualQuickInfo = this.languageService.getQuickInfoAtPosition(this.activeFile.fileName, this.currentCaretPosition);
+            if (negative) {
+                if (actualQuickInfo) {
+                    this.raiseError("verifyQuickInfoExists failed. Expected quick info NOT to exist");
+                }
+            }
+            else {
+                if (!actualQuickInfo) {
+                    this.raiseError("verifyQuickInfoExists failed. Expected quick info to exist");
+                }
+            }
+        }
+
+        public verifyCurrentSignatureHelpIs(expected: string) {
+            const help = this.getActiveSignatureHelpItem();
+            assert.equal(
+                ts.displayPartsToString(help.prefixDisplayParts) +
+                help.parameters.map(p => ts.displayPartsToString(p.displayParts)).join(ts.displayPartsToString(help.separatorDisplayParts)) +
+                ts.displayPartsToString(help.suffixDisplayParts), expected);
+        }
+
+        public verifyCurrentParameterIsVariable(isVariable: boolean) {
+            const signature = this.getActiveSignatureHelpItem();
+            assert.isOk(signature);
+            assert.equal(isVariable, signature.isVariadic);
+        }
+
+        public verifyCurrentParameterHelpName(name: string) {
+            const activeParameter = this.getActiveParameter();
+            const activeParameterName = activeParameter.name;
+            assert.equal(activeParameterName, name);
+        }
+
+        public verifyCurrentParameterSpanIs(parameter: string) {
+            const activeParameter = this.getActiveParameter();
+            assert.equal(ts.displayPartsToString(activeParameter.displayParts), parameter);
+        }
+
+        public verifyCurrentParameterHelpDocComment(docComment: string) {
+            const activeParameter = this.getActiveParameter();
+            const activeParameterDocComment = activeParameter.documentation;
+            assert.equal(ts.displayPartsToString(activeParameterDocComment), docComment, this.assertionMessageAtLastKnownMarker("current parameter Help DocComment"));
+        }
+
+        public verifyCurrentSignatureHelpParameterCount(expectedCount: number) {
+            assert.equal(this.getActiveSignatureHelpItem().parameters.length, expectedCount);
+        }
+
+        public verifyCurrentSignatureHelpIsVariadic(expected: boolean) {
+            assert.equal(this.getActiveSignatureHelpItem().isVariadic, expected);
+        }
+
+        public verifyCurrentSignatureHelpDocComment(docComment: string) {
+            const actualDocComment = this.getActiveSignatureHelpItem().documentation;
+            assert.equal(ts.displayPartsToString(actualDocComment), docComment, this.assertionMessageAtLastKnownMarker("current signature help doc comment"));
+        }
+
+        public verifyCurrentSignatureHelpTags(tags: ts.JSDocTagInfo[]) {
+            const actualTags = this.getActiveSignatureHelpItem().tags;
+
+            assert.equal(actualTags.length, tags.length, this.assertionMessageAtLastKnownMarker("signature help tags"));
+            ts.zipWith(tags, actualTags, (expectedTag, actualTag) => {
+                assert.equal(expectedTag.name, actualTag.name);
+                assert.equal(expectedTag.text, actualTag.text, this.assertionMessageAtLastKnownMarker("signature help tag " + actualTag.name));
+            });
+        }
+
+        public verifySignatureHelpCount(expected: number) {
+            const help = this.languageService.getSignatureHelpItems(this.activeFile.fileName, this.currentCaretPosition);
+            const actual = help && help.items ? help.items.length : 0;
+            assert.equal(actual, expected);
+        }
+
+        public verifySignatureHelpArgumentCount(expected: number) {
+            const signatureHelpItems = this.languageService.getSignatureHelpItems(this.activeFile.fileName, this.currentCaretPosition)!;
+            const actual = signatureHelpItems.argumentCount;
+            assert.equal(actual, expected);
+        }
+
+        public verifySignatureHelpPresent(shouldBePresent = true) {
+            const actual = this.languageService.getSignatureHelpItems(this.activeFile.fileName, this.currentCaretPosition);
+            if (shouldBePresent) {
+                if (!actual) {
+                    this.raiseError("Expected signature help to be present, but it wasn't");
+                }
+            }
+            else {
+                if (actual) {
+                    this.raiseError(`Expected no signature help, but got "${stringify(actual)}"`);
+                }
+            }
+        }
+
+        private validate(name: string, expected: string | undefined, actual: string | undefined) {
+            if (expected && expected !== actual) {
+                this.raiseError("Expected " + name + " '" + expected + "'.  Got '" + actual + "' instead.");
+            }
+        }
+
+        public verifyRenameInfoSucceeded(displayName?: string, fullDisplayName?: string, kind?: string, kindModifiers?: string) {
+            const renameInfo = this.languageService.getRenameInfo(this.activeFile.fileName, this.currentCaretPosition);
+            if (!renameInfo.canRename) {
+                this.raiseError("Rename did not succeed");
+            }
+
+            this.validate("displayName", displayName, renameInfo.displayName);
+            this.validate("fullDisplayName", fullDisplayName, renameInfo.fullDisplayName);
+            this.validate("kind", kind, renameInfo.kind);
+            this.validate("kindModifiers", kindModifiers, renameInfo.kindModifiers);
+
+            if (this.getRanges().length !== 1) {
+                this.raiseError("Expected a single range to be selected in the test file.");
+            }
+
+            const expectedRange = this.getRanges()[0];
+            if (renameInfo.triggerSpan.start !== expectedRange.pos ||
+                ts.textSpanEnd(renameInfo.triggerSpan) !== expectedRange.end) {
+                this.raiseError("Expected triggerSpan [" + expectedRange.pos + "," + expectedRange.end + ").  Got [" +
+                    renameInfo.triggerSpan.start + "," + ts.textSpanEnd(renameInfo.triggerSpan) + ") instead.");
+            }
+        }
+
+        public verifyRenameInfoFailed(message?: string) {
+            const renameInfo = this.languageService.getRenameInfo(this.activeFile.fileName, this.currentCaretPosition);
+            if (renameInfo.canRename) {
+                this.raiseError("Rename was expected to fail");
+            }
+
+            this.validate("error", message, renameInfo.localizedErrorMessage);
+        }
+
+        private getActiveSignatureHelpItem() {
+            const help = this.languageService.getSignatureHelpItems(this.activeFile.fileName, this.currentCaretPosition)!;
+            const index = help.selectedItemIndex;
+            return help.items[index];
+        }
+
+        private getActiveParameter(): ts.SignatureHelpParameter {
+            const help = this.languageService.getSignatureHelpItems(this.activeFile.fileName, this.currentCaretPosition)!;
+            const item = help.items[help.selectedItemIndex];
+            const currentParam = help.argumentIndex;
+            return item.parameters[currentParam];
+        }
+
+        private alignmentForExtraInfo = 50;
+
+        private spanInfoToString(spanInfo: ts.TextSpan, prefixString: string) {
+            let resultString = "SpanInfo: " + JSON.stringify(spanInfo);
+            if (spanInfo) {
+                const spanString = this.activeFile.content.substr(spanInfo.start, spanInfo.length);
+                const spanLineMap = ts.computeLineStarts(spanString);
+                for (let i = 0; i < spanLineMap.length; i++) {
+                    if (!i) {
+                        resultString += "\n";
+                    }
+                    resultString += prefixString + spanString.substring(spanLineMap[i], spanLineMap[i + 1]);
+                }
+                resultString += "\n" + prefixString + ":=> (" + this.getLineColStringAtPosition(spanInfo.start) + ") to (" + this.getLineColStringAtPosition(ts.textSpanEnd(spanInfo)) + ")";
+            }
+
+            return resultString;
+        }
+
+        private baselineCurrentFileLocations(getSpanAtPos: (pos: number) => ts.TextSpan): string {
+            const fileLineMap = ts.computeLineStarts(this.activeFile.content);
+            let nextLine = 0;
+            let resultString = "";
+            let currentLine: string;
+            let previousSpanInfo: string | undefined;
+            let startColumn: number | undefined;
+            let length: number | undefined;
+            const prefixString = "    >";
+
+            let pos = 0;
+            const addSpanInfoString = () => {
+                if (previousSpanInfo) {
+                    resultString += currentLine;
+                    let thisLineMarker = ts.repeatString(" ", startColumn!) + ts.repeatString("~", length!);
+                    thisLineMarker += ts.repeatString(" ", this.alignmentForExtraInfo - thisLineMarker.length - prefixString.length + 1);
+                    resultString += thisLineMarker;
+                    resultString += "=> Pos: (" + (pos - length!) + " to " + (pos - 1) + ") ";
+                    resultString += " " + previousSpanInfo;
+                    previousSpanInfo = undefined;
+                }
+            };
+
+            for (; pos < this.activeFile.content.length; pos++) {
+                if (pos === 0 || pos === fileLineMap[nextLine]) {
+                    nextLine++;
+                    addSpanInfoString();
+                    if (resultString.length) {
+                        resultString += "\n--------------------------------";
+                    }
+                    currentLine = "\n" + nextLine.toString() + ts.repeatString(" ", 3 - nextLine.toString().length) + ">" + this.activeFile.content.substring(pos, fileLineMap[nextLine]) + "\n    ";
+                    startColumn = 0;
+                    length = 0;
+                }
+                const spanInfo = this.spanInfoToString(getSpanAtPos(pos), prefixString);
+                if (previousSpanInfo && previousSpanInfo !== spanInfo) {
+                    addSpanInfoString();
+                    previousSpanInfo = spanInfo;
+                    startColumn = startColumn! + length!;
+                    length = 1;
+                }
+                else {
+                    previousSpanInfo = spanInfo;
+                    length!++;
+                }
+            }
+            addSpanInfoString();
+            return resultString;
+        }
+
+        public getBreakpointStatementLocation(pos: number) {
+            return this.languageService.getBreakpointStatementAtPosition(this.activeFile.fileName, pos);
+        }
+
+        public baselineCurrentFileBreakpointLocations() {
+            let baselineFile = this.testData.globalOptions[MetadataOptionNames.baselineFile];
+            if (!baselineFile) {
+                baselineFile = this.activeFile.fileName.replace(this.basePath + "/breakpointValidation", "bpSpan");
+                baselineFile = baselineFile.replace(ts.Extension.Ts, ".baseline");
+
+            }
+            Harness.Baseline.runBaseline(
+                baselineFile,
+                () => {
+                    return this.baselineCurrentFileLocations(pos => this.getBreakpointStatementLocation(pos)!);
+                });
+        }
+
+        public baselineGetEmitOutput() {
+            // Find file to be emitted
+            const emitFiles: FourSlashFile[] = [];  // List of FourSlashFile that has emitThisFile flag on
+
+            const allFourSlashFiles = this.testData.files;
+            for (const file of allFourSlashFiles) {
+                if (file.fileOptions[MetadataOptionNames.emitThisFile] === "true") {
+                    // Find a file with the flag emitThisFile turned on
+                    emitFiles.push(file);
+                }
+            }
+
+            // If there is not emiThisFile flag specified in the test file, throw an error
+            if (emitFiles.length === 0) {
+                this.raiseError("No emitThisFile is specified in the test file");
+            }
+
+            Harness.Baseline.runBaseline(
+                this.testData.globalOptions[MetadataOptionNames.baselineFile],
+                () => {
+                    let resultString = "";
+                    // Loop through all the emittedFiles and emit them one by one
+                    emitFiles.forEach(emitFile => {
+                        const emitOutput = this.languageService.getEmitOutput(emitFile.fileName);
+                        // Print emitOutputStatus in readable format
+                        resultString += "EmitSkipped: " + emitOutput.emitSkipped + Harness.IO.newLine();
+
+                        if (emitOutput.emitSkipped) {
+                            resultString += "Diagnostics:" + Harness.IO.newLine();
+                            const diagnostics = ts.getPreEmitDiagnostics(this.languageService.getProgram());
+                            for (const diagnostic of diagnostics) {
+                                if (!ts.isString(diagnostic.messageText)) {
+                                    let chainedMessage: ts.DiagnosticMessageChain | undefined = diagnostic.messageText;
+                                    let indentation = " ";
+                                    while (chainedMessage) {
+                                        resultString += indentation + chainedMessage.messageText + Harness.IO.newLine();
+                                        chainedMessage = chainedMessage.next;
+                                        indentation = indentation + " ";
+                                    }
+                                }
+                                else {
+                                    resultString += "  " + diagnostic.messageText + Harness.IO.newLine();
+                                }
+                            }
+                        }
+
+                        for (const outputFile of emitOutput.outputFiles) {
+                            const fileName = "FileName : " + outputFile.name + Harness.IO.newLine();
+                            resultString = resultString + fileName + outputFile.text;
+                        }
+                        resultString += Harness.IO.newLine();
+                    });
+
+                    return resultString;
+                });
+        }
+
+        public baselineQuickInfo() {
+            let baselineFile = this.testData.globalOptions[MetadataOptionNames.baselineFile];
+            if (!baselineFile) {
+                baselineFile = ts.getBaseFileName(this.activeFile.fileName).replace(ts.Extension.Ts, ".baseline");
+            }
+
+            Harness.Baseline.runBaseline(
+                baselineFile,
+                () => stringify(
+                    this.testData.markers.map(marker => ({
+                        marker,
+                        quickInfo: this.languageService.getQuickInfoAtPosition(marker.fileName, marker.position)
+                    }))
+                ));
+        }
+
+        public printBreakpointLocation(pos: number) {
+            Harness.IO.log("\n**Pos: " + pos + " " + this.spanInfoToString(this.getBreakpointStatementLocation(pos)!, "  "));
+        }
+
+        public printBreakpointAtCurrentLocation() {
+            this.printBreakpointLocation(this.currentCaretPosition);
+        }
+
+        public printCurrentParameterHelp() {
+            const help = this.languageService.getSignatureHelpItems(this.activeFile.fileName, this.currentCaretPosition);
+            Harness.IO.log(stringify(help));
+        }
+
+        public printCurrentQuickInfo() {
+            const quickInfo = this.languageService.getQuickInfoAtPosition(this.activeFile.fileName, this.currentCaretPosition)!;
+            Harness.IO.log("Quick Info: " + quickInfo.displayParts!.map(part => part.text).join(""));
+        }
+
+        public printErrorList() {
+            const syntacticErrors = this.languageService.getSyntacticDiagnostics(this.activeFile.fileName);
+            const semanticErrors = this.languageService.getSemanticDiagnostics(this.activeFile.fileName);
+            const errorList = ts.concatenate(syntacticErrors, semanticErrors);
+            Harness.IO.log(`Error list (${errorList.length} errors)`);
+
+            if (errorList.length) {
+                errorList.forEach(err => {
+                    Harness.IO.log(
+                        "start: " + err.start +
+                        ", length: " + err.length +
+                        ", message: " + ts.flattenDiagnosticMessageText(err.messageText, Harness.IO.newLine()));
+                });
+            }
+        }
+
+        public printCurrentFileState(showWhitespace: boolean, makeCaretVisible: boolean) {
+            for (const file of this.testData.files) {
+                const active = (this.activeFile === file);
+                Harness.IO.log(`=== Script (${file.fileName}) ${(active ? "(active, cursor at |)" : "")} ===`);
+                let content = this.getFileContent(file.fileName);
+                if (active) {
+                    content = content.substr(0, this.currentCaretPosition) + (makeCaretVisible ? "|" : "") + content.substr(this.currentCaretPosition);
+                }
+                if (showWhitespace) {
+                    content = makeWhitespaceVisible(content);
+                }
+                Harness.IO.log(content);
+            }
+        }
+
+        public printCurrentSignatureHelp() {
+            const sigHelp = this.getActiveSignatureHelpItem();
+            Harness.IO.log(stringify(sigHelp));
+        }
+
+        public printCompletionListMembers(options: ts.GetCompletionsAtPositionOptions | undefined) {
+            const completions = this.getCompletionListAtCaret(options);
+            this.printMembersOrCompletions(completions);
+        }
+
+        private printMembersOrCompletions(info: ts.CompletionInfo) {
+            if (info === undefined) { return "No completion info."; }
+            const { entries } = info;
+
+            function pad(s: string, length: number) {
+                return s + new Array(length - s.length + 1).join(" ");
+            }
+            function max<T>(arr: T[], selector: (x: T) => number): number {
+                return arr.reduce((prev, x) => Math.max(prev, selector(x)), 0);
+            }
+            const longestNameLength = max(entries, m => m.name.length);
+            const longestKindLength = max(entries, m => m.kind.length);
+            entries.sort((m, n) => m.sortText > n.sortText ? 1 : m.sortText < n.sortText ? -1 : m.name > n.name ? 1 : m.name < n.name ? -1 : 0);
+            const membersString = entries.map(m => `${pad(m.name, longestNameLength)} ${pad(m.kind, longestKindLength)} ${m.kindModifiers} ${m.isRecommended ? "recommended " : ""}${m.source === undefined ? "" : m.source}`).join("\n");
+            Harness.IO.log(membersString);
+        }
+
+        public printContext() {
+            ts.forEach(this.languageServiceAdapterHost.getFilenames(), Harness.IO.log);
+        }
+
+        public deleteChar(count = 1) {
+            let offset = this.currentCaretPosition;
+            const ch = "";
+
+            const checkCadence = (count >> 2) + 1;
+
+            for (let i = 0; i < count; i++) {
+                this.editScriptAndUpdateMarkers(this.activeFile.fileName, offset, offset + 1, ch);
+
+                if (i % checkCadence === 0) {
+                    this.checkPostEditInvariants();
+                }
+
+                // Handle post-keystroke formatting
+                if (this.enableFormatting) {
+                    const edits = this.languageService.getFormattingEditsAfterKeystroke(this.activeFile.fileName, offset, ch, this.formatCodeSettings);
+                    if (edits.length) {
+                        offset += this.applyEdits(this.activeFile.fileName, edits, /*isFormattingEdit*/ true);
+                    }
+                }
+            }
+
+            this.checkPostEditInvariants();
+        }
+
+        public replace(start: number, length: number, text: string) {
+            this.editScriptAndUpdateMarkers(this.activeFile.fileName, start, start + length, text);
+            this.checkPostEditInvariants();
+        }
+
+        public deleteCharBehindMarker(count = 1) {
+            let offset = this.currentCaretPosition;
+            const ch = "";
+            const checkCadence = (count >> 2) + 1;
+
+            for (let i = 0; i < count; i++) {
+                this.currentCaretPosition--;
+                offset--;
+                this.editScriptAndUpdateMarkers(this.activeFile.fileName, offset, offset + 1, ch);
+
+                if (i % checkCadence === 0) {
+                    this.checkPostEditInvariants();
+                }
+
+                // Don't need to examine formatting because there are no formatting changes on backspace.
+            }
+
+            this.checkPostEditInvariants();
+        }
+
+        // Enters lines of text at the current caret position
+        public type(text: string, highFidelity = false) {
+            let offset = this.currentCaretPosition;
+            const prevChar = " ";
+            const checkCadence = (text.length >> 2) + 1;
+
+            for (let i = 0; i < text.length; i++) {
+                const ch = text.charAt(i);
+                this.editScriptAndUpdateMarkers(this.activeFile.fileName, offset, offset, ch);
+                if (highFidelity) {
+                    this.languageService.getBraceMatchingAtPosition(this.activeFile.fileName, offset);
+                }
+
+                this.currentCaretPosition++;
+                offset++;
+
+                if (highFidelity) {
+                    if (ch === "(" || ch === ",") {
+                        /* Signature help*/
+                        this.languageService.getSignatureHelpItems(this.activeFile.fileName, offset);
+                    }
+                    else if (prevChar === " " && /A-Za-z_/.test(ch)) {
+                        /* Completions */
+                        this.languageService.getCompletionsAtPosition(this.activeFile.fileName, offset, { includeExternalModuleExports: false, includeInsertTextCompletions: false });
+                    }
+
+                    if (i % checkCadence === 0) {
+                        this.checkPostEditInvariants();
+                    }
+                }
+
+                // Handle post-keystroke formatting
+                if (this.enableFormatting) {
+                    const edits = this.languageService.getFormattingEditsAfterKeystroke(this.activeFile.fileName, offset, ch, this.formatCodeSettings);
+                    if (edits.length) {
+                        offset += this.applyEdits(this.activeFile.fileName, edits, /*isFormattingEdit*/ true);
+                    }
+                }
+            }
+
+            this.checkPostEditInvariants();
+        }
+
+        // Enters text as if the user had pasted it
+        public paste(text: string) {
+            const start = this.currentCaretPosition;
+            this.editScriptAndUpdateMarkers(this.activeFile.fileName, this.currentCaretPosition, this.currentCaretPosition, text);
+            this.checkPostEditInvariants();
+            const offset = this.currentCaretPosition += text.length;
+
+            // Handle formatting
+            if (this.enableFormatting) {
+                const edits = this.languageService.getFormattingEditsForRange(this.activeFile.fileName, start, offset, this.formatCodeSettings);
+                if (edits.length) {
+                    this.applyEdits(this.activeFile.fileName, edits, /*isFormattingEdit*/ true);
+                }
+            }
+
+
+            this.checkPostEditInvariants();
+        }
+
+        private checkPostEditInvariants() {
+            if (this.testType !== FourSlashTestType.Native) {
+                // getSourcefile() results can not be serialized. Only perform these verifications
+                // if running against a native LS object.
+                return;
+            }
+
+            const incrementalSourceFile = this.languageService.getNonBoundSourceFile(this.activeFile.fileName);
+            Utils.assertInvariants(incrementalSourceFile, /*parent:*/ undefined);
+
+            const incrementalSyntaxDiagnostics = incrementalSourceFile.parseDiagnostics;
+
+            // Check syntactic structure
+            const content = this.getFileContent(this.activeFile.fileName);
+
+            const referenceSourceFile = ts.createLanguageServiceSourceFile(
+                this.activeFile.fileName, createScriptSnapShot(content), ts.ScriptTarget.Latest, /*version:*/ "0", /*setNodeParents:*/ false);
+            const referenceSyntaxDiagnostics = referenceSourceFile.parseDiagnostics;
+
+            Utils.assertDiagnosticsEquals(incrementalSyntaxDiagnostics, referenceSyntaxDiagnostics);
+            Utils.assertStructuralEquals(incrementalSourceFile, referenceSourceFile);
+        }
+
+        /**
+         * @returns The number of characters added to the file as a result of the edits.
+         * May be negative.
+         */
+        private applyEdits(fileName: string, edits: ts.TextChange[], isFormattingEdit: boolean): number {
+            // We get back a set of edits, but langSvc.editScript only accepts one at a time. Use this to keep track
+            // of the incremental offset from each edit to the next. We assume these edit ranges don't overlap
+
+            // Copy this so we don't ruin someone else's copy
+            edits = JSON.parse(JSON.stringify(edits));
+
+            // Get a snapshot of the content of the file so we can make sure any formatting edits didn't destroy non-whitespace characters
+            const oldContent = this.getFileContent(fileName);
+            let runningOffset = 0;
+
+            for (let i = 0; i < edits.length; i++) {
+                const edit = edits[i];
+                const offsetStart = edit.span.start;
+                const offsetEnd = offsetStart + edit.span.length;
+                this.editScriptAndUpdateMarkers(fileName, offsetStart, offsetEnd, edit.newText);
+                const editDelta = edit.newText.length - edit.span.length;
+                if (offsetStart <= this.currentCaretPosition) {
+                    if (offsetEnd <= this.currentCaretPosition) {
+                        // The entirety of the edit span falls before the caret position, shift the caret accordingly
+                        this.currentCaretPosition += editDelta;
+                    }
+                    else {
+                        // The span being replaced includes the caret position, place the caret at the beginning of the span
+                        this.currentCaretPosition = offsetStart;
+                    }
+                }
+                runningOffset += editDelta;
+
+                // Update positions of any future edits affected by this change
+                for (let j = i + 1; j < edits.length; j++) {
+                    if (edits[j].span.start >= edits[i].span.start) {
+                        edits[j].span.start += editDelta;
+                    }
+                }
+            }
+
+            if (isFormattingEdit) {
+                const newContent = this.getFileContent(fileName);
+
+                if (this.removeWhitespace(newContent) !== this.removeWhitespace(oldContent)) {
+                    this.raiseError("Formatting operation destroyed non-whitespace content");
+                }
+            }
+
+            return runningOffset;
+        }
+
+        public copyFormatOptions(): ts.FormatCodeSettings {
+            return ts.clone(this.formatCodeSettings);
+        }
+
+        public setFormatOptions(formatCodeOptions: ts.FormatCodeOptions | ts.FormatCodeSettings): ts.FormatCodeSettings {
+            const oldFormatCodeOptions = this.formatCodeSettings;
+            this.formatCodeSettings = ts.toEditorSettings(formatCodeOptions);
+            return oldFormatCodeOptions;
+        }
+
+        public formatDocument() {
+            const edits = this.languageService.getFormattingEditsForDocument(this.activeFile.fileName, this.formatCodeSettings);
+            this.applyEdits(this.activeFile.fileName, edits, /*isFormattingEdit*/ true);
+        }
+
+        public formatSelection(start: number, end: number) {
+            const edits = this.languageService.getFormattingEditsForRange(this.activeFile.fileName, start, end, this.formatCodeSettings);
+            this.applyEdits(this.activeFile.fileName, edits, /*isFormattingEdit*/ true);
+        }
+
+        public formatOnType(pos: number, key: string) {
+            const edits = this.languageService.getFormattingEditsAfterKeystroke(this.activeFile.fileName, pos, key, this.formatCodeSettings);
+            this.applyEdits(this.activeFile.fileName, edits, /*isFormattingEdit*/ true);
+        }
+
+        private editScriptAndUpdateMarkers(fileName: string, editStart: number, editEnd: number, newText: string) {
+            this.languageServiceAdapterHost.editScript(fileName, editStart, editEnd, newText);
+            for (const marker of this.testData.markers) {
+                if (marker.fileName === fileName) {
+                    marker.position = updatePosition(marker.position);
+                }
+            }
+
+            for (const range of this.testData.ranges) {
+                if (range.fileName === fileName) {
+                    range.pos = updatePosition(range.pos);
+                    range.end = updatePosition(range.end);
+                }
+            }
+
+            function updatePosition(position: number) {
+                if (position > editStart) {
+                    if (position < editEnd) {
+                        // Inside the edit - mark it as invalidated (?)
+                        return -1;
+                    }
+                    else {
+                        // Move marker back/forward by the appropriate amount
+                        return position + (editStart - editEnd) + newText.length;
+                    }
+                }
+                else {
+                    return position;
+                }
+            }
+        }
+
+        private removeWhitespace(text: string): string {
+            return text.replace(/\s/g, "");
+        }
+
+        public goToBOF() {
+            this.goToPosition(0);
+        }
+
+        public goToEOF() {
+            const len = this.getFileContent(this.activeFile.fileName).length;
+            this.goToPosition(len);
+        }
+
+        public goToRangeStart({ fileName, pos }: Range) {
+            this.openFile(fileName);
+            this.goToPosition(pos);
+        }
+
+        public goToTypeDefinition(definitionIndex: number) {
+            const definitions = this.languageService.getTypeDefinitionAtPosition(this.activeFile.fileName, this.currentCaretPosition)!;
+            if (!definitions || !definitions.length) {
+                this.raiseError("goToTypeDefinition failed - expected to find at least one definition location but got 0");
+            }
+
+            if (definitionIndex >= definitions.length) {
+                this.raiseError(`goToTypeDefinition failed - definitionIndex value (${definitionIndex}) exceeds definition list size (${definitions.length})`);
+            }
+
+            const definition = definitions[definitionIndex];
+            this.openFile(definition.fileName);
+            this.currentCaretPosition = definition.textSpan.start;
+        }
+
+        public verifyTypeDefinitionsCount(negative: boolean, expectedCount: number) {
+            const assertFn = negative ? assert.notEqual : assert.equal;
+
+            const definitions = this.languageService.getTypeDefinitionAtPosition(this.activeFile.fileName, this.currentCaretPosition);
+            const actualCount = definitions && definitions.length || 0;
+
+            assertFn(actualCount, expectedCount, this.messageAtLastKnownMarker("Type definitions Count"));
+        }
+
+        public verifyImplementationListIsEmpty(negative: boolean) {
+            const implementations = this.languageService.getImplementationAtPosition(this.activeFile.fileName, this.currentCaretPosition);
+
+            if (negative) {
+                assert.isTrue(implementations && implementations.length > 0, "Expected at least one implementation but got 0");
+            }
+            else {
+                assert.isUndefined(implementations, "Expected implementation list to be empty but implementations returned");
+            }
+        }
+
+        public verifyGoToDefinitionName(expectedName: string, expectedContainerName: string) {
+            const definitions = this.languageService.getDefinitionAtPosition(this.activeFile.fileName, this.currentCaretPosition);
+            const actualDefinitionName = definitions && definitions.length ? definitions[0].name : "";
+            const actualDefinitionContainerName = definitions && definitions.length ? definitions[0].containerName : "";
+            assert.equal(actualDefinitionName, expectedName, this.messageAtLastKnownMarker("Definition Info Name"));
+            assert.equal(actualDefinitionContainerName, expectedContainerName, this.messageAtLastKnownMarker("Definition Info Container Name"));
+        }
+
+        public goToImplementation() {
+            const implementations = this.languageService.getImplementationAtPosition(this.activeFile.fileName, this.currentCaretPosition)!;
+            if (!implementations || !implementations.length) {
+                this.raiseError("goToImplementation failed - expected to find at least one implementation location but got 0");
+            }
+            if (implementations.length > 1) {
+                this.raiseError(`goToImplementation failed - more than 1 implementation returned (${implementations.length})`);
+            }
+
+            const implementation = implementations[0];
+            this.openFile(implementation.fileName);
+            this.currentCaretPosition = implementation.textSpan.start;
+        }
+
+        public verifyRangesInImplementationList(markerName: string) {
+            this.goToMarker(markerName);
+            const implementations: ImplementationLocationInformation[] = this.languageService.getImplementationAtPosition(this.activeFile.fileName, this.currentCaretPosition)!;
+            if (!implementations || !implementations.length) {
+                this.raiseError("verifyRangesInImplementationList failed - expected to find at least one implementation location but got 0");
+            }
+
+            for (let i = 0; i < implementations.length; i++) {
+                for (let j = 0; j < implementations.length; j++) {
+                    if (i !== j && implementationsAreEqual(implementations[i], implementations[j])) {
+                        const { textSpan, fileName } = implementations[i];
+                        const end = textSpan.start + textSpan.length;
+                        this.raiseError(`Duplicate implementations returned for range (${textSpan.start}, ${end}) in ${fileName}`);
+                    }
+                }
+            }
+
+            const ranges = this.getRanges();
+
+            if (!ranges || !ranges.length) {
+                this.raiseError("verifyRangesInImplementationList failed - expected to find at least one range in test source");
+            }
+
+            const unsatisfiedRanges: Range[] = [];
+
+            const delayedErrors: string[] = [];
+            for (const range of ranges) {
+                const length = range.end - range.pos;
+                const matchingImpl = ts.find(implementations, impl =>
+                    range.fileName === impl.fileName && range.pos === impl.textSpan.start && length === impl.textSpan.length);
+                if (matchingImpl) {
+                    if (range.marker && range.marker.data) {
+                        const expected = <{ displayParts?: ts.SymbolDisplayPart[], parts: string[], kind?: string }>range.marker.data;
+                        if (expected.displayParts) {
+                            if (!ts.arrayIsEqualTo(expected.displayParts, matchingImpl.displayParts, displayPartIsEqualTo)) {
+                                delayedErrors.push(`Mismatched display parts: expected ${JSON.stringify(expected.displayParts)}, actual ${JSON.stringify(matchingImpl.displayParts)}`);
+                            }
+                        }
+                        else if (expected.parts) {
+                            const actualParts = matchingImpl.displayParts.map(p => p.text);
+                            if (!ts.arrayIsEqualTo(expected.parts, actualParts)) {
+                                delayedErrors.push(`Mismatched non-tagged display parts: expected ${JSON.stringify(expected.parts)}, actual ${JSON.stringify(actualParts)}`);
+                            }
+                        }
+                        if (expected.kind !== undefined) {
+                            if (expected.kind !== matchingImpl.kind) {
+                                delayedErrors.push(`Mismatched kind: expected ${JSON.stringify(expected.kind)}, actual ${JSON.stringify(matchingImpl.kind)}`);
+                            }
+                        }
+                    }
+
+                    matchingImpl.matched = true;
+                }
+                else {
+                    unsatisfiedRanges.push(range);
+                }
+            }
+            if (delayedErrors.length) {
+                this.raiseError(delayedErrors.join("\n"));
+            }
+
+            const unmatchedImplementations = implementations.filter(impl => !impl.matched);
+            if (unmatchedImplementations.length || unsatisfiedRanges.length) {
+                let error = "Not all ranges or implementations are satisfied";
+                if (unsatisfiedRanges.length) {
+                    error += "\nUnsatisfied ranges:";
+                    for (const range of unsatisfiedRanges) {
+                        error += `\n    (${range.pos}, ${range.end}) in ${range.fileName}: ${this.rangeText(range)}`;
+                    }
+                }
+
+                if (unmatchedImplementations.length) {
+                    error += "\nUnmatched implementations:";
+                    for (const impl of unmatchedImplementations) {
+                        const end = impl.textSpan.start + impl.textSpan.length;
+                        error += `\n    (${impl.textSpan.start}, ${end}) in ${impl.fileName}: ${this.getFileContent(impl.fileName).slice(impl.textSpan.start, end)}`;
+                    }
+                }
+                this.raiseError(error);
+            }
+
+            function implementationsAreEqual(a: ImplementationLocationInformation, b: ImplementationLocationInformation) {
+                return a.fileName === b.fileName && TestState.textSpansEqual(a.textSpan, b.textSpan);
+            }
+
+            function displayPartIsEqualTo(a: ts.SymbolDisplayPart, b: ts.SymbolDisplayPart): boolean {
+                return a.kind === b.kind && a.text === b.text;
+            }
+        }
+
+        public getMarkers(): Marker[] {
+            //  Return a copy of the list
+            return this.testData.markers.slice(0);
+        }
+
+        public getMarkerNames(): string[] {
+            return ts.arrayFrom(this.testData.markerPositions.keys());
+        }
+
+        public getRanges(): Range[] {
+            return this.testData.ranges;
+        }
+
+        public rangesByText(): ts.Map<Range[]> {
+            const result = ts.createMultiMap<Range>();
+            for (const range of this.getRanges()) {
+                const text = this.rangeText(range);
+                result.add(text, range);
+            }
+            return result;
+        }
+
+        private rangeText({ fileName, pos, end }: Range): string {
+            return this.getFileContent(fileName).slice(pos, end);
+        }
+
+        public verifyCaretAtMarker(markerName = "") {
+            const pos = this.getMarkerByName(markerName);
+            if (pos.fileName !== this.activeFile.fileName) {
+                throw new Error(`verifyCaretAtMarker failed - expected to be in file "${pos.fileName}", but was in file "${this.activeFile.fileName}"`);
+            }
+            if (pos.position !== this.currentCaretPosition) {
+                throw new Error(`verifyCaretAtMarker failed - expected to be at marker "/*${markerName}*/, but was at position ${this.currentCaretPosition}(${this.getLineColStringAtPosition(this.currentCaretPosition)})`);
+            }
+        }
+
+        private getIndentation(fileName: string, position: number, indentStyle: ts.IndentStyle, baseIndentSize: number): number {
+            const formatOptions = ts.clone(this.formatCodeSettings);
+            formatOptions.indentStyle = indentStyle;
+            formatOptions.baseIndentSize = baseIndentSize;
+            return this.languageService.getIndentationAtPosition(fileName, position, formatOptions);
+        }
+
+        public verifyIndentationAtCurrentPosition(numberOfSpaces: number, indentStyle: ts.IndentStyle = ts.IndentStyle.Smart, baseIndentSize = 0) {
+            const actual = this.getIndentation(this.activeFile.fileName, this.currentCaretPosition, indentStyle, baseIndentSize);
+            const lineCol = this.getLineColStringAtPosition(this.currentCaretPosition);
+            if (actual !== numberOfSpaces) {
+                this.raiseError(`verifyIndentationAtCurrentPosition failed at ${lineCol} - expected: ${numberOfSpaces}, actual: ${actual}`);
+            }
+        }
+
+        public verifyIndentationAtPosition(fileName: string, position: number, numberOfSpaces: number, indentStyle: ts.IndentStyle = ts.IndentStyle.Smart, baseIndentSize = 0) {
+            const actual = this.getIndentation(fileName, position, indentStyle, baseIndentSize);
+            const lineCol = this.getLineColStringAtPosition(position);
+            if (actual !== numberOfSpaces) {
+                this.raiseError(`verifyIndentationAtPosition failed at ${lineCol} - expected: ${numberOfSpaces}, actual: ${actual}`);
+            }
+        }
+
+        public verifyCurrentLineContent(text: string) {
+            const actual = this.getCurrentLineContent();
+            if (actual !== text) {
+                throw new Error("verifyCurrentLineContent\n" +
+                    "\tExpected: \"" + text + "\"\n" +
+                    "\t  Actual: \"" + actual + "\"");
+            }
+        }
+
+        public verifyCurrentFileContent(text: string) {
+            const actual = this.getFileContent(this.activeFile.fileName);
+            if (actual !== text) {
+                throw new Error(`verifyCurrentFileContent failed:\n${showTextDiff(text, actual)}`);
+            }
+        }
+
+        public verifyTextAtCaretIs(text: string) {
+            const actual = this.getFileContent(this.activeFile.fileName).substring(this.currentCaretPosition, this.currentCaretPosition + text.length);
+            if (actual !== text) {
+                throw new Error("verifyTextAtCaretIs\n" +
+                    "\tExpected: \"" + text + "\"\n" +
+                    "\t  Actual: \"" + actual + "\"");
+            }
+        }
+
+        public verifyCurrentNameOrDottedNameSpanText(text: string) {
+            const span = this.languageService.getNameOrDottedNameSpan(this.activeFile.fileName, this.currentCaretPosition, this.currentCaretPosition);
+            if (!span) {
+                return this.raiseError("verifyCurrentNameOrDottedNameSpanText\n" +
+                    "\tExpected: \"" + text + "\"\n" +
+                    "\t  Actual: undefined");
+            }
+
+            const actual = this.getFileContent(this.activeFile.fileName).substring(span.start, ts.textSpanEnd(span));
+            if (actual !== text) {
+                this.raiseError("verifyCurrentNameOrDottedNameSpanText\n" +
+                    "\tExpected: \"" + text + "\"\n" +
+                    "\t  Actual: \"" + actual + "\"");
+            }
+        }
+
+        private getNameOrDottedNameSpan(pos: number) {
+            return this.languageService.getNameOrDottedNameSpan(this.activeFile.fileName, pos, pos);
+        }
+
+        public baselineCurrentFileNameOrDottedNameSpans() {
+            Harness.Baseline.runBaseline(
+                this.testData.globalOptions[MetadataOptionNames.baselineFile],
+                () => {
+                    return this.baselineCurrentFileLocations(pos =>
+                        this.getNameOrDottedNameSpan(pos)!);
+                });
+        }
+
+        public printNameOrDottedNameSpans(pos: number) {
+            Harness.IO.log(this.spanInfoToString(this.getNameOrDottedNameSpan(pos)!, "**"));
+        }
+
+        private verifyClassifications(expected: { classificationType: string; text: string; textSpan?: TextSpan }[], actual: ts.ClassifiedSpan[], sourceFileText: string) {
+            if (actual.length !== expected.length) {
+                this.raiseError("verifyClassifications failed - expected total classifications to be " + expected.length +
+                    ", but was " + actual.length +
+                    jsonMismatchString());
+            }
+
+            ts.zipWith(expected, actual, (expectedClassification, actualClassification) => {
+                const expectedType = expectedClassification.classificationType;
+                if (expectedType !== actualClassification.classificationType) {
+                    this.raiseError("verifyClassifications failed - expected classifications type to be " +
+                        expectedType + ", but was " +
+                        actualClassification.classificationType +
+                        jsonMismatchString());
+                }
+
+                const expectedSpan = expectedClassification.textSpan;
+                const actualSpan = actualClassification.textSpan;
+
+                if (expectedSpan) {
+                    const expectedLength = expectedSpan.end - expectedSpan.start;
+
+                    if (expectedSpan.start !== actualSpan.start || expectedLength !== actualSpan.length) {
+                        this.raiseError("verifyClassifications failed - expected span of text to be " +
+                            "{start=" + expectedSpan.start + ", length=" + expectedLength + "}, but was " +
+                            "{start=" + actualSpan.start + ", length=" + actualSpan.length + "}" +
+                            jsonMismatchString());
+                    }
+                }
+
+                const actualText = this.activeFile.content.substr(actualSpan.start, actualSpan.length);
+                if (expectedClassification.text !== actualText) {
+                    this.raiseError("verifyClassifications failed - expected classified text to be " +
+                        expectedClassification.text + ", but was " +
+                        actualText +
+                        jsonMismatchString());
+                }
+            });
+
+            function jsonMismatchString() {
+                const showActual = actual.map(({ classificationType, textSpan }) =>
+                    ({ classificationType, text: sourceFileText.slice(textSpan.start, textSpan.start + textSpan.length) }));
+                return Harness.IO.newLine() +
+                    "expected: '" + Harness.IO.newLine() + stringify(expected) + "'" + Harness.IO.newLine() +
+                    "actual:   '" + Harness.IO.newLine() + stringify(showActual) + "'";
+            }
+        }
+
+        public verifyProjectInfo(expected: string[]) {
+            if (this.testType === FourSlashTestType.Server) {
+                const actual = (<ts.server.SessionClient>this.languageService).getProjectInfo(
+                    this.activeFile.fileName,
+                    /* needFileNameList */ true
+                );
+                assert.equal(
+                    expected.join(","),
+                    actual.fileNames!.map(file => {
+                        return file.replace(this.basePath + "/", "");
+                    }).join(",")
+                );
+            }
+        }
+
+        public verifySemanticClassifications(expected: { classificationType: string; text: string }[]) {
+            const actual = this.languageService.getSemanticClassifications(this.activeFile.fileName,
+                ts.createTextSpan(0, this.activeFile.content.length));
+
+            this.verifyClassifications(expected, actual, this.activeFile.content);
+        }
+
+        public verifySyntacticClassifications(expected: { classificationType: string; text: string }[]) {
+            const actual = this.languageService.getSyntacticClassifications(this.activeFile.fileName,
+                ts.createTextSpan(0, this.activeFile.content.length));
+
+            this.verifyClassifications(expected, actual, this.activeFile.content);
+        }
+
+        public verifyOutliningSpans(spans: Range[]) {
+            const actual = this.languageService.getOutliningSpans(this.activeFile.fileName);
+
+            if (actual.length !== spans.length) {
+                this.raiseError(`verifyOutliningSpans failed - expected total spans to be ${spans.length}, but was ${actual.length}`);
+            }
+
+            ts.zipWith(spans, actual, (expectedSpan, actualSpan, i) => {
+                if (expectedSpan.pos !== actualSpan.textSpan.start || expectedSpan.end !== ts.textSpanEnd(actualSpan.textSpan)) {
+                    this.raiseError(`verifyOutliningSpans failed - span ${(i + 1)} expected: (${expectedSpan.pos},${expectedSpan.end}),  actual: (${actualSpan.textSpan.start},${ts.textSpanEnd(actualSpan.textSpan)})`);
+                }
+            });
+        }
+
+        public verifyTodoComments(descriptors: string[], spans: Range[]) {
+            const actual = this.languageService.getTodoComments(this.activeFile.fileName,
+                descriptors.map(d => { return { text: d, priority: 0 }; }));
+
+            if (actual.length !== spans.length) {
+                this.raiseError(`verifyTodoComments failed - expected total spans to be ${spans.length}, but was ${actual.length}`);
+            }
+
+            ts.zipWith(spans, actual, (expectedSpan, actualComment, i) => {
+                const actualCommentSpan = ts.createTextSpan(actualComment.position, actualComment.message.length);
+
+                if (expectedSpan.pos !== actualCommentSpan.start || expectedSpan.end !== ts.textSpanEnd(actualCommentSpan)) {
+                    this.raiseError(`verifyOutliningSpans failed - span ${(i + 1)} expected: (${expectedSpan.pos},${expectedSpan.end}),  actual: (${actualCommentSpan.start},${ts.textSpanEnd(actualCommentSpan)})`);
+                }
+            });
+        }
+
+        /**
+         * Finds and applies a code action corresponding to the supplied parameters.
+         * If index is undefined, applies the unique code action available.
+         * @param errorCode The error code that generated the code action.
+         * @param index The nth (0-index-based) codeaction available generated by errorCode.
+         */
+        public getAndApplyCodeActions(errorCode?: number, index?: number) {
+            const fileName = this.activeFile.fileName;
+            this.applyCodeActions(this.getCodeFixes(fileName, errorCode), index);
+        }
+
+        public applyCodeActionFromCompletion(markerName: string, options: FourSlashInterface.VerifyCompletionActionOptions) {
+            this.goToMarker(markerName);
+
+            const actualCompletion = this.getCompletionListAtCaret({ includeExternalModuleExports: true, includeInsertTextCompletions: false }).entries.find(e =>
+                e.name === options.name && e.source === options.source)!;
+
+            if (!actualCompletion.hasAction) {
+                this.raiseError(`Completion for ${options.name} does not have an associated action.`);
+            }
+
+            const details = this.getCompletionEntryDetails(options.name, actualCompletion.source);
+            const codeActions = details.codeActions!;
+            if (codeActions.length !== 1) {
+                this.raiseError(`Expected one code action, got ${codeActions.length}`);
+            }
+
+            if (codeActions[0].description !== options.description) {
+                this.raiseError(`Expected description to be:\n${options.description}\ngot:\n${codeActions[0].description}`);
+            }
+
+            this.applyCodeActions(codeActions);
+
+            this.verifyNewContent(options);
+        }
+
+        public verifyRangeIs(expectedText: string, includeWhiteSpace?: boolean) {
+            const ranges = this.getRanges();
+            if (ranges.length !== 1) {
+                this.raiseError("Exactly one range should be specified in the testfile.");
+            }
+
+            const actualText = this.rangeText(ranges[0]);
+
+            const result = includeWhiteSpace
+                ? actualText === expectedText
+                : this.removeWhitespace(actualText) === this.removeWhitespace(expectedText);
+
+            if (!result) {
+                this.raiseError(`Actual range text doesn't match expected text.\n${showTextDiff(expectedText, actualText)}`);
+            }
+        }
+
+        /**
+         * Compares expected text to the text that would be in the sole range
+         * (ie: [|...|]) in the file after applying the codefix sole codefix
+         * in the source file.
+         */
+        public verifyRangeAfterCodeFix(expectedText: string, includeWhiteSpace?: boolean, errorCode?: number, index?: number) {
+            this.getAndApplyCodeActions(errorCode, index);
+            this.verifyRangeIs(expectedText, includeWhiteSpace);
+        }
+
+        public verifyCodeFixAll(options: FourSlashInterface.VerifyCodeFixAllOptions): void {
+            const { fixId, newFileContent } = options;
+            const fixIds = ts.mapDefined(this.getCodeFixes(this.activeFile.fileName), a => a.fixId);
+            ts.Debug.assert(ts.contains(fixIds, fixId), "No available code fix has that group id.", () => `Expected '${fixId}'. Available action ids: ${fixIds}`);
+            const { changes, commands } = this.languageService.getCombinedCodeFix({ type: "file", fileName: this.activeFile.fileName }, fixId, this.formatCodeSettings);
+            assert.deepEqual<ReadonlyArray<{}> | undefined>(commands, options.commands);
+            assert(changes.every(c => c.fileName === this.activeFile.fileName), "TODO: support testing codefixes that touch multiple files");
+            this.applyChanges(changes);
+            this.verifyCurrentFileContent(newFileContent);
+        }
+
+        /**
+         * Applies fixes for the errors in fileName and compares the results to
+         * expectedContents after all fixes have been applied.
+         *
+         * Note: applying one codefix may generate another (eg: remove duplicate implements
+         * may generate an extends -> interface conversion fix).
+         * @param expectedContents The contents of the file after the fixes are applied.
+         * @param fileName The file to check. If not supplied, the current open file is used.
+         */
+        public verifyFileAfterCodeFix(expectedContents: string, fileName?: string) {
+            fileName = fileName ? fileName : this.activeFile.fileName;
+
+            this.applyCodeActions(this.getCodeFixes(fileName));
+
+            const actualContents: string = this.getFileContent(fileName);
+            if (this.removeWhitespace(actualContents) !== this.removeWhitespace(expectedContents)) {
+                this.raiseError(`Actual text doesn't match expected text. Actual:\n${actualContents}\n\nExpected:\n${expectedContents}`);
+            }
+        }
+
+        public verifyCodeFix(options: FourSlashInterface.VerifyCodeFixOptions) {
+            const fileName = this.activeFile.fileName;
+            const actions = this.getCodeFixes(fileName, options.errorCode);
+            let index = options.index;
+            if (index === undefined) {
+                if (!(actions && actions.length === 1)) {
+                    this.raiseError(`Should find exactly one codefix, but ${actions ? actions.length : "none"} found. ${actions ? actions.map(a => `${Harness.IO.newLine()} "${a.description}"`) : ""}`);
+                }
+                index = 0;
+            }
+            else {
+                if (!(actions && actions.length >= index + 1)) {
+                    this.raiseError(`Should find at least ${index + 1} codefix(es), but ${actions ? actions.length : "none"} found.`);
+                }
+            }
+
+            const action = actions[index];
+
+            assert.equal(action.description, options.description);
+
+            for (const change of action.changes) {
+                this.applyEdits(change.fileName, change.textChanges, /*isFormattingEdit*/ false);
+            }
+
+            this.verifyNewContent(options);
+        }
+
+        private verifyNewContent(options: FourSlashInterface.NewContentOptions) {
+            if (options.newFileContent !== undefined) {
+                assert(!options.newRangeContent);
+                this.verifyCurrentFileContent(options.newFileContent);
+            }
+            else {
+                this.verifyRangeIs(options.newRangeContent!, /*includeWhitespace*/ true);
+            }
+        }
+
+        /**
+         * Rerieves a codefix satisfying the parameters, or undefined if no such codefix is found.
+         * @param fileName Path to file where error should be retrieved from.
+         */
+        private getCodeFixes(fileName: string, errorCode?: number): ts.CodeFixAction[] {
+            const diagnosticsForCodeFix = this.getDiagnostics(fileName, /*includeSuggestions*/ true).map(diagnostic => ({
+                start: diagnostic.start,
+                length: diagnostic.length,
+                code: diagnostic.code
+            }));
+
+            return ts.flatMap(ts.deduplicate(diagnosticsForCodeFix, ts.equalOwnProperties), diagnostic => {
+                if (errorCode !== undefined && errorCode !== diagnostic.code) {
+                    return;
+                }
+
+                return this.languageService.getCodeFixesAtPosition(fileName, diagnostic.start!, diagnostic.start! + diagnostic.length!, [diagnostic.code], this.formatCodeSettings);
+            });
+        }
+
+        private applyCodeActions(actions: ReadonlyArray<ts.CodeAction>, index?: number): void {
+            if (index === undefined) {
+                if (!(actions && actions.length === 1)) {
+                    this.raiseError(`Should find exactly one codefix, but ${actions ? actions.length : "none"} found. ${actions ? actions.map(a => `${Harness.IO.newLine()} "${a.description}"`) : ""}`);
+                }
+                index = 0;
+            }
+            else {
+                if (!(actions && actions.length >= index + 1)) {
+                    this.raiseError(`Should find at least ${index + 1} codefix(es), but ${actions ? actions.length : "none"} found.`);
+                }
+            }
+
+            this.applyChanges(actions[index].changes);
+        }
+
+        private applyChanges(changes: ReadonlyArray<ts.FileTextChanges>): void {
+            for (const change of changes) {
+                this.applyEdits(change.fileName, change.textChanges, /*isFormattingEdit*/ false);
+            }
+        }
+
+        public verifyImportFixAtPosition(expectedTextArray: string[], errorCode?: number) {
+            const { fileName } = this.activeFile;
+            const ranges = this.getRanges().filter(r => r.fileName === fileName);
+            if (ranges.length !== 1) {
+                this.raiseError("Exactly one range should be specified in the testfile.");
+            }
+            const range = ts.first(ranges);
+
+            const codeFixes = this.getCodeFixes(fileName, errorCode);
+
+            if (codeFixes.length === 0) {
+                if (expectedTextArray.length !== 0) {
+                    this.raiseError("No codefixes returned.");
+                }
+                return;
+            }
+
+            const actualTextArray: string[] = [];
+            const scriptInfo = this.languageServiceAdapterHost.getScriptInfo(fileName)!;
+            const originalContent = scriptInfo.content;
+            for (const codeFix of codeFixes) {
+                ts.Debug.assert(codeFix.changes.length === 1);
+                const change = ts.first(codeFix.changes);
+                ts.Debug.assert(change.fileName === fileName);
+                this.applyEdits(change.fileName, change.textChanges, /*isFormattingEdit*/ false);
+                const text = this.rangeText(range);
+                actualTextArray.push(text);
+                scriptInfo.updateContent(originalContent);
+            }
+            if (expectedTextArray.length !== actualTextArray.length) {
+                this.raiseError(`Expected ${expectedTextArray.length} import fixes, got ${actualTextArray.length}`);
+            }
+            ts.zipWith(expectedTextArray, actualTextArray, (expected, actual, index) => {
+                if (expected !== actual) {
+                    this.raiseError(`Import fix at index ${index} doesn't match.\n${showTextDiff(expected, actual)}`);
+                }
+            });
+        }
+
+        public verifyDocCommentTemplate(expected: ts.TextInsertion | undefined) {
+            const name = "verifyDocCommentTemplate";
+            const actual = this.languageService.getDocCommentTemplateAtPosition(this.activeFile.fileName, this.currentCaretPosition)!;
+
+            if (expected === undefined) {
+                if (actual) {
+                    this.raiseError(`${name} failed - expected no template but got {newText: "${actual.newText}", caretOffset: ${actual.caretOffset}}`);
+                }
+
+                return;
+            }
+            else {
+                if (actual === undefined) {
+                    this.raiseError(`${name} failed - expected the template {newText: "${expected.newText}", caretOffset: "${expected.caretOffset}"} but got nothing instead`);
+                }
+
+                if (actual.newText !== expected.newText) {
+                    this.raiseError(`${name} failed for expected insertion.\n${showTextDiff(expected.newText, actual.newText)}`);
+                }
+
+                if (actual.caretOffset !== expected.caretOffset) {
+                    this.raiseError(`${name} failed - expected caretOffset: ${expected.caretOffset}\nactual caretOffset:${actual.caretOffset}`);
+                }
+            }
+        }
+
+        public verifyBraceCompletionAtPosition(negative: boolean, openingBrace: string) {
+
+            const openBraceMap = ts.createMapFromTemplate<ts.CharacterCodes>({
+                "(": ts.CharacterCodes.openParen,
+                "{": ts.CharacterCodes.openBrace,
+                "[": ts.CharacterCodes.openBracket,
+                "'": ts.CharacterCodes.singleQuote,
+                '"': ts.CharacterCodes.doubleQuote,
+                "`": ts.CharacterCodes.backtick,
+                "<": ts.CharacterCodes.lessThan
+            });
+
+            const charCode = openBraceMap.get(openingBrace);
+
+            if (!charCode) {
+                throw this.raiseError(`Invalid openingBrace '${openingBrace}' specified.`);
+            }
+
+            const position = this.currentCaretPosition;
+
+            const validBraceCompletion = this.languageService.isValidBraceCompletionAtPosition(this.activeFile.fileName, position, charCode);
+
+            if (!negative && !validBraceCompletion) {
+                this.raiseError(`${position} is not a valid brace completion position for ${openingBrace}`);
+            }
+
+            if (negative && validBraceCompletion) {
+                this.raiseError(`${position} is a valid brace completion position for ${openingBrace}`);
+            }
+        }
+
+        public verifyMatchingBracePosition(bracePosition: number, expectedMatchPosition: number) {
+            const actual = this.languageService.getBraceMatchingAtPosition(this.activeFile.fileName, bracePosition);
+
+            if (actual.length !== 2) {
+                this.raiseError(`verifyMatchingBracePosition failed - expected result to contain 2 spans, but it had ${actual.length}`);
+            }
+
+            let actualMatchPosition = -1;
+            if (bracePosition === actual[0].start) {
+                actualMatchPosition = actual[1].start;
+            }
+            else if (bracePosition === actual[1].start) {
+                actualMatchPosition = actual[0].start;
+            }
+            else {
+                this.raiseError(`verifyMatchingBracePosition failed - could not find the brace position: ${bracePosition} in the returned list: (${actual[0].start},${ts.textSpanEnd(actual[0])}) and (${actual[1].start},${ts.textSpanEnd(actual[1])})`);
+            }
+
+            if (actualMatchPosition !== expectedMatchPosition) {
+                this.raiseError(`verifyMatchingBracePosition failed - expected: ${actualMatchPosition},  actual: ${expectedMatchPosition}`);
+            }
+        }
+
+        public verifyNoMatchingBracePosition(bracePosition: number) {
+            const actual = this.languageService.getBraceMatchingAtPosition(this.activeFile.fileName, bracePosition);
+
+            if (actual.length !== 0) {
+                this.raiseError("verifyNoMatchingBracePosition failed - expected: 0 spans, actual: " + actual.length);
+            }
+        }
+
+        public verifySpanOfEnclosingComment(negative: boolean, onlyMultiLineDiverges?: boolean) {
+            const expected = !negative;
+            const position = this.currentCaretPosition;
+            const fileName = this.activeFile.fileName;
+            const actual = !!this.languageService.getSpanOfEnclosingComment(fileName, position, /*onlyMultiLine*/ false);
+            const actualOnlyMultiLine = !!this.languageService.getSpanOfEnclosingComment(fileName, position, /*onlyMultiLine*/ true);
+            if (expected !== actual || onlyMultiLineDiverges === (actual === actualOnlyMultiLine)) {
+                this.raiseError(`verifySpanOfEnclosingComment failed:
+                position: '${position}'
+                fileName: '${fileName}'
+                onlyMultiLineDiverges: '${onlyMultiLineDiverges}'
+                actual: '${actual}'
+                actualOnlyMultiLine: '${actualOnlyMultiLine}'
+                expected: '${expected}'.`);
+            }
+        }
+
+        /*
+            Check number of navigationItems which match both searchValue and matchKind,
+            if a filename is passed in, limit the results to that file.
+            Report an error if expected value and actual value do not match.
+        */
+        public verifyNavigationItemsCount(expected: number, searchValue: string, matchKind?: string, fileName?: string) {
+            const items = this.languageService.getNavigateToItems(searchValue, /*maxResultCount*/ undefined, fileName);
+            let actual = 0;
+
+            // Count only the match that match the same MatchKind
+            for (const item of items) {
+                if (!matchKind || item.matchKind === matchKind) {
+                    actual++;
+                }
+            }
+
+            if (expected !== actual) {
+                this.raiseError(`verifyNavigationItemsCount failed - found: ${actual} navigation items, expected: ${expected}.`);
+            }
+        }
+
+        /*
+            Verify that returned navigationItems from getNavigateToItems have matched searchValue, matchKind, and kind.
+            Report an error if getNavigateToItems does not find any matched searchValue.
+        */
+        public verifyNavigationItemsListContains(
+            name: string,
+            kind: string,
+            searchValue: string,
+            matchKind: string,
+            fileName?: string,
+            parentName?: string) {
+            const items = this.languageService.getNavigateToItems(searchValue);
+
+            if (!items || items.length === 0) {
+                this.raiseError("verifyNavigationItemsListContains failed - found 0 navigation items, expected at least one.");
+            }
+
+            for (const item of items) {
+                if (item && item.name === name && item.kind === kind &&
+                    (matchKind === undefined || item.matchKind === matchKind) &&
+                    (fileName === undefined || item.fileName === fileName) &&
+                    (parentName === undefined || item.containerName === parentName)) {
+                    return;
+                }
+            }
+
+            // if there was an explicit match kind specified, then it should be validated.
+            if (matchKind !== undefined) {
+                const missingItem = { name, kind, searchValue, matchKind, fileName, parentName };
+                this.raiseError(`verifyNavigationItemsListContains failed - could not find the item: ${stringify(missingItem)} in the returned list: (${stringify(items)})`);
+            }
+        }
+
+        public verifyNavigationBar(json: any, options: { checkSpans?: boolean } | undefined) {
+            this.verifyNavigationTreeOrBar(json, this.languageService.getNavigationBarItems(this.activeFile.fileName), "Bar", options);
+        }
+
+        public verifyNavigationTree(json: any, options: { checkSpans?: boolean } | undefined) {
+            this.verifyNavigationTreeOrBar(json, this.languageService.getNavigationTree(this.activeFile.fileName), "Tree", options);
+        }
+
+        private verifyNavigationTreeOrBar(json: any, tree: any, name: "Tree" | "Bar", options: { checkSpans?: boolean } | undefined) {
+            if (JSON.stringify(tree, replacer) !== JSON.stringify(json)) {
+                this.raiseError(`verifyNavigation${name} failed - expected: ${stringify(json)}, got: ${stringify(tree, replacer)}`);
+            }
+
+            function replacer(key: string, value: any) {
+                switch (key) {
+                    case "spans":
+                        return options && options.checkSpans ? value : undefined;
+                    case "start":
+                    case "length":
+                        // Never omit the values in a span, even if they are 0.
+                        return value;
+                    case "childItems":
+                        return !value || value.length === 0 ? undefined : value;
+                    default:
+                        // Omit falsy values, those are presumed to be the default.
+                        return value || undefined;
+                }
+            }
+        }
+
+        public printNavigationItems(searchValue: string) {
+            const items = this.languageService.getNavigateToItems(searchValue);
+            Harness.IO.log(`NavigationItems list (${items.length} items)`);
+            for (const item of items) {
+                Harness.IO.log(`name: ${item.name}, kind: ${item.kind}, parentName: ${item.containerName}, fileName: ${item.fileName}`);
+            }
+        }
+
+        public printNavigationBar() {
+            const items = this.languageService.getNavigationBarItems(this.activeFile.fileName);
+            Harness.IO.log(`Navigation bar (${items.length} items)`);
+            for (const item of items) {
+                Harness.IO.log(`${ts.repeatString(" ", item.indent)}name: ${item.text}, kind: ${item.kind}, childItems: ${item.childItems.map(child => child.text)}`);
+            }
+        }
+
+        private getOccurrencesAtCurrentPosition() {
+            return this.languageService.getOccurrencesAtPosition(this.activeFile.fileName, this.currentCaretPosition);
+        }
+
+        public verifyOccurrencesAtPositionListContains(fileName: string, start: number, end: number, isWriteAccess?: boolean) {
+            const occurrences = this.getOccurrencesAtCurrentPosition();
+
+            if (!occurrences || occurrences.length === 0) {
+                return this.raiseError("verifyOccurrencesAtPositionListContains failed - found 0 references, expected at least one.");
+            }
+
+            for (const occurrence of occurrences) {
+                if (occurrence && occurrence.fileName === fileName && occurrence.textSpan.start === start && ts.textSpanEnd(occurrence.textSpan) === end) {
+                    if (typeof isWriteAccess !== "undefined" && occurrence.isWriteAccess !== isWriteAccess) {
+                        this.raiseError(`verifyOccurrencesAtPositionListContains failed - item isWriteAccess value does not match, actual: ${occurrence.isWriteAccess}, expected: ${isWriteAccess}.`);
+                    }
+                    return;
+                }
+            }
+
+            const missingItem = { fileName, start, end, isWriteAccess };
+            this.raiseError(`verifyOccurrencesAtPositionListContains failed - could not find the item: ${stringify(missingItem)} in the returned list: (${stringify(occurrences)})`);
+        }
+
+        public verifyOccurrencesAtPositionListCount(expectedCount: number) {
+            const occurrences = this.getOccurrencesAtCurrentPosition();
+            const actualCount = occurrences ? occurrences.length : 0;
+            if (expectedCount !== actualCount) {
+                this.raiseError(`verifyOccurrencesAtPositionListCount failed - actual: ${actualCount}, expected:${expectedCount}`);
+            }
+        }
+
+        private getDocumentHighlightsAtCurrentPosition(fileNamesToSearch: ReadonlyArray<string>) {
+            const filesToSearch = fileNamesToSearch.map(name => ts.combinePaths(this.basePath, name));
+            return this.languageService.getDocumentHighlights(this.activeFile.fileName, this.currentCaretPosition, filesToSearch);
+        }
+
+        public verifyRangesAreOccurrences(isWriteAccess?: boolean) {
+            const ranges = this.getRanges();
+            for (const r of ranges) {
+                this.goToRangeStart(r);
+                this.verifyOccurrencesAtPositionListCount(ranges.length);
+                for (const range of ranges) {
+                    this.verifyOccurrencesAtPositionListContains(range.fileName, range.pos, range.end, isWriteAccess);
+                }
+            }
+        }
+
+        public verifyRangesWithSameTextAreRenameLocations() {
+            this.rangesByText().forEach(ranges => this.verifyRangesAreRenameLocations(ranges));
+        }
+
+        public verifyRangesWithSameTextAreDocumentHighlights() {
+            this.rangesByText().forEach(ranges => this.verifyRangesAreDocumentHighlights(ranges));
+        }
+
+        public verifyDocumentHighlightsOf(startRange: Range, ranges: Range[], options: FourSlashInterface.VerifyDocumentHighlightsOptions | undefined) {
+            const fileNames = options && options.filesToSearch || unique(ranges, range => range.fileName);
+            this.goToRangeStart(startRange);
+            this.verifyDocumentHighlights(ranges, fileNames);
+        }
+
+        public verifyRangesAreDocumentHighlights(ranges?: Range[]) {
+            ranges = ranges || this.getRanges();
+            const fileNames = unique(ranges, range => range.fileName);
+            for (const range of ranges) {
+                this.goToRangeStart(range);
+                this.verifyDocumentHighlights(ranges, fileNames);
+            }
+        }
+
+        public verifyNoDocumentHighlights(startRange: Range) {
+            this.goToRangeStart(startRange);
+            const documentHighlights = this.getDocumentHighlightsAtCurrentPosition([this.activeFile.fileName]);
+            const numHighlights = ts.length(documentHighlights);
+            if (numHighlights > 0) {
+                this.raiseError(`verifyNoDocumentHighlights failed - unexpectedly got ${numHighlights} highlights`);
+            }
+        }
+
+        private verifyDocumentHighlights(expectedRanges: Range[], fileNames: ReadonlyArray<string> = [this.activeFile.fileName]) {
+            const documentHighlights = this.getDocumentHighlightsAtCurrentPosition(fileNames) || [];
+
+            for (const dh of documentHighlights) {
+                if (fileNames.indexOf(dh.fileName) === -1) {
+                    this.raiseError(`verifyDocumentHighlights failed - got highlights in unexpected file name ${dh.fileName}`);
+                }
+            }
+
+            for (const fileName of fileNames) {
+                const expectedRangesInFile = expectedRanges.filter(r => r.fileName === fileName);
+                const highlights = ts.find(documentHighlights, dh => dh.fileName === fileName);
+                const spansInFile = highlights ? highlights.highlightSpans.sort((s1, s2) => s1.textSpan.start - s2.textSpan.start) : [];
+
+                if (expectedRangesInFile.length !== spansInFile.length) {
+                    this.raiseError(`verifyDocumentHighlights failed - In ${fileName}, expected ${expectedRangesInFile.length} highlights, got ${spansInFile.length}`);
+                }
+
+                ts.zipWith(expectedRangesInFile, spansInFile, (expectedRange, span) => {
+                    if (span.textSpan.start !== expectedRange.pos || ts.textSpanEnd(span.textSpan) !== expectedRange.end) {
+                        this.raiseError(`verifyDocumentHighlights failed - span does not match, actual: ${stringify(span.textSpan)}, expected: ${expectedRange.pos}--${expectedRange.end}`);
+                    }
+                });
+            }
+        }
+
+        public verifyCodeFixAvailable(negative: boolean, info: FourSlashInterface.VerifyCodeFixAvailableOptions[] | undefined) {
+            const codeFixes = this.getCodeFixes(this.activeFile.fileName);
+
+            if (negative) {
+                if (codeFixes.length) {
+                    this.raiseError(`verifyCodeFixAvailable failed - expected no fixes but found ${codeFixes.map(c => c.description)}.`);
+                }
+                return;
+            }
+
+            if (!codeFixes.length) {
+                this.raiseError(`verifyCodeFixAvailable failed - expected code fixes but none found.`);
+            }
+            codeFixes.forEach(fix => fix.changes.forEach(change => {
+                assert.isObject(change, `Invalid change in code fix: ${JSON.stringify(fix)}`);
+                change.textChanges.forEach(textChange => assert.isObject(textChange, `Invalid textChange in codeFix: ${JSON.stringify(fix)}`));
+            }));
+            if (info) {
+                assert.equal(info.length, codeFixes.length);
+                ts.zipWith(codeFixes, info, (fix, info) => {
+                    assert.equal(fix.description, info.description);
+                    this.assertObjectsEqual(fix.commands, info.commands);
+                });
+            }
+        }
+
+        public verifyApplicableRefactorAvailableAtMarker(negative: boolean, markerName: string) {
+            const marker = this.getMarkerByName(markerName);
+            const applicableRefactors = this.languageService.getApplicableRefactors(this.activeFile.fileName, marker.position);
+            const isAvailable = applicableRefactors && applicableRefactors.length > 0;
+            if (negative && isAvailable) {
+                this.raiseError(`verifyApplicableRefactorAvailableAtMarker failed - expected no refactor at marker ${markerName} but found some.`);
+            }
+            if (!negative && !isAvailable) {
+                this.raiseError(`verifyApplicableRefactorAvailableAtMarker failed - expected a refactor at marker ${markerName} but found none.`);
+            }
+        }
+
+        private getSelection(): ts.TextRange {
+            return {
+                pos: this.currentCaretPosition,
+                end: this.selectionEnd === -1 ? this.currentCaretPosition : this.selectionEnd
+            };
+        }
+
+        public verifyRefactorAvailable(negative: boolean, name: string, actionName?: string) {
+            const selection = this.getSelection();
+
+            let refactors = this.languageService.getApplicableRefactors(this.activeFile.fileName, selection) || [];
+            refactors = refactors.filter(r => r.name === name && (actionName === undefined || r.actions.some(a => a.name === actionName)));
+            const isAvailable = refactors.length > 0;
+
+            if (negative) {
+                if (isAvailable) {
+                    this.raiseError(`verifyApplicableRefactorAvailableForRange failed - expected no refactor but found: ${refactors.map(r => r.name).join(", ")}`);
+                }
+            }
+            else {
+                if (!isAvailable) {
+                    this.raiseError(`verifyApplicableRefactorAvailableForRange failed - expected a refactor but found none.`);
+                }
+                if (refactors.length > 1) {
+                    this.raiseError(`${refactors.length} available refactors both have name ${name} and action ${actionName}`);
+                }
+            }
+        }
+
+        public verifyRefactor({ name, actionName, refactors }: FourSlashInterface.VerifyRefactorOptions) {
+            const selection = this.getSelection();
+
+            const actualRefactors = (this.languageService.getApplicableRefactors(this.activeFile.fileName, selection) || ts.emptyArray)
+                .filter(r => r.name === name && r.actions.some(a => a.name === actionName));
+            this.assertObjectsEqual(actualRefactors, refactors);
+        }
+
+        public verifyApplicableRefactorAvailableForRange(negative: boolean) {
+            const ranges = this.getRanges();
+            if (!(ranges && ranges.length === 1)) {
+                throw new Error("Exactly one refactor range is allowed per test.");
+            }
+
+            const applicableRefactors = this.languageService.getApplicableRefactors(this.activeFile.fileName, { pos: ranges[0].pos, end: ranges[0].end });
+            const isAvailable = applicableRefactors && applicableRefactors.length > 0;
+            if (negative && isAvailable) {
+                this.raiseError(`verifyApplicableRefactorAvailableForRange failed - expected no refactor but found some.`);
+            }
+            if (!negative && !isAvailable) {
+                this.raiseError(`verifyApplicableRefactorAvailableForRange failed - expected a refactor but found none.`);
+            }
+        }
+
+        public applyRefactor({ refactorName, actionName, actionDescription, newContent: newContentWithRenameMarker }: FourSlashInterface.ApplyRefactorOptions) {
+            const range = this.getSelection();
+            const refactors = this.languageService.getApplicableRefactors(this.activeFile.fileName, range);
+            const refactorsWithName = refactors.filter(r => r.name === refactorName);
+            if (refactorsWithName.length === 0) {
+                this.raiseError(`The expected refactor: ${refactorName} is not available at the marker location.\nAvailable refactors: ${refactors.map(r => r.name)}`);
+            }
+
+            const action = ts.firstDefined(refactorsWithName, refactor => refactor.actions.find(a => a.name === actionName));
+            if (!action) {
+                throw this.raiseError(`The expected action: ${actionName} is not included in: ${ts.flatMap(refactorsWithName, r => r.actions.map(a => a.name))}`);
+            }
+            if (action.description !== actionDescription) {
+                this.raiseError(`Expected action description to be ${JSON.stringify(actionDescription)}, got: ${JSON.stringify(action.description)}`);
+            }
+
+            const editInfo = this.languageService.getEditsForRefactor(this.activeFile.fileName, this.formatCodeSettings, range, refactorName, actionName)!;
+            for (const edit of editInfo.edits) {
+                this.applyEdits(edit.fileName, edit.textChanges, /*isFormattingEdit*/ false);
+            }
+
+            const { renamePosition, newContent } = parseNewContent();
+
+            this.verifyCurrentFileContent(newContent);
+
+            if (renamePosition === undefined) {
+                if (editInfo.renameLocation !== undefined) {
+                    this.raiseError(`Did not expect a rename location, got ${editInfo.renameLocation}`);
+                }
+            }
+            else {
+                // TODO: test editInfo.renameFilename value
+                assert.isDefined(editInfo.renameFilename);
+                if (renamePosition !== editInfo.renameLocation) {
+                    this.raiseError(`Expected rename position of ${renamePosition}, but got ${editInfo.renameLocation}`);
+                }
+            }
+
+            function parseNewContent(): { renamePosition: number | undefined, newContent: string } {
+                const renamePosition = newContentWithRenameMarker.indexOf("/*RENAME*/");
+                if (renamePosition === -1) {
+                    return { renamePosition: undefined, newContent: newContentWithRenameMarker };
+                }
+                else {
+                    const newContent = newContentWithRenameMarker.slice(0, renamePosition) + newContentWithRenameMarker.slice(renamePosition + "/*RENAME*/".length);
+                    return { renamePosition, newContent };
+                }
+            }
+
+        }
+
+        public verifyFileAfterApplyingRefactorAtMarker(
+            markerName: string,
+            expectedContent: string,
+            refactorNameToApply: string,
+            actionName: string,
+            formattingOptions?: ts.FormatCodeSettings) {
+
+            formattingOptions = formattingOptions || this.formatCodeSettings;
+            const markerPos = this.getMarkerByName(markerName).position;
+
+            const applicableRefactors = this.languageService.getApplicableRefactors(this.activeFile.fileName, markerPos);
+            const applicableRefactorToApply = ts.find(applicableRefactors, refactor => refactor.name === refactorNameToApply);
+
+            if (!applicableRefactorToApply) {
+                this.raiseError(`The expected refactor: ${refactorNameToApply} is not available at the marker location.`);
+            }
+
+            const editInfo = this.languageService.getEditsForRefactor(this.activeFile.fileName, formattingOptions, markerPos, refactorNameToApply, actionName)!;
+
+            for (const edit of editInfo.edits) {
+                this.applyEdits(edit.fileName, edit.textChanges, /*isFormattingEdit*/ false);
+            }
+            const actualContent = this.getFileContent(this.activeFile.fileName);
+
+            if (actualContent !== expectedContent) {
+                this.raiseError(`verifyFileAfterApplyingRefactors failed:\n${showTextDiff(expectedContent, actualContent)}`);
+            }
+        }
+
+        public printAvailableCodeFixes() {
+            const codeFixes = this.getCodeFixes(this.activeFile.fileName);
+            Harness.IO.log(stringify(codeFixes));
+        }
+
+        // Get the text of the entire line the caret is currently at
+        private getCurrentLineContent() {
+            const text = this.getFileContent(this.activeFile.fileName);
+
+            const pos = this.currentCaretPosition;
+            let startPos = pos, endPos = pos;
+
+            while (startPos > 0) {
+                const ch = text.charCodeAt(startPos - 1);
+                if (ch === ts.CharacterCodes.carriageReturn || ch === ts.CharacterCodes.lineFeed) {
+                    break;
+                }
+
+                startPos--;
+            }
+
+            while (endPos < text.length) {
+                const ch = text.charCodeAt(endPos);
+
+                if (ch === ts.CharacterCodes.carriageReturn || ch === ts.CharacterCodes.lineFeed) {
+                    break;
+                }
+
+                endPos++;
+            }
+
+            return text.substring(startPos, endPos);
+        }
+
+        private assertItemInCompletionList(
+            items: ts.CompletionEntry[],
+            entryId: ts.Completions.CompletionEntryIdentifier,
+            text: string | undefined,
+            documentation: string | undefined,
+            kind: string | undefined | { kind?: string, kindModifiers?: string },
+            spanIndex: number | undefined,
+            hasAction: boolean | undefined,
+            options: FourSlashInterface.VerifyCompletionListContainsOptions | undefined,
+        ) {
+            const eq = <T>(a: T, b: T, msg: string) => {
+                assert.deepEqual(a, b, this.assertionMessageAtLastKnownMarker(msg + " for " + stringify(entryId)));
+            };
+            const matchingItems = items.filter(item => item.name === entryId.name && item.source === entryId.source);
+            if (matchingItems.length === 0) {
+                const itemsString = items.map(item => stringify({ name: item.name, source: item.source, kind: item.kind })).join(",\n");
+                this.raiseError(`Expected "${stringify({ entryId, text, documentation, kind })}" to be in list [${itemsString}]`);
+            }
+            else if (matchingItems.length > 1) {
+                this.raiseError(`Found duplicate completion items for ${stringify(entryId)}`);
+            }
+            const item = matchingItems[0];
+
+            if (documentation !== undefined || text !== undefined || entryId.source !== undefined) {
+                const details = this.getCompletionEntryDetails(item.name, item.source);
+
+                if (documentation !== undefined) {
+                    eq(ts.displayPartsToString(details.documentation), documentation, "completion item documentation");
+                }
+                if (text !== undefined) {
+                    eq(ts.displayPartsToString(details.displayParts), text, "completion item detail text");
+                }
+
+                if (entryId.source === undefined) {
+                    eq(options && options.sourceDisplay, /*b*/ undefined, "source display");
+                }
+                else {
+                    eq(details.source, [ts.textPart(options!.sourceDisplay)], "source display");
+                }
+            }
+
+            if (kind !== undefined) {
+                if (typeof kind === "string") {
+                    eq(item.kind, kind, "completion item kind");
+                }
+                else {
+                    if (kind.kind) {
+                        eq(item.kind, kind.kind, "completion item kind");
+                    }
+                    if (kind.kindModifiers !== undefined) {
+                        eq(item.kindModifiers, kind.kindModifiers, "completion item kindModifiers");
+                    }
+                }
+            }
+
+
+
+            if (spanIndex !== undefined) {
+                const span = this.getTextSpanForRangeAtIndex(spanIndex);
+                assert.isTrue(TestState.textSpansEqual(span, item.replacementSpan), this.assertionMessageAtLastKnownMarker(stringify(span) + " does not equal " + stringify(item.replacementSpan) + " replacement span for " + stringify(entryId)));
+            }
+
+            eq(item.hasAction, hasAction, "hasAction");
+            eq(item.isRecommended, options && options.isRecommended, "isRecommended");
+            eq(item.insertText, options && options.insertText, "insertText");
+            if (options && options.replacementSpan) { // TODO: GH#21679
+                eq(item.replacementSpan, options && options.replacementSpan && ts.createTextSpanFromRange(options.replacementSpan), "replacementSpan");
+            }
+        }
+
+        private findFile(indexOrName: string | number) {
+            if (typeof indexOrName === "number") {
+                const index = indexOrName;
+                if (index >= this.testData.files.length) {
+                    throw new Error(`File index (${index}) in openFile was out of range. There are only ${this.testData.files.length} files in this test.`);
+                }
+                else {
+                    return this.testData.files[index];
+                }
+            }
+            else if (ts.isString(indexOrName)) {
+                let name = indexOrName;
+
+                // names are stored in the compiler with this relative path, this allows people to use goTo.file on just the fileName
+                name = name.indexOf("/") === -1 ? (this.basePath + "/" + name) : name;
+
+                const availableNames: string[] = [];
+                const result = ts.forEach(this.testData.files, file => {
+                    const fn = file.fileName;
+                    if (fn) {
+                        if (fn === name) {
+                            return file;
+                        }
+                        availableNames.push(fn);
+                    }
+                });
+
+                if (!result) {
+                    throw new Error(`No test file named "${name}" exists. Available file names are: ${availableNames.join(", ")}`);
+                }
+                return result;
+            }
+            else {
+                return ts.Debug.assertNever(indexOrName);
+            }
+        }
+
+        private getLineColStringAtPosition(position: number) {
+            const pos = this.languageServiceAdapterHost.positionToLineAndCharacter(this.activeFile.fileName, position);
+            return `line ${(pos.line + 1)}, col ${pos.character}`;
+        }
+
+        private getTextSpanForRangeAtIndex(index: number): ts.TextSpan {
+            const ranges = this.getRanges();
+            if (ranges.length > index) {
+                return ts.createTextSpanFromRange(ranges[index]);
+            }
+            else {
+                throw this.raiseError("Supplied span index: " + index + " does not exist in range list of size: " + ranges.length);
+            }
+        }
+
+        public getMarkerByName(markerName: string) {
+            const markerPos = this.testData.markerPositions.get(markerName);
+            if (markerPos === undefined) {
+                throw new Error(`Unknown marker "${markerName}" Available markers: ${this.getMarkerNames().map(m => "\"" + m + "\"").join(", ")}`);
+            }
+            else {
+                return markerPos;
+            }
+        }
+
+        public setCancelled(numberOfCalls: number): void {
+            this.cancellationToken.setCancelled(numberOfCalls);
+        }
+
+        public resetCancelled(): void {
+            this.cancellationToken.resetCancelled();
+        }
+
+        private static textSpansEqual(a: ts.TextSpan | undefined, b: ts.TextSpan | undefined): boolean {
+            return !!a && !!b && a.start === b.start && a.length === b.length;
+        }
+    }
+
+    export function runFourSlashTest(basePath: string, testType: FourSlashTestType, fileName: string) {
+        const content = Harness.IO.readFile(fileName)!;
+        runFourSlashTestContent(basePath, testType, content, fileName);
+    }
+
+    export function runFourSlashTestContent(basePath: string, testType: FourSlashTestType, content: string, fileName: string): void {
+        // Give file paths an absolute path for the virtual file system
+        const absoluteBasePath = ts.combinePaths(Harness.virtualFileSystemRoot, basePath);
+        const absoluteFileName = ts.combinePaths(Harness.virtualFileSystemRoot, fileName);
+
+        // Parse out the files and their metadata
+        const testData = parseTestData(absoluteBasePath, content, absoluteFileName);
+        const state = new TestState(absoluteBasePath, testType, testData);
+        const output = ts.transpileModule(content, { reportDiagnostics: true });
+        if (output.diagnostics!.length > 0) {
+            throw new Error(`Syntax error in ${absoluteBasePath}: ${output.diagnostics![0].messageText}`);
+        }
+        runCode(output.outputText, state);
+    }
+
+    function runCode(code: string, state: TestState): void {
+        // Compile and execute the test
+        const wrappedCode =
+            `(function(test, goTo, verify, edit, debug, format, cancellation, classification, verifyOperationIsCancelled) {
+${code}
+})`;
+        try {
+            const test = new FourSlashInterface.Test(state);
+            const goTo = new FourSlashInterface.GoTo(state);
+            const verify = new FourSlashInterface.Verify(state);
+            const edit = new FourSlashInterface.Edit(state);
+            const debug = new FourSlashInterface.Debug(state);
+            const format = new FourSlashInterface.Format(state);
+            const cancellation = new FourSlashInterface.Cancellation(state);
+            const f = eval(wrappedCode);
+            f(test, goTo, verify, edit, debug, format, cancellation, FourSlashInterface.Classification, verifyOperationIsCancelled);
+        }
+        catch (err) {
+            throw err;
+        }
+    }
+
+    function chompLeadingSpace(content: string) {
+        const lines = content.split("\n");
+        for (const line of lines) {
+            if ((line.length !== 0) && (line.charAt(0) !== " ")) {
+                return content;
+            }
+        }
+
+        return lines.map(s => s.substr(1)).join("\n");
+    }
+
+    function parseTestData(basePath: string, contents: string, fileName: string): FourSlashData {
+        // Regex for parsing options in the format "@Alpha: Value of any sort"
+        const optionRegex = /^\s*@(\w+): (.*)\s*/;
+
+        // List of all the subfiles we've parsed out
+        const files: FourSlashFile[] = [];
+        // Global options
+        const globalOptions: { [s: string]: string; } = {};
+        // Marker positions
+
+        // Split up the input file by line
+        // Note: IE JS engine incorrectly handles consecutive delimiters here when using RegExp split, so
+        // we have to string-based splitting instead and try to figure out the delimiting chars
+        const lines = contents.split("\n");
+
+        const markerPositions = ts.createMap<Marker>();
+        const markers: Marker[] = [];
+        const ranges: Range[] = [];
+
+        // Stuff related to the subfile we're parsing
+        let currentFileContent: string | undefined;
+        let currentFileName = fileName;
+        let currentFileSymlinks: string[] | undefined;
+        let currentFileOptions: { [s: string]: string } = {};
+
+        function nextFile() {
+            const file = parseFileContent(currentFileContent!, currentFileName, markerPositions, markers, ranges);
+            file.fileOptions = currentFileOptions;
+            file.symlinks = currentFileSymlinks;
+
+            // Store result file
+            files.push(file);
+
+            currentFileContent = undefined;
+            currentFileOptions = {};
+            currentFileName = fileName;
+            currentFileSymlinks = undefined;
+        }
+
+        for (let line of lines) {
+            const lineLength = line.length;
+
+            if (lineLength > 0 && line.charAt(lineLength - 1) === "\r") {
+                line = line.substr(0, lineLength - 1);
+            }
+
+            if (line.substr(0, 4) === "////") {
+                // Subfile content line
+
+                // Append to the current subfile content, inserting a newline needed
+                if (currentFileContent === undefined) {
+                    currentFileContent = "";
+                }
+                else {
+                    // End-of-line
+                    currentFileContent = currentFileContent + "\n";
+                }
+
+                currentFileContent = currentFileContent + line.substr(4);
+            }
+            else if (line.substr(0, 2) === "//") {
+                // Comment line, check for global/file @options and record them
+                const match = optionRegex.exec(line.substr(2));
+                if (match) {
+                    const [key, value] = match.slice(1);
+                    if (!ts.contains(fileMetadataNames, key)) {
+                        // Check if the match is already existed in the global options
+                        if (globalOptions[key] !== undefined) {
+                            throw new Error(`Global option '${key}' already exists`);
+                        }
+                        globalOptions[key] = value;
+                    }
+                    else {
+                        switch (key) {
+                            case MetadataOptionNames.fileName:
+                                // Found an @FileName directive, if this is not the first then create a new subfile
+                                if (currentFileContent) {
+                                    nextFile();
+                                }
+
+                                currentFileName = ts.isRootedDiskPath(value) ? value : basePath + "/" + value;
+                                currentFileOptions[key] = value;
+                                break;
+                            case MetadataOptionNames.symlink:
+                                currentFileSymlinks = ts.append(currentFileSymlinks, value);
+                                break;
+                            default:
+                                // Add other fileMetadata flag
+                                currentFileOptions[key] = value;
+                        }
+                    }
+                }
+            }
+            else if (line === "" || lineLength === 0) {
+                // Previously blank lines between fourslash content caused it to be considered as 2 files,
+                // Remove this behavior since it just causes errors now
+            }
+            else {
+                // Empty line or code line, terminate current subfile if there is one
+                if (currentFileContent) {
+                    nextFile();
+                }
+            }
+        }
+
+        // @Filename is the only directive that can be used in a test that contains tsconfig.json file.
+        const config = ts.find(files, isConfig);
+        if (config) {
+            let directive = getNonFileNameOptionInFileList(files);
+            if (!directive) {
+                directive = getNonFileNameOptionInObject(globalOptions);
+            }
+            if (directive) {
+                throw Error(`It is not allowed to use ${config.fileName} along with directive '${directive}'`);
+            }
+        }
+
+        return {
+            markerPositions,
+            markers,
+            globalOptions,
+            files,
+            ranges
+        };
+    }
+
+    function isConfig(file: FourSlashFile): boolean {
+        return Harness.getConfigNameFromFileName(file.fileName) !== undefined;
+    }
+
+    function getNonFileNameOptionInFileList(files: FourSlashFile[]): string | undefined {
+        return ts.forEach(files, f => getNonFileNameOptionInObject(f.fileOptions));
+    }
+
+    function getNonFileNameOptionInObject(optionObject: { [s: string]: string }): string | undefined {
+        for (const option in optionObject) {
+            if (option !== MetadataOptionNames.fileName) {
+                return option;
+            }
+        }
+        return undefined;
+    }
+
+    const enum State {
+        none,
+        inSlashStarMarker,
+        inObjectMarker
+    }
+
+    function reportError(fileName: string, line: number, col: number, message: string) {
+        const errorMessage = fileName + "(" + line + "," + col + "): " + message;
+        throw new Error(errorMessage);
+    }
+
+    function recordObjectMarker(fileName: string, location: LocationInformation, text: string, markerMap: ts.Map<Marker>, markers: Marker[]): Marker | undefined {
+        let markerValue: any;
+        try {
+            // Attempt to parse the marker value as JSON
+            markerValue = JSON.parse("{ " + text + " }");
+        }
+        catch (e) {
+            reportError(fileName, location.sourceLine, location.sourceColumn, "Unable to parse marker text " + e.message);
+        }
+
+        if (markerValue === undefined) {
+            reportError(fileName, location.sourceLine, location.sourceColumn, "Object markers can not be empty");
+            return undefined;
+        }
+
+        const marker: Marker = {
+            fileName,
+            position: location.position,
+            data: markerValue
+        };
+
+        // Object markers can be anonymous
+        if (markerValue.name) {
+            markerMap.set(markerValue.name, marker);
+        }
+
+        markers.push(marker);
+
+        return marker;
+    }
+
+    function recordMarker(fileName: string, location: LocationInformation, name: string, markerMap: ts.Map<Marker>, markers: Marker[]): Marker | undefined {
+        const marker: Marker = {
+            fileName,
+            position: location.position
+        };
+
+        // Verify markers for uniqueness
+        if (markerMap.has(name)) {
+            const message = "Marker '" + name + "' is duplicated in the source file contents.";
+            reportError(marker.fileName, location.sourceLine, location.sourceColumn, message);
+            return undefined;
+        }
+        else {
+            markerMap.set(name, marker);
+            markers.push(marker);
+            return marker;
+        }
+    }
+
+    function parseFileContent(content: string, fileName: string, markerMap: ts.Map<Marker>, markers: Marker[], ranges: Range[]): FourSlashFile {
+        content = chompLeadingSpace(content);
+
+        // Any slash-star comment with a character not in this string is not a marker.
+        const validMarkerChars = "ABCDEFGHIJKLMNOPQRSTUVWXYZabcdefghijklmnopqrstuvwxyz$1234567890_";
+
+        /// The file content (minus metacharacters) so far
+        let output = "";
+
+        /// The current marker (or maybe multi-line comment?) we're parsing, possibly
+        let openMarker: LocationInformation | undefined;
+
+        /// A stack of the open range markers that are still unclosed
+        const openRanges: RangeLocationInformation[] = [];
+
+        /// A list of ranges we've collected so far */
+        let localRanges: Range[] = [];
+
+        /// The latest position of the start of an unflushed plain text area
+        let lastNormalCharPosition = 0;
+
+        /// The total number of metacharacters removed from the file (so far)
+        let difference = 0;
+
+        /// The fourslash file state object we are generating
+        let state: State = State.none;
+
+        /// Current position data
+        let line = 1;
+        let column = 1;
+
+        const flush = (lastSafeCharIndex: number | undefined) => {
+            output = output + content.substr(lastNormalCharPosition, lastSafeCharIndex === undefined ? undefined : lastSafeCharIndex - lastNormalCharPosition);
+        };
+
+        if (content.length > 0) {
+            let previousChar = content.charAt(0);
+            for (let i = 1; i < content.length; i++) {
+                const currentChar = content.charAt(i);
+                switch (state) {
+                    case State.none:
+                        if (previousChar === "[" && currentChar === "|") {
+                            // found a range start
+                            openRanges.push({
+                                position: (i - 1) - difference,
+                                sourcePosition: i - 1,
+                                sourceLine: line,
+                                sourceColumn: column,
+                            });
+                            // copy all text up to marker position
+                            flush(i - 1);
+                            lastNormalCharPosition = i + 1;
+                            difference += 2;
+                        }
+                        else if (previousChar === "|" && currentChar === "]") {
+                            // found a range end
+                            const rangeStart = openRanges.pop();
+                            if (!rangeStart) {
+                                throw reportError(fileName, line, column, "Found range end with no matching start.");
+                            }
+
+                            const range: Range = {
+                                fileName,
+                                pos: rangeStart.position,
+                                end: (i - 1) - difference,
+                                marker: rangeStart.marker
+                            };
+                            localRanges.push(range);
+
+                            // copy all text up to range marker position
+                            flush(i - 1);
+                            lastNormalCharPosition = i + 1;
+                            difference += 2;
+                        }
+                        else if (previousChar === "/" && currentChar === "*") {
+                            // found a possible marker start
+                            state = State.inSlashStarMarker;
+                            openMarker = {
+                                position: (i - 1) - difference,
+                                sourcePosition: i - 1,
+                                sourceLine: line,
+                                sourceColumn: column,
+                            };
+                        }
+                        else if (previousChar === "{" && currentChar === "|") {
+                            // found an object marker start
+                            state = State.inObjectMarker;
+                            openMarker = {
+                                position: (i - 1) - difference,
+                                sourcePosition: i - 1,
+                                sourceLine: line,
+                                sourceColumn: column,
+                            };
+                            flush(i - 1);
+                        }
+                        break;
+
+                    case State.inObjectMarker:
+                        // Object markers are only ever terminated by |} and have no content restrictions
+                        if (previousChar === "|" && currentChar === "}") {
+                            // Record the marker
+                            const objectMarkerNameText = content.substring(openMarker!.sourcePosition + 2, i - 1).trim();
+                            const marker = recordObjectMarker(fileName, openMarker!, objectMarkerNameText, markerMap, markers);
+
+                            if (openRanges.length > 0) {
+                                openRanges[openRanges.length - 1].marker = marker;
+                            }
+
+                            // Set the current start to point to the end of the current marker to ignore its text
+                            lastNormalCharPosition = i + 1;
+                            difference += i + 1 - openMarker!.sourcePosition;
+
+                            // Reset the state
+                            openMarker = undefined;
+                            state = State.none;
+                        }
+                        break;
+
+                    case State.inSlashStarMarker:
+                        if (previousChar === "*" && currentChar === "/") {
+                            // Record the marker
+                            // start + 2 to ignore the */, -1 on the end to ignore the * (/ is next)
+                            const markerNameText = content.substring(openMarker!.sourcePosition + 2, i - 1).trim();
+                            const marker = recordMarker(fileName, openMarker!, markerNameText, markerMap, markers);
+
+                            if (openRanges.length > 0) {
+                                openRanges[openRanges.length - 1].marker = marker;
+                            }
+
+                            // Set the current start to point to the end of the current marker to ignore its text
+                            flush(openMarker!.sourcePosition);
+                            lastNormalCharPosition = i + 1;
+                            difference += i + 1 - openMarker!.sourcePosition;
+
+                            // Reset the state
+                            openMarker = undefined;
+                            state = State.none;
+                        }
+                        else if (validMarkerChars.indexOf(currentChar) < 0) {
+                            if (currentChar === "*" && i < content.length - 1 && content.charAt(i + 1) === "/") {
+                                // The marker is about to be closed, ignore the 'invalid' char
+                            }
+                            else {
+                                // We've hit a non-valid marker character, so we were actually in a block comment
+                                // Bail out the text we've gathered so far back into the output
+                                flush(i);
+                                lastNormalCharPosition = i;
+                                openMarker = undefined;
+
+                                state = State.none;
+                            }
+                        }
+                        break;
+                }
+
+                if (currentChar === "\n" && previousChar === "\r") {
+                    // Ignore trailing \n after a \r
+                    continue;
+                }
+                else if (currentChar === "\n" || currentChar === "\r") {
+                    line++;
+                    column = 1;
+                    continue;
+                }
+
+                column++;
+                previousChar = currentChar;
+            }
+        }
+
+        // Add the remaining text
+        flush(/*lastSafeCharIndex*/ undefined);
+
+        if (openRanges.length > 0) {
+            const openRange = openRanges[0];
+            reportError(fileName, openRange.sourceLine, openRange.sourceColumn, "Unterminated range.");
+        }
+
+        if (openMarker) {
+            reportError(fileName, openMarker.sourceLine, openMarker.sourceColumn, "Unterminated marker.");
+        }
+
+        // put ranges in the correct order
+        localRanges = localRanges.sort((a, b) => a.pos < b.pos ? -1 : 1);
+        localRanges.forEach((r) => { ranges.push(r); });
+
+        return {
+            content: output,
+            fileOptions: {},
+            version: 0,
+            fileName,
+        };
+    }
+
+    function stringify(data: any, replacer?: (key: string, value: any) => any): string {
+        return JSON.stringify(data, replacer, 2);
+    }
+
+    /** Collects an array of unique outputs. */
+    function unique<T>(inputs: T[], getOutput: (t: T) => string): string[] {
+        const set = ts.createMap<true>();
+        for (const input of inputs) {
+            const out = getOutput(input);
+            set.set(out, true);
+        }
+        return ts.arrayFrom(set.keys());
+    }
+
+    function toArray<T>(x: T | T[]): T[] {
+        return ts.isArray(x) ? x : [x];
+    }
+
+    function makeWhitespaceVisible(text: string) {
+        return text.replace(/ /g, "\u00B7").replace(/\r/g, "\u00B6").replace(/\n/g, "\u2193\n").replace(/\t/g, "\u2192\   ");
+    }
+
+    function showTextDiff(expected: string, actual: string): string {
+        // Only show whitespace if the difference is whitespace-only.
+        if (differOnlyByWhitespace(expected, actual)) {
+            expected = makeWhitespaceVisible(expected);
+            actual = makeWhitespaceVisible(actual);
+        }
+        return `Expected:\n${expected}\nActual:\n${actual}`;
+    }
+
+    function differOnlyByWhitespace(a: string, b: string) {
+        return stripWhitespace(a) === stripWhitespace(b);
+    }
+
+    function stripWhitespace(s: string): string {
+        return s.replace(/\s/g, "");
+    }
+}
+
+namespace FourSlashInterface {
+    export class Test {
+        constructor(private state: FourSlash.TestState) {
+        }
+
+        public markers(): FourSlash.Marker[] {
+            return this.state.getMarkers();
+        }
+
+        public markerNames(): string[] {
+            return this.state.getMarkerNames();
+        }
+
+        public marker(name: string): FourSlash.Marker {
+            return this.state.getMarkerByName(name);
+        }
+
+        public ranges(): FourSlash.Range[] {
+            return this.state.getRanges();
+        }
+
+        public spans(): ts.TextSpan[] {
+            return this.ranges().map(r => ts.createTextSpan(r.pos, r.end - r.pos));
+        }
+
+        public rangesByText(): ts.Map<FourSlash.Range[]> {
+            return this.state.rangesByText();
+        }
+
+        public markerByName(s: string): FourSlash.Marker {
+            return this.state.getMarkerByName(s);
+        }
+
+        public symbolsInScope(range: FourSlash.Range): ts.Symbol[] {
+            return this.state.symbolsInScope(range);
+        }
+
+        public setTypesRegistry(map: ts.MapLike<void>): void {
+            this.state.setTypesRegistry(map);
+        }
+    }
+
+    export class GoTo {
+        constructor(private state: FourSlash.TestState) {
+        }
+        // Moves the caret to the specified marker,
+        // or the anonymous marker ('/**/') if no name
+        // is given
+        public marker(name?: string | FourSlash.Marker) {
+            this.state.goToMarker(name);
+        }
+
+        public eachMarker(markers: ReadonlyArray<string>, action: (marker: FourSlash.Marker, index: number) => void): void;
+        public eachMarker(action: (marker: FourSlash.Marker, index: number) => void): void;
+        public eachMarker(a: ReadonlyArray<string> | ((marker: FourSlash.Marker, index: number) => void), b?: (marker: FourSlash.Marker, index: number) => void): void {
+            const markers = typeof a === "function" ? this.state.getMarkers() : a.map(m => this.state.getMarkerByName(m));
+            this.state.goToEachMarker(markers, typeof a === "function" ? a : b!);
+        }
+
+        public rangeStart(range: FourSlash.Range) {
+            this.state.goToRangeStart(range);
+        }
+
+        public eachRange(action: () => void) {
+            this.state.goToEachRange(action);
+        }
+
+        public bof() {
+            this.state.goToBOF();
+        }
+
+        public eof() {
+            this.state.goToEOF();
+        }
+
+        public implementation() {
+            this.state.goToImplementation();
+        }
+
+        public position(position: number, fileNameOrIndex?: string | number): void {
+            if (fileNameOrIndex !== undefined) {
+                this.file(fileNameOrIndex);
+            }
+            this.state.goToPosition(position);
+        }
+
+        // Opens a file, given either its index as it
+        // appears in the test source, or its filename
+        // as specified in the test metadata
+        public file(indexOrName: number | string, content?: string, scriptKindName?: string): void {
+            this.state.openFile(indexOrName, content, scriptKindName);
+        }
+
+        public select(startMarker: string, endMarker: string) {
+            this.state.select(startMarker, endMarker);
+        }
+
+        public selectRange(range: FourSlash.Range): void {
+            this.state.selectRange(range);
+        }
+    }
+
+    export class VerifyNegatable {
+        public not: VerifyNegatable;
+        public allowedClassElementKeywords = [
+            "public",
+            "private",
+            "protected",
+            "static",
+            "abstract",
+            "readonly",
+            "get",
+            "set",
+            "constructor",
+            "async"
+        ];
+        public allowedConstructorParameterKeywords = [
+            "public",
+            "private",
+            "protected",
+            "readonly",
+        ];
+
+        constructor(protected state: FourSlash.TestState, private negative = false) {
+            if (!negative) {
+                this.not = new VerifyNegatable(state, true);
+            }
+        }
+
+        public completionListCount(expectedCount: number) {
+            this.state.verifyCompletionListCount(expectedCount, this.negative);
+        }
+
+        // Verifies the completion list contains the specified symbol. The
+        // completion list is brought up if necessary
+        public completionListContains(entryId: string | ts.Completions.CompletionEntryIdentifier, text?: string, documentation?: string, kind?: string | { kind?: string, kindModifiers?: string }, spanIndex?: number, hasAction?: boolean, options?: VerifyCompletionListContainsOptions) {
+            if (typeof entryId === "string") {
+                entryId = { name: entryId, source: undefined };
+            }
+            if (this.negative) {
+                this.state.verifyCompletionListDoesNotContain(entryId, text, documentation, kind, spanIndex, options);
+            }
+            else {
+                this.state.verifyCompletionListContains(entryId, text, documentation, kind, spanIndex, hasAction, options);
+            }
+        }
+
+        // Verifies the completion list items count to be greater than the specified amount. The
+        // completion list is brought up if necessary
+        public completionListItemsCountIsGreaterThan(count: number) {
+            this.state.verifyCompletionListItemsCountIsGreaterThan(count, this.negative);
+        }
+
+        public assertHasRanges(ranges: FourSlash.Range[]) {
+            assert(ranges.length !== 0, "Array of ranges is expected to be non-empty");
+        }
+
+        public completionListIsEmpty() {
+            this.state.verifyCompletionListIsEmpty(this.negative);
+        }
+
+        public completionListContainsClassElementKeywords() {
+            for (const keyword of this.allowedClassElementKeywords) {
+                this.completionListContains(keyword, keyword, /*documentation*/ undefined, "keyword");
+            }
+        }
+
+        public completionListContainsConstructorParameterKeywords() {
+            for (const keyword of this.allowedConstructorParameterKeywords) {
+                this.completionListContains(keyword, keyword, /*documentation*/ undefined, "keyword");
+            }
+        }
+
+        public completionListIsGlobal(expected: boolean) {
+            this.state.verifyCompletionListIsGlobal(expected);
+        }
+
+        public completionListAllowsNewIdentifier() {
+            this.state.verifyCompletionListAllowsNewIdentifier(this.negative);
+        }
+
+        public signatureHelpPresent() {
+            this.state.verifySignatureHelpPresent(!this.negative);
+        }
+
+        public errorExistsBetweenMarkers(startMarker: string, endMarker: string) {
+            this.state.verifyErrorExistsBetweenMarkers(startMarker, endMarker, !this.negative);
+        }
+
+        public errorExistsAfterMarker(markerName = "") {
+            this.state.verifyErrorExistsAfterMarker(markerName, !this.negative, /*after*/ true);
+        }
+
+        public errorExistsBeforeMarker(markerName = "") {
+            this.state.verifyErrorExistsAfterMarker(markerName, !this.negative, /*after*/ false);
+        }
+
+        public quickInfoExists() {
+            this.state.verifyQuickInfoExists(this.negative);
+        }
+
+        public typeDefinitionCountIs(expectedCount: number) {
+            this.state.verifyTypeDefinitionsCount(this.negative, expectedCount);
+        }
+
+        public implementationListIsEmpty() {
+            this.state.verifyImplementationListIsEmpty(this.negative);
+        }
+
+        public isValidBraceCompletionAtPosition(openingBrace: string) {
+            this.state.verifyBraceCompletionAtPosition(this.negative, openingBrace);
+        }
+
+        public isInCommentAtPosition(onlyMultiLineDiverges?: boolean) {
+            this.state.verifySpanOfEnclosingComment(this.negative, onlyMultiLineDiverges);
+        }
+
+        public codeFix(options: VerifyCodeFixOptions) {
+            this.state.verifyCodeFix(options);
+        }
+
+        public codeFixAvailable(options?: VerifyCodeFixAvailableOptions[]) {
+            this.state.verifyCodeFixAvailable(this.negative, options);
+        }
+
+        public applicableRefactorAvailableAtMarker(markerName: string) {
+            this.state.verifyApplicableRefactorAvailableAtMarker(this.negative, markerName);
+        }
+
+        public applicableRefactorAvailableForRange() {
+            this.state.verifyApplicableRefactorAvailableForRange(this.negative);
+        }
+
+        public refactor(options: VerifyRefactorOptions) {
+            this.state.verifyRefactor(options);
+        }
+
+        public refactorAvailable(name: string, actionName?: string) {
+            this.state.verifyRefactorAvailable(this.negative, name, actionName);
+        }
+    }
+
+    export class Verify extends VerifyNegatable {
+        constructor(state: FourSlash.TestState) {
+            super(state);
+        }
+
+        public completionsAt(markerName: string, completions: ReadonlyArray<ExpectedCompletionEntry>, options?: CompletionsAtOptions) {
+            this.state.verifyCompletionsAt(markerName, completions, options);
+        }
+
+        public quickInfoIs(expectedText: string, expectedDocumentation?: string) {
+            this.state.verifyQuickInfoString(expectedText, expectedDocumentation);
+        }
+
+        public quickInfoAt(markerName: string, expectedText: string, expectedDocumentation?: string) {
+            this.state.verifyQuickInfoAt(markerName, expectedText, expectedDocumentation);
+        }
+
+        public quickInfos(namesAndTexts: { [name: string]: string }) {
+            this.state.verifyQuickInfos(namesAndTexts);
+        }
+
+        public caretAtMarker(markerName?: string) {
+            this.state.verifyCaretAtMarker(markerName);
+        }
+
+        public indentationIs(numberOfSpaces: number) {
+            this.state.verifyIndentationAtCurrentPosition(numberOfSpaces);
+        }
+
+        public indentationAtPositionIs(fileName: string, position: number, numberOfSpaces: number, indentStyle = ts.IndentStyle.Smart, baseIndentSize = 0) {
+            this.state.verifyIndentationAtPosition(fileName, position, numberOfSpaces, indentStyle, baseIndentSize);
+        }
+
+        public textAtCaretIs(text: string) {
+            this.state.verifyTextAtCaretIs(text);
+        }
+
+        /**
+         * Compiles the current file and evaluates 'expr' in a context containing
+         * the emitted output, then compares (using ===) the result of that expression
+         * to 'value'. Do not use this function with external modules as it is not supported.
+         */
+        public eval(expr: string, value: any) {
+            this.state.verifyEval(expr, value);
+        }
+
+        public currentLineContentIs(text: string) {
+            this.state.verifyCurrentLineContent(text);
+        }
+
+        public currentFileContentIs(text: string) {
+            this.state.verifyCurrentFileContent(text);
+        }
+
+        public goToDefinitionIs(endMarkers: string | string[]) {
+            this.state.verifyGoToDefinitionIs(endMarkers);
+        }
+
+        public goToDefinition(startMarkerName: string | string[], endMarkerName: string | string[], range?: FourSlash.Range): void;
+        public goToDefinition(startsAndEnds: [string | string[], string | string[]][] | { [startMarkerName: string]: string | string[] }): void;
+        public goToDefinition(arg0: any, endMarkerName?: string | string[]) {
+            this.state.verifyGoToDefinition(arg0, endMarkerName);
+        }
+
+        public goToType(startMarkerName: string | string[], endMarkerName: string | string[]): void;
+        public goToType(startsAndEnds: [string | string[], string | string[]][] | { [startMarkerName: string]: string | string[] }): void;
+        public goToType(arg0: any, endMarkerName?: string | string[]) {
+            this.state.verifyGoToType(arg0, endMarkerName);
+        }
+
+        public goToDefinitionForMarkers(...markerNames: string[]) {
+            this.state.verifyGoToDefinitionForMarkers(markerNames);
+        }
+
+        public goToDefinitionName(name: string, containerName: string) {
+            this.state.verifyGoToDefinitionName(name, containerName);
+        }
+
+        public verifyGetEmitOutputForCurrentFile(expected: string): void {
+            this.state.verifyGetEmitOutputForCurrentFile(expected);
+        }
+
+        public verifyGetEmitOutputContentsForCurrentFile(expected: ts.OutputFile[]): void {
+            this.state.verifyGetEmitOutputContentsForCurrentFile(expected);
+        }
+
+        public symbolAtLocation(startRange: FourSlash.Range, ...declarationRanges: FourSlash.Range[]) {
+            this.state.verifySymbolAtLocation(startRange, declarationRanges);
+        }
+
+        public typeOfSymbolAtLocation(range: FourSlash.Range, symbol: ts.Symbol, expected: string) {
+            this.state.verifyTypeOfSymbolAtLocation(range, symbol, expected);
+        }
+
+        public referencesOf(start: FourSlash.Range, references: FourSlash.Range[]) {
+            this.state.verifyReferencesOf(start, references);
+        }
+
+        public referenceGroups(starts: string | string[] | FourSlash.Range | FourSlash.Range[], parts: ReferenceGroup[]) {
+            this.state.verifyReferenceGroups(starts, parts);
+        }
+
+        public noReferences(markerNameOrRange?: string | FourSlash.Range) {
+            this.state.verifyNoReferences(markerNameOrRange);
+        }
+
+        public singleReferenceGroup(definition: ReferenceGroupDefinition, ranges?: FourSlash.Range[]) {
+            this.state.verifySingleReferenceGroup(definition, ranges);
+        }
+
+        public rangesReferenceEachOther(ranges?: FourSlash.Range[]) {
+            this.state.verifyRangesReferenceEachOther(ranges);
+        }
+
+        public findReferencesDefinitionDisplayPartsAtCaretAre(expected: ts.SymbolDisplayPart[]) {
+            this.state.verifyDisplayPartsOfReferencedSymbol(expected);
+        }
+
+        public currentParameterHelpArgumentNameIs(name: string) {
+            this.state.verifyCurrentParameterHelpName(name);
+        }
+
+        public currentParameterSpanIs(parameter: string) {
+            this.state.verifyCurrentParameterSpanIs(parameter);
+        }
+
+        public currentParameterHelpArgumentDocCommentIs(docComment: string) {
+            this.state.verifyCurrentParameterHelpDocComment(docComment);
+        }
+
+        public currentSignatureHelpDocCommentIs(docComment: string) {
+            this.state.verifyCurrentSignatureHelpDocComment(docComment);
+        }
+
+        public currentSignatureHelpTagsAre(tags: ts.JSDocTagInfo[]) {
+            this.state.verifyCurrentSignatureHelpTags(tags);
+        }
+
+        public signatureHelpCountIs(expected: number) {
+            this.state.verifySignatureHelpCount(expected);
+        }
+
+        public signatureHelpCurrentArgumentListIsVariadic(expected: boolean) {
+            this.state.verifyCurrentSignatureHelpIsVariadic(expected);
+        }
+
+        public signatureHelpArgumentCountIs(expected: number) {
+            this.state.verifySignatureHelpArgumentCount(expected);
+        }
+
+        public currentSignatureParameterCountIs(expected: number) {
+            this.state.verifyCurrentSignatureHelpParameterCount(expected);
+        }
+
+        public currentSignatureHelpIs(expected: string) {
+            this.state.verifyCurrentSignatureHelpIs(expected);
+        }
+
+        public noErrors() {
+            this.state.verifyNoErrors();
+        }
+
+        public numberOfErrorsInCurrentFile(expected: number) {
+            this.state.verifyNumberOfErrorsInCurrentFile(expected);
+        }
+
+        public baselineCurrentFileBreakpointLocations() {
+            this.state.baselineCurrentFileBreakpointLocations();
+        }
+
+        public baselineCurrentFileNameOrDottedNameSpans() {
+            this.state.baselineCurrentFileNameOrDottedNameSpans();
+        }
+
+        public baselineGetEmitOutput() {
+            this.state.baselineGetEmitOutput();
+        }
+
+        public baselineQuickInfo() {
+            this.state.baselineQuickInfo();
+        }
+
+        public nameOrDottedNameSpanTextIs(text: string) {
+            this.state.verifyCurrentNameOrDottedNameSpanText(text);
+        }
+
+        public outliningSpansInCurrentFile(spans: FourSlash.Range[]) {
+            this.state.verifyOutliningSpans(spans);
+        }
+
+        public todoCommentsInCurrentFile(descriptors: string[]) {
+            this.state.verifyTodoComments(descriptors, this.state.getRanges());
+        }
+
+        public matchingBracePositionInCurrentFile(bracePosition: number, expectedMatchPosition: number) {
+            this.state.verifyMatchingBracePosition(bracePosition, expectedMatchPosition);
+        }
+
+        public noMatchingBracePositionInCurrentFile(bracePosition: number) {
+            this.state.verifyNoMatchingBracePosition(bracePosition);
+        }
+
+        public docCommentTemplateAt(marker: string | FourSlash.Marker, expectedOffset: number, expectedText: string) {
+            this.state.goToMarker(marker);
+            this.state.verifyDocCommentTemplate({ newText: expectedText.replace(/\r?\n/g, "\r\n"), caretOffset: expectedOffset });
+        }
+
+        public noDocCommentTemplateAt(marker: string | FourSlash.Marker) {
+            this.state.goToMarker(marker);
+            this.state.verifyDocCommentTemplate(/*expected*/ undefined);
+        }
+
+        public rangeAfterCodeFix(expectedText: string, includeWhiteSpace?: boolean, errorCode?: number, index?: number): void {
+            this.state.verifyRangeAfterCodeFix(expectedText, includeWhiteSpace, errorCode, index);
+        }
+
+        public codeFixAll(options: VerifyCodeFixAllOptions): void {
+            this.state.verifyCodeFixAll(options);
+        }
+
+        public fileAfterApplyingRefactorAtMarker(markerName: string, expectedContent: string, refactorNameToApply: string, actionName: string, formattingOptions?: ts.FormatCodeSettings): void {
+            this.state.verifyFileAfterApplyingRefactorAtMarker(markerName, expectedContent, refactorNameToApply, actionName, formattingOptions);
+        }
+
+        public rangeIs(expectedText: string, includeWhiteSpace?: boolean): void {
+            this.state.verifyRangeIs(expectedText, includeWhiteSpace);
+        }
+
+        public getAndApplyCodeFix(errorCode?: number, index?: number): void {
+            this.state.getAndApplyCodeActions(errorCode, index);
+        }
+
+        public applyCodeActionFromCompletion(markerName: string, options: VerifyCompletionActionOptions): void {
+            this.state.applyCodeActionFromCompletion(markerName, options);
+        }
+
+        public importFixAtPosition(expectedTextArray: string[], errorCode?: number): void {
+            this.state.verifyImportFixAtPosition(expectedTextArray, errorCode);
+        }
+
+        public navigationBar(json: any, options?: { checkSpans?: boolean }) {
+            this.state.verifyNavigationBar(json, options);
+        }
+
+        public navigationTree(json: any, options?: { checkSpans?: boolean }) {
+            this.state.verifyNavigationTree(json, options);
+        }
+
+        public navigationItemsListCount(count: number, searchValue: string, matchKind?: string, fileName?: string) {
+            this.state.verifyNavigationItemsCount(count, searchValue, matchKind, fileName);
+        }
+
+        public navigationItemsListContains(
+            name: string,
+            kind: string,
+            searchValue: string,
+            matchKind: string,
+            fileName?: string,
+            parentName?: string) {
+            this.state.verifyNavigationItemsListContains(
+                name,
+                kind,
+                searchValue,
+                matchKind,
+                fileName,
+                parentName);
+        }
+
+        public occurrencesAtPositionContains(range: FourSlash.Range, isWriteAccess?: boolean) {
+            this.state.verifyOccurrencesAtPositionListContains(range.fileName, range.pos, range.end, isWriteAccess);
+        }
+
+        public occurrencesAtPositionCount(expectedCount: number) {
+            this.state.verifyOccurrencesAtPositionListCount(expectedCount);
+        }
+
+        public rangesAreOccurrences(isWriteAccess?: boolean) {
+            this.state.verifyRangesAreOccurrences(isWriteAccess);
+        }
+
+        public rangesWithSameTextAreRenameLocations() {
+            this.state.verifyRangesWithSameTextAreRenameLocations();
+        }
+
+        public rangesAreRenameLocations(options?: FourSlash.Range[] | { findInStrings?: boolean, findInComments?: boolean, ranges?: FourSlash.Range[] }) {
+            this.state.verifyRangesAreRenameLocations(options);
+        }
+
+        public rangesAreDocumentHighlights(ranges?: FourSlash.Range[]) {
+            this.state.verifyRangesAreDocumentHighlights(ranges);
+        }
+
+        public rangesWithSameTextAreDocumentHighlights() {
+            this.state.verifyRangesWithSameTextAreDocumentHighlights();
+        }
+
+        public documentHighlightsOf(startRange: FourSlash.Range, ranges: FourSlash.Range[], options?: VerifyDocumentHighlightsOptions) {
+            this.state.verifyDocumentHighlightsOf(startRange, ranges, options);
+        }
+
+        public noDocumentHighlights(startRange: FourSlash.Range) {
+            this.state.verifyNoDocumentHighlights(startRange);
+        }
+
+        public completionEntryDetailIs(entryName: string, text: string, documentation?: string, kind?: string, tags?: ts.JSDocTagInfo[]) {
+            this.state.verifyCompletionEntryDetails(entryName, text, documentation, kind, tags);
+        }
+
+        /**
+         * This method *requires* a contiguous, complete, and ordered stream of classifications for a file.
+         */
+        public syntacticClassificationsAre(...classifications: { classificationType: string; text: string }[]) {
+            this.state.verifySyntacticClassifications(classifications);
+        }
+
+        /**
+         * This method *requires* an ordered stream of classifications for a file, and spans are highly recommended.
+         */
+        public semanticClassificationsAre(...classifications: Classification[]) {
+            this.state.verifySemanticClassifications(classifications);
+        }
+
+        public renameInfoSucceeded(displayName?: string, fullDisplayName?: string, kind?: string, kindModifiers?: string) {
+            this.state.verifyRenameInfoSucceeded(displayName, fullDisplayName, kind, kindModifiers);
+        }
+
+        public renameInfoFailed(message?: string) {
+            this.state.verifyRenameInfoFailed(message);
+        }
+
+        public renameLocations(startRanges: FourSlash.Range | FourSlash.Range[], options: FourSlash.Range[] | { findInStrings?: boolean, findInComments?: boolean, ranges: FourSlash.Range[] }) {
+            this.state.verifyRenameLocations(startRanges, options);
+        }
+
+        public verifyQuickInfoDisplayParts(kind: string, kindModifiers: string, textSpan: FourSlash.TextSpan,
+            displayParts: ts.SymbolDisplayPart[], documentation: ts.SymbolDisplayPart[], tags: ts.JSDocTagInfo[]) {
+            this.state.verifyQuickInfoDisplayParts(kind, kindModifiers, textSpan, displayParts, documentation, tags);
+        }
+
+        public getSyntacticDiagnostics(expected: ReadonlyArray<ts.RealizedDiagnostic>) {
+            this.state.getSyntacticDiagnostics(expected);
+        }
+
+        public getSemanticDiagnostics(expected: ReadonlyArray<ts.RealizedDiagnostic>) {
+            this.state.getSemanticDiagnostics(expected);
+        }
+
+        public getSuggestionDiagnostics(expected: ReadonlyArray<ts.RealizedDiagnostic>) {
+            this.state.getSuggestionDiagnostics(expected);
+        }
+
+        public ProjectInfo(expected: string[]) {
+            this.state.verifyProjectInfo(expected);
+        }
+
+        public allRangesAppearInImplementationList(markerName: string) {
+            this.state.verifyRangesInImplementationList(markerName);
+        }
+    }
+
+    export class Edit {
+        constructor(private state: FourSlash.TestState) {
+        }
+        public backspace(count?: number) {
+            this.state.deleteCharBehindMarker(count);
+        }
+
+        public deleteAtCaret(times?: number) {
+            this.state.deleteChar(times);
+        }
+
+        public replace(start: number, length: number, text: string) {
+            this.state.replace(start, length, text);
+        }
+
+        public paste(text: string) {
+            this.state.paste(text);
+        }
+
+        public insert(text: string) {
+            this.insertLines(text);
+        }
+
+        public insertLine(text: string) {
+            this.insertLines(text + "\n");
+        }
+
+        public insertLines(...lines: string[]) {
+            this.state.type(lines.join("\n"));
+        }
+
+        public moveRight(count?: number) {
+            this.state.moveCaretRight(count);
+        }
+
+        public moveLeft(count?: number) {
+            if (typeof count === "undefined") {
+                count = 1;
+            }
+            this.state.moveCaretRight(count * -1);
+        }
+
+        public enableFormatting() {
+            this.state.enableFormatting = true;
+        }
+
+        public disableFormatting() {
+            this.state.enableFormatting = false;
+        }
+
+        public applyRefactor(options: ApplyRefactorOptions) {
+            this.state.applyRefactor(options);
+        }
+    }
+
+    export class Debug {
+        constructor(private state: FourSlash.TestState) {
+        }
+
+        public printCurrentParameterHelp() {
+            this.state.printCurrentParameterHelp();
+        }
+
+        public printCurrentFileState() {
+            this.state.printCurrentFileState(/*showWhitespace*/ false, /*makeCaretVisible*/ true);
+        }
+
+        public printCurrentFileStateWithWhitespace() {
+            this.state.printCurrentFileState(/*showWhitespace*/ true, /*makeCaretVisible*/ true);
+        }
+
+        public printCurrentFileStateWithoutCaret() {
+            this.state.printCurrentFileState(/*showWhitespace*/ false, /*makeCaretVisible*/ false);
+        }
+
+        public printCurrentQuickInfo() {
+            this.state.printCurrentQuickInfo();
+        }
+
+        public printCurrentSignatureHelp() {
+            this.state.printCurrentSignatureHelp();
+        }
+
+        public printCompletionListMembers(options: ts.GetCompletionsAtPositionOptions | undefined) {
+            this.state.printCompletionListMembers(options);
+        }
+
+        public printAvailableCodeFixes() {
+            this.state.printAvailableCodeFixes();
+        }
+
+        public printBreakpointLocation(pos: number) {
+            this.state.printBreakpointLocation(pos);
+        }
+        public printBreakpointAtCurrentLocation() {
+            this.state.printBreakpointAtCurrentLocation();
+        }
+
+        public printNameOrDottedNameSpans(pos: number) {
+            this.state.printNameOrDottedNameSpans(pos);
+        }
+
+        public printErrorList() {
+            this.state.printErrorList();
+        }
+
+        public printNavigationItems(searchValue = ".*") {
+            this.state.printNavigationItems(searchValue);
+        }
+
+        public printNavigationBar() {
+            this.state.printNavigationBar();
+        }
+
+        public printContext() {
+            this.state.printContext();
+        }
+    }
+
+    export class Format {
+        constructor(private state: FourSlash.TestState) {
+        }
+
+        public document() {
+            this.state.formatDocument();
+        }
+
+        public copyFormatOptions(): ts.FormatCodeSettings {
+            return this.state.copyFormatOptions();
+        }
+
+        public setFormatOptions(options: ts.FormatCodeOptions) {
+            return this.state.setFormatOptions(options);
+        }
+
+        public selection(startMarker: string, endMarker: string) {
+            this.state.formatSelection(this.state.getMarkerByName(startMarker).position, this.state.getMarkerByName(endMarker).position);
+        }
+
+        public onType(posMarker: string, key: string) {
+            this.state.formatOnType(this.state.getMarkerByName(posMarker).position, key);
+        }
+
+        public setOption(name: keyof ts.FormatCodeSettings, value: number | string | boolean): void {
+            this.state.formatCodeSettings[name] = value;
+        }
+    }
+
+    export class Cancellation {
+        constructor(private state: FourSlash.TestState) {
+        }
+
+        public resetCancelled() {
+            this.state.resetCancelled();
+        }
+
+        public setCancelled(numberOfCalls = 0) {
+            this.state.setCancelled(numberOfCalls);
+        }
+    }
+
+    interface Classification {
+        classificationType: ts.ClassificationTypeNames;
+        text: string;
+        textSpan?: FourSlash.TextSpan;
+    }
+    export namespace Classification {
+        export function comment(text: string, position?: number): Classification {
+            return getClassification(ts.ClassificationTypeNames.comment, text, position);
+        }
+
+        export function identifier(text: string, position?: number): Classification {
+            return getClassification(ts.ClassificationTypeNames.identifier, text, position);
+        }
+
+        export function keyword(text: string, position?: number): Classification {
+            return getClassification(ts.ClassificationTypeNames.keyword, text, position);
+        }
+
+        export function numericLiteral(text: string, position?: number): Classification {
+            return getClassification(ts.ClassificationTypeNames.numericLiteral, text, position);
+        }
+
+        export function operator(text: string, position?: number): Classification {
+            return getClassification(ts.ClassificationTypeNames.operator, text, position);
+        }
+
+        export function stringLiteral(text: string, position?: number): Classification {
+            return getClassification(ts.ClassificationTypeNames.stringLiteral, text, position);
+        }
+
+        export function whiteSpace(text: string, position?: number): Classification {
+            return getClassification(ts.ClassificationTypeNames.whiteSpace, text, position);
+        }
+
+        export function text(text: string, position?: number): Classification {
+            return getClassification(ts.ClassificationTypeNames.text, text, position);
+        }
+
+        export function punctuation(text: string, position?: number): Classification {
+            return getClassification(ts.ClassificationTypeNames.punctuation, text, position);
+        }
+
+        export function docCommentTagName(text: string, position?: number): Classification {
+            return getClassification(ts.ClassificationTypeNames.docCommentTagName, text, position);
+        }
+
+        export function className(text: string, position?: number): Classification {
+            return getClassification(ts.ClassificationTypeNames.className, text, position);
+        }
+
+        export function enumName(text: string, position?: number): Classification {
+            return getClassification(ts.ClassificationTypeNames.enumName, text, position);
+        }
+
+        export function interfaceName(text: string, position?: number): Classification {
+            return getClassification(ts.ClassificationTypeNames.interfaceName, text, position);
+        }
+
+        export function moduleName(text: string, position?: number): Classification {
+            return getClassification(ts.ClassificationTypeNames.moduleName, text, position);
+        }
+
+        export function typeParameterName(text: string, position?: number): Classification {
+            return getClassification(ts.ClassificationTypeNames.typeParameterName, text, position);
+        }
+
+        export function parameterName(text: string, position?: number): Classification {
+            return getClassification(ts.ClassificationTypeNames.parameterName, text, position);
+        }
+
+        export function typeAliasName(text: string, position?: number): Classification {
+            return getClassification(ts.ClassificationTypeNames.typeAliasName, text, position);
+        }
+
+        export function jsxOpenTagName(text: string, position?: number): Classification {
+            return getClassification(ts.ClassificationTypeNames.jsxOpenTagName, text, position);
+        }
+
+        export function jsxCloseTagName(text: string, position?: number): Classification {
+            return getClassification(ts.ClassificationTypeNames.jsxCloseTagName, text, position);
+        }
+
+        export function jsxSelfClosingTagName(text: string, position?: number): Classification {
+            return getClassification(ts.ClassificationTypeNames.jsxSelfClosingTagName, text, position);
+        }
+
+        export function jsxAttribute(text: string, position?: number): Classification {
+            return getClassification(ts.ClassificationTypeNames.jsxAttribute, text, position);
+        }
+
+        export function jsxText(text: string, position?: number): Classification {
+            return getClassification(ts.ClassificationTypeNames.jsxText, text, position);
+        }
+
+        export function jsxAttributeStringLiteralValue(text: string, position?: number): Classification {
+            return getClassification(ts.ClassificationTypeNames.jsxAttributeStringLiteralValue, text, position);
+        }
+
+        function getClassification(classificationType: ts.ClassificationTypeNames, text: string, position?: number): Classification {
+            const textSpan = position === undefined ? undefined : { start: position, end: position + text.length };
+            return { classificationType, text, textSpan };
+        }
+    }
+
+    export interface ReferenceGroup {
+        definition: ReferenceGroupDefinition;
+        ranges: FourSlash.Range[];
+    }
+
+    export type ReferenceGroupDefinition = string | { text: string, range: FourSlash.Range };
+
+    export interface ApplyRefactorOptions {
+        refactorName: string;
+        actionName: string;
+        actionDescription: string;
+        newContent: string;
+    }
+
+    export type ExpectedCompletionEntry = string | { name: string, insertText?: string, replacementSpan?: FourSlash.Range };
+    export interface CompletionsAtOptions extends ts.GetCompletionsAtPositionOptions {
+        isNewIdentifierLocation?: boolean;
+    }
+
+    export interface VerifyCompletionListContainsOptions extends ts.GetCompletionsAtPositionOptions {
+        sourceDisplay: string;
+        isRecommended?: true;
+        insertText?: string;
+        replacementSpan?: FourSlash.Range;
+    }
+
+    export interface VerifyDocumentHighlightsOptions {
+        filesToSearch?: ReadonlyArray<string>;
+    }
+
+    export interface NewContentOptions {
+        // Exactly one of these should be defined.
+        newFileContent?: string;
+        newRangeContent?: string;
+    }
+
+    export interface VerifyCodeFixOptions extends NewContentOptions {
+        description: string;
+        errorCode?: number;
+        index?: number;
+    }
+
+    export interface VerifyCodeFixAvailableOptions {
+        description: string;
+        commands?: ts.CodeActionCommand[];
+    }
+
+    export interface VerifyCodeFixAllOptions {
+        fixId: string;
+        newFileContent: string;
+        commands: ReadonlyArray<{}>;
+    }
+
+    export interface VerifyRefactorOptions {
+        name: string;
+        actionName: string;
+        refactors: ts.ApplicableRefactorInfo[];
+    }
+
+    export interface VerifyCompletionActionOptions extends NewContentOptions {
+        name: string;
+        source?: string;
+        description: string;
+    }
+
+    export interface Diagnostic {
+        message: string;
+        range?: FourSlash.Range;
+        code: number;
+    }
+}