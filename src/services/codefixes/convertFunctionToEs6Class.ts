--- conflicted
+++ resolved
@@ -1,229 +1,223 @@
-/* @internal */
-namespace ts.codefix {
-    const fixId = "convertFunctionToEs6Class";
-    const errorCodes = [Diagnostics.This_constructor_function_may_be_converted_to_a_class_declaration.code];
-    registerCodeFix({
-        errorCodes,
-        getCodeActions(context: CodeFixContext) {
-            const changes = textChanges.ChangeTracker.with(context, t => doChange(t, context.sourceFile, context.span.start, context.program.getTypeChecker()));
-            return [createCodeFixAction(changes, Diagnostics.Convert_function_to_an_ES2015_class, fixId, Diagnostics.Convert_all_constructor_functions_to_classes)];
-        },
-        fixIds: [fixId],
-        getAllCodeActions: context => codeFixAll(context, errorCodes, (changes, err) => doChange(changes, err.file!, err.start!, context.program.getTypeChecker())),
-    });
-
-    function doChange(changes: textChanges.ChangeTracker, sourceFile: SourceFile, position: number, checker: TypeChecker): void {
-        const deletedNodes: { node: Node, inList: boolean }[] = [];
-        const ctorSymbol = checker.getSymbolAtLocation(getTokenAtPosition(sourceFile, position, /*includeJsDocComment*/ false))!;
-
-        if (!ctorSymbol || !(ctorSymbol.flags & (SymbolFlags.Function | SymbolFlags.Variable))) {
-            // Bad input
-            return undefined;
-        }
-
-        const ctorDeclaration = ctorSymbol.valueDeclaration!;
-
-        let precedingNode: Node | undefined;
-        let newClassDeclaration: ClassDeclaration | undefined;
-        switch (ctorDeclaration.kind) {
-            case SyntaxKind.FunctionDeclaration:
-                precedingNode = ctorDeclaration;
-                deleteNode(ctorDeclaration);
-                newClassDeclaration = createClassFromFunctionDeclaration(ctorDeclaration as FunctionDeclaration);
-                break;
-
-            case SyntaxKind.VariableDeclaration:
-                precedingNode = ctorDeclaration.parent.parent;
-                if ((<VariableDeclarationList>ctorDeclaration.parent).declarations.length === 1) {
-                    deleteNode(precedingNode);
-                }
-                else {
-                    deleteNode(ctorDeclaration, /*inList*/ true);
-                }
-                newClassDeclaration = createClassFromVariableDeclaration(ctorDeclaration as VariableDeclaration);
-                break;
-        }
-
-        if (!newClassDeclaration) {
-            return undefined;
-        }
-
-        copyComments(ctorDeclaration, newClassDeclaration, sourceFile);
-
-        // Because the preceding node could be touched, we need to insert nodes before delete nodes.
-        changes.insertNodeAfter(sourceFile, precedingNode!, newClassDeclaration);
-        for (const { node, inList } of deletedNodes) {
-            if (inList) {
-                changes.deleteNodeInList(sourceFile, node);
-            }
-            else {
-                changes.deleteNode(sourceFile, node);
-            }
-        }
-
-        function deleteNode(node: Node, inList = false) {
-            // If parent node has already been deleted, do nothing
-            if (!deletedNodes.some(n => isNodeDescendantOf(node, n.node))) {
-                deletedNodes.push({ node, inList });
-            }
-        }
-
-        function createClassElementsFromSymbol(symbol: Symbol) {
-            const memberElements: ClassElement[] = [];
-            // all instance members are stored in the "member" array of symbol
-            if (symbol.members) {
-                symbol.members.forEach(member => {
-                    const memberElement = createClassElement(member, /*modifiers*/ undefined);
-                    if (memberElement) {
-                        memberElements.push(memberElement);
-                    }
-                });
-            }
-
-            // all static members are stored in the "exports" array of symbol
-            if (symbol.exports) {
-                symbol.exports.forEach(member => {
-                    const memberElement = createClassElement(member, [createToken(SyntaxKind.StaticKeyword)]);
-                    if (memberElement) {
-                        memberElements.push(memberElement);
-                    }
-                });
-            }
-
-            return memberElements;
-
-            function shouldConvertDeclaration(_target: PropertyAccessExpression, source: Expression) {
-                // Right now the only thing we can convert are function expressions - other values shouldn't get
-                // transformed. We can update this once ES public class properties are available.
-                return isFunctionLike(source);
-            }
-
-<<<<<<< HEAD
-            function createClassElement(symbol: Symbol, modifiers: Modifier[] | undefined): ClassElement | undefined {
-                // both properties and methods are bound as property symbols
-                if (!(symbol.flags & SymbolFlags.Property)) {
-=======
-            function createClassElement(symbol: Symbol, modifiers: Modifier[]): ClassElement {
-                // Right now the only thing we can convert are function expressions, which are marked as methods
-                if (!(symbol.flags & SymbolFlags.Method)) {
->>>>>>> 1e227c6d
-                    return;
-                }
-
-                const memberDeclaration = symbol.valueDeclaration as PropertyAccessExpression;
-                const assignmentBinaryExpression = memberDeclaration.parent as BinaryExpression;
-
-                if (!shouldConvertDeclaration(memberDeclaration, assignmentBinaryExpression.right)) {
-                    return;
-                }
-
-                // delete the entire statement if this expression is the sole expression to take care of the semicolon at the end
-                const nodeToDelete = assignmentBinaryExpression.parent && assignmentBinaryExpression.parent.kind === SyntaxKind.ExpressionStatement
-                    ? assignmentBinaryExpression.parent : assignmentBinaryExpression;
-                deleteNode(nodeToDelete);
-
-                if (!assignmentBinaryExpression.right) {
-                    return createProperty([], modifiers, symbol.name, /*questionToken*/ undefined,
-                        /*type*/ undefined, /*initializer*/ undefined);
-                }
-
-                switch (assignmentBinaryExpression.right.kind) {
-                    case SyntaxKind.FunctionExpression: {
-                        const functionExpression = assignmentBinaryExpression.right as FunctionExpression;
-                        const fullModifiers = concatenate(modifiers, getModifierKindFromSource(functionExpression, SyntaxKind.AsyncKeyword));
-                        const method = createMethod(/*decorators*/ undefined, fullModifiers, /*asteriskToken*/ undefined, memberDeclaration.name, /*questionToken*/ undefined,
-                            /*typeParameters*/ undefined, functionExpression.parameters, /*type*/ undefined, functionExpression.body);
-                        copyComments(assignmentBinaryExpression, method, sourceFile);
-                        return method;
-                    }
-
-                    case SyntaxKind.ArrowFunction: {
-                        const arrowFunction = assignmentBinaryExpression.right as ArrowFunction;
-                        const arrowFunctionBody = arrowFunction.body;
-                        let bodyBlock: Block;
-
-                        // case 1: () => { return [1,2,3] }
-                        if (arrowFunctionBody.kind === SyntaxKind.Block) {
-                            bodyBlock = arrowFunctionBody as Block;
-                        }
-                        // case 2: () => [1,2,3]
-                        else {
-                            bodyBlock = createBlock([createReturn(arrowFunctionBody)]);
-                        }
-                        const fullModifiers = concatenate(modifiers, getModifierKindFromSource(arrowFunction, SyntaxKind.AsyncKeyword));
-                        const method = createMethod(/*decorators*/ undefined, fullModifiers, /*asteriskToken*/ undefined, memberDeclaration.name, /*questionToken*/ undefined,
-                            /*typeParameters*/ undefined, arrowFunction.parameters, /*type*/ undefined, bodyBlock);
-                        copyComments(assignmentBinaryExpression, method, sourceFile);
-                        return method;
-                    }
-
-                    default: {
-                        // Don't try to declare members in JavaScript files
-                        if (isSourceFileJavaScript(sourceFile)) {
-                            return;
-                        }
-                        const prop = createProperty(/*decorators*/ undefined, modifiers, memberDeclaration.name, /*questionToken*/ undefined,
-                            /*type*/ undefined, assignmentBinaryExpression.right);
-                        copyComments(assignmentBinaryExpression.parent, prop, sourceFile);
-                        return prop;
-                    }
-                }
-            }
-        }
-
-        function createClassFromVariableDeclaration(node: VariableDeclaration): ClassDeclaration | undefined {
-            const initializer = node.initializer as FunctionExpression;
-            if (!initializer || initializer.kind !== SyntaxKind.FunctionExpression) {
-                return undefined;
-            }
-
-            if (node.name.kind !== SyntaxKind.Identifier) {
-                return undefined;
-            }
-
-            const memberElements = createClassElementsFromSymbol(initializer.symbol!);
-            if (initializer.body) {
-                memberElements.unshift(createConstructor(/*decorators*/ undefined, /*modifiers*/ undefined, initializer.parameters, initializer.body));
-            }
-
-            const modifiers = getModifierKindFromSource(precedingNode!, SyntaxKind.ExportKeyword);
-            const cls = createClassDeclaration(/*decorators*/ undefined, modifiers, node.name,
-                /*typeParameters*/ undefined, /*heritageClauses*/ undefined, memberElements);
-            // Don't call copyComments here because we'll already leave them in place
-            return cls;
-        }
-
-        function createClassFromFunctionDeclaration(node: FunctionDeclaration): ClassDeclaration {
-            const memberElements = createClassElementsFromSymbol(ctorSymbol);
-            if (node.body) {
-                memberElements.unshift(createConstructor(/*decorators*/ undefined, /*modifiers*/ undefined, node.parameters, node.body));
-            }
-
-            const modifiers = getModifierKindFromSource(node, SyntaxKind.ExportKeyword);
-            const cls = createClassDeclaration(/*decorators*/ undefined, modifiers, node.name,
-                /*typeParameters*/ undefined, /*heritageClauses*/ undefined, memberElements);
-            // Don't call copyComments here because we'll already leave them in place
-            return cls;
-        }
-    }
-
-    function copyComments(sourceNode: Node, targetNode: Node, sourceFile: SourceFile) {
-        forEachLeadingCommentRange(sourceFile.text, sourceNode.pos, (pos, end, kind, htnl) => {
-            if (kind === SyntaxKind.MultiLineCommentTrivia) {
-                // Remove leading /*
-                pos += 2;
-                // Remove trailing */
-                end -= 2;
-            }
-            else {
-                // Remove leading //
-                pos += 2;
-            }
-            addSyntheticLeadingComment(targetNode, kind, sourceFile.text.slice(pos, end), htnl);
-        });
-    }
-
-    function getModifierKindFromSource(source: Node, kind: SyntaxKind): ReadonlyArray<Modifier> | undefined {
-        return filter(source.modifiers, modifier => modifier.kind === kind);
-    }
-}
+/* @internal */
+namespace ts.codefix {
+    const fixId = "convertFunctionToEs6Class";
+    const errorCodes = [Diagnostics.This_constructor_function_may_be_converted_to_a_class_declaration.code];
+    registerCodeFix({
+        errorCodes,
+        getCodeActions(context: CodeFixContext) {
+            const changes = textChanges.ChangeTracker.with(context, t => doChange(t, context.sourceFile, context.span.start, context.program.getTypeChecker()));
+            return [createCodeFixAction(changes, Diagnostics.Convert_function_to_an_ES2015_class, fixId, Diagnostics.Convert_all_constructor_functions_to_classes)];
+        },
+        fixIds: [fixId],
+        getAllCodeActions: context => codeFixAll(context, errorCodes, (changes, err) => doChange(changes, err.file!, err.start!, context.program.getTypeChecker())),
+    });
+
+    function doChange(changes: textChanges.ChangeTracker, sourceFile: SourceFile, position: number, checker: TypeChecker): void {
+        const deletedNodes: { node: Node, inList: boolean }[] = [];
+        const ctorSymbol = checker.getSymbolAtLocation(getTokenAtPosition(sourceFile, position, /*includeJsDocComment*/ false))!;
+
+        if (!ctorSymbol || !(ctorSymbol.flags & (SymbolFlags.Function | SymbolFlags.Variable))) {
+            // Bad input
+            return undefined;
+        }
+
+        const ctorDeclaration = ctorSymbol.valueDeclaration!;
+
+        let precedingNode: Node | undefined;
+        let newClassDeclaration: ClassDeclaration | undefined;
+        switch (ctorDeclaration.kind) {
+            case SyntaxKind.FunctionDeclaration:
+                precedingNode = ctorDeclaration;
+                deleteNode(ctorDeclaration);
+                newClassDeclaration = createClassFromFunctionDeclaration(ctorDeclaration as FunctionDeclaration);
+                break;
+
+            case SyntaxKind.VariableDeclaration:
+                precedingNode = ctorDeclaration.parent.parent;
+                if ((<VariableDeclarationList>ctorDeclaration.parent).declarations.length === 1) {
+                    deleteNode(precedingNode);
+                }
+                else {
+                    deleteNode(ctorDeclaration, /*inList*/ true);
+                }
+                newClassDeclaration = createClassFromVariableDeclaration(ctorDeclaration as VariableDeclaration);
+                break;
+        }
+
+        if (!newClassDeclaration) {
+            return undefined;
+        }
+
+        copyComments(ctorDeclaration, newClassDeclaration, sourceFile);
+
+        // Because the preceding node could be touched, we need to insert nodes before delete nodes.
+        changes.insertNodeAfter(sourceFile, precedingNode!, newClassDeclaration);
+        for (const { node, inList } of deletedNodes) {
+            if (inList) {
+                changes.deleteNodeInList(sourceFile, node);
+            }
+            else {
+                changes.deleteNode(sourceFile, node);
+            }
+        }
+
+        function deleteNode(node: Node, inList = false) {
+            // If parent node has already been deleted, do nothing
+            if (!deletedNodes.some(n => isNodeDescendantOf(node, n.node))) {
+                deletedNodes.push({ node, inList });
+            }
+        }
+
+        function createClassElementsFromSymbol(symbol: Symbol) {
+            const memberElements: ClassElement[] = [];
+            // all instance members are stored in the "member" array of symbol
+            if (symbol.members) {
+                symbol.members.forEach(member => {
+                    const memberElement = createClassElement(member, /*modifiers*/ undefined);
+                    if (memberElement) {
+                        memberElements.push(memberElement);
+                    }
+                });
+            }
+
+            // all static members are stored in the "exports" array of symbol
+            if (symbol.exports) {
+                symbol.exports.forEach(member => {
+                    const memberElement = createClassElement(member, [createToken(SyntaxKind.StaticKeyword)]);
+                    if (memberElement) {
+                        memberElements.push(memberElement);
+                    }
+                });
+            }
+
+            return memberElements;
+
+            function shouldConvertDeclaration(_target: PropertyAccessExpression, source: Expression) {
+                // Right now the only thing we can convert are function expressions - other values shouldn't get
+                // transformed. We can update this once ES public class properties are available.
+                return isFunctionLike(source);
+            }
+
+            function createClassElement(symbol: Symbol, modifiers: Modifier[] | undefined): ClassElement | undefined {
+                // Right now the only thing we can convert are function expressions, which are marked as methods
+                if (!(symbol.flags & SymbolFlags.Method)) {
+                    return;
+                }
+
+                const memberDeclaration = symbol.valueDeclaration as PropertyAccessExpression;
+                const assignmentBinaryExpression = memberDeclaration.parent as BinaryExpression;
+
+                if (!shouldConvertDeclaration(memberDeclaration, assignmentBinaryExpression.right)) {
+                    return;
+                }
+
+                // delete the entire statement if this expression is the sole expression to take care of the semicolon at the end
+                const nodeToDelete = assignmentBinaryExpression.parent && assignmentBinaryExpression.parent.kind === SyntaxKind.ExpressionStatement
+                    ? assignmentBinaryExpression.parent : assignmentBinaryExpression;
+                deleteNode(nodeToDelete);
+
+                if (!assignmentBinaryExpression.right) {
+                    return createProperty([], modifiers, symbol.name, /*questionToken*/ undefined,
+                        /*type*/ undefined, /*initializer*/ undefined);
+                }
+
+                switch (assignmentBinaryExpression.right.kind) {
+                    case SyntaxKind.FunctionExpression: {
+                        const functionExpression = assignmentBinaryExpression.right as FunctionExpression;
+                        const fullModifiers = concatenate(modifiers, getModifierKindFromSource(functionExpression, SyntaxKind.AsyncKeyword));
+                        const method = createMethod(/*decorators*/ undefined, fullModifiers, /*asteriskToken*/ undefined, memberDeclaration.name, /*questionToken*/ undefined,
+                            /*typeParameters*/ undefined, functionExpression.parameters, /*type*/ undefined, functionExpression.body);
+                        copyComments(assignmentBinaryExpression, method, sourceFile);
+                        return method;
+                    }
+
+                    case SyntaxKind.ArrowFunction: {
+                        const arrowFunction = assignmentBinaryExpression.right as ArrowFunction;
+                        const arrowFunctionBody = arrowFunction.body;
+                        let bodyBlock: Block;
+
+                        // case 1: () => { return [1,2,3] }
+                        if (arrowFunctionBody.kind === SyntaxKind.Block) {
+                            bodyBlock = arrowFunctionBody as Block;
+                        }
+                        // case 2: () => [1,2,3]
+                        else {
+                            bodyBlock = createBlock([createReturn(arrowFunctionBody)]);
+                        }
+                        const fullModifiers = concatenate(modifiers, getModifierKindFromSource(arrowFunction, SyntaxKind.AsyncKeyword));
+                        const method = createMethod(/*decorators*/ undefined, fullModifiers, /*asteriskToken*/ undefined, memberDeclaration.name, /*questionToken*/ undefined,
+                            /*typeParameters*/ undefined, arrowFunction.parameters, /*type*/ undefined, bodyBlock);
+                        copyComments(assignmentBinaryExpression, method, sourceFile);
+                        return method;
+                    }
+
+                    default: {
+                        // Don't try to declare members in JavaScript files
+                        if (isSourceFileJavaScript(sourceFile)) {
+                            return;
+                        }
+                        const prop = createProperty(/*decorators*/ undefined, modifiers, memberDeclaration.name, /*questionToken*/ undefined,
+                            /*type*/ undefined, assignmentBinaryExpression.right);
+                        copyComments(assignmentBinaryExpression.parent, prop, sourceFile);
+                        return prop;
+                    }
+                }
+            }
+        }
+
+        function createClassFromVariableDeclaration(node: VariableDeclaration): ClassDeclaration | undefined {
+            const initializer = node.initializer as FunctionExpression;
+            if (!initializer || initializer.kind !== SyntaxKind.FunctionExpression) {
+                return undefined;
+            }
+
+            if (node.name.kind !== SyntaxKind.Identifier) {
+                return undefined;
+            }
+
+            const memberElements = createClassElementsFromSymbol(initializer.symbol!);
+            if (initializer.body) {
+                memberElements.unshift(createConstructor(/*decorators*/ undefined, /*modifiers*/ undefined, initializer.parameters, initializer.body));
+            }
+
+            const modifiers = getModifierKindFromSource(precedingNode!, SyntaxKind.ExportKeyword);
+            const cls = createClassDeclaration(/*decorators*/ undefined, modifiers, node.name,
+                /*typeParameters*/ undefined, /*heritageClauses*/ undefined, memberElements);
+            // Don't call copyComments here because we'll already leave them in place
+            return cls;
+        }
+
+        function createClassFromFunctionDeclaration(node: FunctionDeclaration): ClassDeclaration {
+            const memberElements = createClassElementsFromSymbol(ctorSymbol);
+            if (node.body) {
+                memberElements.unshift(createConstructor(/*decorators*/ undefined, /*modifiers*/ undefined, node.parameters, node.body));
+            }
+
+            const modifiers = getModifierKindFromSource(node, SyntaxKind.ExportKeyword);
+            const cls = createClassDeclaration(/*decorators*/ undefined, modifiers, node.name,
+                /*typeParameters*/ undefined, /*heritageClauses*/ undefined, memberElements);
+            // Don't call copyComments here because we'll already leave them in place
+            return cls;
+        }
+    }
+
+    function copyComments(sourceNode: Node, targetNode: Node, sourceFile: SourceFile) {
+        forEachLeadingCommentRange(sourceFile.text, sourceNode.pos, (pos, end, kind, htnl) => {
+            if (kind === SyntaxKind.MultiLineCommentTrivia) {
+                // Remove leading /*
+                pos += 2;
+                // Remove trailing */
+                end -= 2;
+            }
+            else {
+                // Remove leading //
+                pos += 2;
+            }
+            addSyntheticLeadingComment(targetNode, kind, sourceFile.text.slice(pos, end), htnl);
+        });
+    }
+
+    function getModifierKindFromSource(source: Node, kind: SyntaxKind): ReadonlyArray<Modifier> | undefined {
+        return filter(source.modifiers, modifier => modifier.kind === kind);
+    }
+}