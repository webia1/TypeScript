/* @internal */
namespace ts.codefix {
    const fixId = "forgottenThisPropertyAccess";
    const didYouMeanStaticMemberCode = Diagnostics.Cannot_find_name_0_Did_you_mean_the_static_member_1_0.code;
    const errorCodes = [
        Diagnostics.Cannot_find_name_0_Did_you_mean_the_instance_member_this_0.code,
        didYouMeanStaticMemberCode,
    ];
    registerCodeFix({
        errorCodes,
        getCodeActions(context) {
            const { sourceFile } = context;
            const info = getInfo(sourceFile, context.span.start, context.errorCode);
            if (!info) {
                return undefined;
            }
            const changes = textChanges.ChangeTracker.with(context, t => doChange(t, sourceFile, info));
            return [createCodeFixAction(fixId, changes, [Diagnostics.Add_0_to_unresolved_variable, info.className || "this"], fixId, Diagnostics.Add_qualifier_to_all_unresolved_variables_matching_a_member_name)];
        },
        fixIds: [fixId],
        getAllCodeActions: context => codeFixAll(context, errorCodes, (changes, diag) => {
<<<<<<< HEAD
            doChange(changes, context.sourceFile, getNode(diag.file!, diag.start!));
=======
            doChange(changes, context.sourceFile, getInfo(diag.file, diag.start!, diag.code));
>>>>>>> 9a9d3abe
        }),
    });

    interface Info { readonly node: Identifier; readonly className: string | undefined; }
    function getInfo(sourceFile: SourceFile, pos: number, diagCode: number): Info | undefined {
        const node = getTokenAtPosition(sourceFile, pos, /*includeJsDocComment*/ false);
        if (!isIdentifier(node)) return undefined;
        return { node, className: diagCode === didYouMeanStaticMemberCode ? getContainingClass(node).name.text : undefined };
    }

    function doChange(changes: textChanges.ChangeTracker, sourceFile: SourceFile, { node, className }: Info): void {
        // TODO (https://github.com/Microsoft/TypeScript/issues/21246): use shared helper
        suppressLeadingAndTrailingTrivia(node);
        changes.replaceNode(sourceFile, node, createPropertyAccess(className ? createIdentifier(className) : createThis(), node));
    }
}
<|MERGE_RESOLUTION|>--- conflicted
+++ resolved
@@ -1,42 +1,39 @@
-/* @internal */
-namespace ts.codefix {
-    const fixId = "forgottenThisPropertyAccess";
-    const didYouMeanStaticMemberCode = Diagnostics.Cannot_find_name_0_Did_you_mean_the_static_member_1_0.code;
-    const errorCodes = [
-        Diagnostics.Cannot_find_name_0_Did_you_mean_the_instance_member_this_0.code,
-        didYouMeanStaticMemberCode,
-    ];
-    registerCodeFix({
-        errorCodes,
-        getCodeActions(context) {
-            const { sourceFile } = context;
-            const info = getInfo(sourceFile, context.span.start, context.errorCode);
-            if (!info) {
-                return undefined;
-            }
-            const changes = textChanges.ChangeTracker.with(context, t => doChange(t, sourceFile, info));
-            return [createCodeFixAction(fixId, changes, [Diagnostics.Add_0_to_unresolved_variable, info.className || "this"], fixId, Diagnostics.Add_qualifier_to_all_unresolved_variables_matching_a_member_name)];
-        },
-        fixIds: [fixId],
-        getAllCodeActions: context => codeFixAll(context, errorCodes, (changes, diag) => {
-<<<<<<< HEAD
-            doChange(changes, context.sourceFile, getNode(diag.file!, diag.start!));
-=======
-            doChange(changes, context.sourceFile, getInfo(diag.file, diag.start!, diag.code));
->>>>>>> 9a9d3abe
-        }),
-    });
-
-    interface Info { readonly node: Identifier; readonly className: string | undefined; }
-    function getInfo(sourceFile: SourceFile, pos: number, diagCode: number): Info | undefined {
-        const node = getTokenAtPosition(sourceFile, pos, /*includeJsDocComment*/ false);
-        if (!isIdentifier(node)) return undefined;
-        return { node, className: diagCode === didYouMeanStaticMemberCode ? getContainingClass(node).name.text : undefined };
-    }
-
-    function doChange(changes: textChanges.ChangeTracker, sourceFile: SourceFile, { node, className }: Info): void {
-        // TODO (https://github.com/Microsoft/TypeScript/issues/21246): use shared helper
-        suppressLeadingAndTrailingTrivia(node);
-        changes.replaceNode(sourceFile, node, createPropertyAccess(className ? createIdentifier(className) : createThis(), node));
-    }
-}
+/* @internal */
+namespace ts.codefix {
+    const fixId = "forgottenThisPropertyAccess";
+    const didYouMeanStaticMemberCode = Diagnostics.Cannot_find_name_0_Did_you_mean_the_static_member_1_0.code;
+    const errorCodes = [
+        Diagnostics.Cannot_find_name_0_Did_you_mean_the_instance_member_this_0.code,
+        didYouMeanStaticMemberCode,
+    ];
+    registerCodeFix({
+        errorCodes,
+        getCodeActions(context) {
+            const { sourceFile } = context;
+            const info = getInfo(sourceFile, context.span.start, context.errorCode);
+            if (!info) {
+                return undefined;
+            }
+            const changes = textChanges.ChangeTracker.with(context, t => doChange(t, sourceFile, info));
+            return [createCodeFixAction(fixId, changes, [Diagnostics.Add_0_to_unresolved_variable, info.className || "this"], fixId, Diagnostics.Add_qualifier_to_all_unresolved_variables_matching_a_member_name)];
+        },
+        fixIds: [fixId],
+        getAllCodeActions: context => codeFixAll(context, errorCodes, (changes, diag) => {
+            const info = getInfo(diag.file!, diag.start!, diag.code);
+            if (info) doChange(changes, context.sourceFile, info);
+        }),
+    });
+
+    interface Info { readonly node: Identifier; readonly className: string | undefined; }
+    function getInfo(sourceFile: SourceFile, pos: number, diagCode: number): Info | undefined {
+        const node = getTokenAtPosition(sourceFile, pos, /*includeJsDocComment*/ false);
+        if (!isIdentifier(node)) return undefined;
+        return { node, className: diagCode === didYouMeanStaticMemberCode ? getContainingClass(node)!.name!.text : undefined };
+    }
+
+    function doChange(changes: textChanges.ChangeTracker, sourceFile: SourceFile, { node, className }: Info): void {
+        // TODO (https://github.com/Microsoft/TypeScript/issues/21246): use shared helper
+        suppressLeadingAndTrailingTrivia(node);
+        changes.replaceNode(sourceFile, node, createPropertyAccess(className ? createIdentifier(className) : createThis(), node));
+    }
+}