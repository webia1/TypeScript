--- conflicted
+++ resolved
@@ -1,94 +1,85 @@
-/* @internal */
-namespace ts.codefix {
-    const fixIdPlain = "fixJSDocTypes_plain";
-    const fixIdNullable = "fixJSDocTypes_nullable";
-    const errorCodes = [Diagnostics.JSDoc_types_can_only_be_used_inside_documentation_comments.code];
-    registerCodeFix({
-        errorCodes,
-        getCodeActions(context) {
-            const { sourceFile } = context;
-            const checker = context.program.getTypeChecker();
-            const info = getInfo(sourceFile, context.span.start, checker);
-            if (!info) return undefined;
-            const { typeNode, type } = info;
-            const original = typeNode.getText(sourceFile);
-            const actions = [fix(type, fixIdPlain)];
-            if (typeNode.kind === SyntaxKind.JSDocNullableType) {
-                // for nullable types, suggest the flow-compatible `T | null | undefined`
-                // in addition to the jsdoc/closure-compatible `T | null`
-                actions.push(fix(checker.getNullableType(type, TypeFlags.Undefined), fixIdNullable));
-            }
-            return actions;
-
-            function fix(type: Type, fixId: string): CodeFixAction {
-                const newText = checker.typeToString(type);
-                const description = formatStringFromArgs(getLocaleSpecificMessage(Diagnostics.Change_0_to_1), [original, newText]);
-                const changes = textChanges.ChangeTracker.with(context, t => doChange(t, sourceFile, typeNode, type, checker));
-                return { description, changes, fixId };
-            }
-        },
-        fixIds: [fixIdPlain, fixIdNullable],
-        getAllCodeActions(context) {
-            const { fixId, program, sourceFile } = context;
-            const checker = program.getTypeChecker();
-<<<<<<< HEAD
-            return codeFixAllWithTextChanges(context, errorCodes, (changes, err) => {
-                const info = getInfo(err.file!, err.start!, checker);
-=======
-            return codeFixAll(context, errorCodes, (changes, err) => {
-                const info = getInfo(err.file, err.start!, checker);
->>>>>>> 17b10dc2
-                if (!info) return;
-                const { typeNode, type } = info;
-                const fixedType = typeNode.kind === SyntaxKind.JSDocNullableType && fixId === fixIdNullable ? checker.getNullableType(type, TypeFlags.Undefined) : type;
-                doChange(changes, sourceFile, typeNode, fixedType, checker);
-            });
-        }
-    });
-
-<<<<<<< HEAD
-    function getInfo(sourceFile: SourceFile, pos: number, checker: TypeChecker): { readonly typeNode: TypeNode, readonly type: Type } | undefined {
-=======
-    function doChange(changes: textChanges.ChangeTracker, sourceFile: SourceFile, oldTypeNode: TypeNode, newType: Type, checker: TypeChecker): void {
-        changes.replaceNode(sourceFile, oldTypeNode, checker.typeToTypeNode(newType, /*enclosingDeclaration*/ oldTypeNode));
-    }
-
-    function getInfo(sourceFile: SourceFile, pos: number, checker: TypeChecker): { readonly typeNode: TypeNode, type: Type } {
->>>>>>> 17b10dc2
-        const decl = findAncestor(getTokenAtPosition(sourceFile, pos, /*includeJsDocComment*/ false), isTypeContainer);
-        const typeNode = decl && decl.type;
-        return typeNode && { typeNode, type: checker.getTypeFromTypeNode(typeNode) };
-    }
-
-    // TODO: GH#19856 Node & { type: TypeNode }
-    type TypeContainer =
-        | AsExpression | CallSignatureDeclaration | ConstructSignatureDeclaration | FunctionDeclaration
-        | GetAccessorDeclaration | IndexSignatureDeclaration | MappedTypeNode | MethodDeclaration
-        | MethodSignature | ParameterDeclaration | PropertyDeclaration | PropertySignature | SetAccessorDeclaration
-        | TypeAliasDeclaration | TypeAssertion | VariableDeclaration;
-    function isTypeContainer(node: Node): node is TypeContainer {
-        // NOTE: Some locations are not handled yet:
-        // MappedTypeNode.typeParameters and SignatureDeclaration.typeParameters, as well as CallExpression.typeArguments
-        switch (node.kind) {
-            case SyntaxKind.AsExpression:
-            case SyntaxKind.CallSignature:
-            case SyntaxKind.ConstructSignature:
-            case SyntaxKind.FunctionDeclaration:
-            case SyntaxKind.GetAccessor:
-            case SyntaxKind.IndexSignature:
-            case SyntaxKind.MappedType:
-            case SyntaxKind.MethodDeclaration:
-            case SyntaxKind.MethodSignature:
-            case SyntaxKind.Parameter:
-            case SyntaxKind.PropertyDeclaration:
-            case SyntaxKind.PropertySignature:
-            case SyntaxKind.SetAccessor:
-            case SyntaxKind.TypeAliasDeclaration:
-            case SyntaxKind.TypeAssertionExpression:
-            case SyntaxKind.VariableDeclaration:
-                return true;
-            default:
-                return false;
-        }
-    }
-}
+/* @internal */
+namespace ts.codefix {
+    const fixIdPlain = "fixJSDocTypes_plain";
+    const fixIdNullable = "fixJSDocTypes_nullable";
+    const errorCodes = [Diagnostics.JSDoc_types_can_only_be_used_inside_documentation_comments.code];
+    registerCodeFix({
+        errorCodes,
+        getCodeActions(context) {
+            const { sourceFile } = context;
+            const checker = context.program.getTypeChecker();
+            const info = getInfo(sourceFile, context.span.start, checker);
+            if (!info) return undefined;
+            const { typeNode, type } = info;
+            const original = typeNode.getText(sourceFile);
+            const actions = [fix(type, fixIdPlain)];
+            if (typeNode.kind === SyntaxKind.JSDocNullableType) {
+                // for nullable types, suggest the flow-compatible `T | null | undefined`
+                // in addition to the jsdoc/closure-compatible `T | null`
+                actions.push(fix(checker.getNullableType(type, TypeFlags.Undefined), fixIdNullable));
+            }
+            return actions;
+
+            function fix(type: Type, fixId: string): CodeFixAction {
+                const newText = checker.typeToString(type);
+                const description = formatStringFromArgs(getLocaleSpecificMessage(Diagnostics.Change_0_to_1), [original, newText]);
+                const changes = textChanges.ChangeTracker.with(context, t => doChange(t, sourceFile, typeNode, type, checker));
+                return { description, changes, fixId };
+            }
+        },
+        fixIds: [fixIdPlain, fixIdNullable],
+        getAllCodeActions(context) {
+            const { fixId, program, sourceFile } = context;
+            const checker = program.getTypeChecker();
+            return codeFixAll(context, errorCodes, (changes, err) => {
+                const info = getInfo(err.file!, err.start!, checker);
+                if (!info) return;
+                const { typeNode, type } = info;
+                const fixedType = typeNode.kind === SyntaxKind.JSDocNullableType && fixId === fixIdNullable ? checker.getNullableType(type, TypeFlags.Undefined) : type;
+                doChange(changes, sourceFile, typeNode, fixedType, checker);
+            });
+        }
+    });
+
+    function doChange(changes: textChanges.ChangeTracker, sourceFile: SourceFile, oldTypeNode: TypeNode, newType: Type, checker: TypeChecker): void {
+        changes.replaceNode(sourceFile, oldTypeNode, checker.typeToTypeNode(newType, /*enclosingDeclaration*/ oldTypeNode)!); // TODO: GH#18217
+    }
+
+    function getInfo(sourceFile: SourceFile, pos: number, checker: TypeChecker): { readonly typeNode: TypeNode, readonly type: Type } | undefined {
+        const decl = findAncestor(getTokenAtPosition(sourceFile, pos, /*includeJsDocComment*/ false), isTypeContainer);
+        const typeNode = decl && decl.type;
+        return typeNode && { typeNode, type: checker.getTypeFromTypeNode(typeNode) };
+    }
+
+    // TODO: GH#19856 Node & { type: TypeNode }
+    type TypeContainer =
+        | AsExpression | CallSignatureDeclaration | ConstructSignatureDeclaration | FunctionDeclaration
+        | GetAccessorDeclaration | IndexSignatureDeclaration | MappedTypeNode | MethodDeclaration
+        | MethodSignature | ParameterDeclaration | PropertyDeclaration | PropertySignature | SetAccessorDeclaration
+        | TypeAliasDeclaration | TypeAssertion | VariableDeclaration;
+    function isTypeContainer(node: Node): node is TypeContainer {
+        // NOTE: Some locations are not handled yet:
+        // MappedTypeNode.typeParameters and SignatureDeclaration.typeParameters, as well as CallExpression.typeArguments
+        switch (node.kind) {
+            case SyntaxKind.AsExpression:
+            case SyntaxKind.CallSignature:
+            case SyntaxKind.ConstructSignature:
+            case SyntaxKind.FunctionDeclaration:
+            case SyntaxKind.GetAccessor:
+            case SyntaxKind.IndexSignature:
+            case SyntaxKind.MappedType:
+            case SyntaxKind.MethodDeclaration:
+            case SyntaxKind.MethodSignature:
+            case SyntaxKind.Parameter:
+            case SyntaxKind.PropertyDeclaration:
+            case SyntaxKind.PropertySignature:
+            case SyntaxKind.SetAccessor:
+            case SyntaxKind.TypeAliasDeclaration:
+            case SyntaxKind.TypeAssertionExpression:
+            case SyntaxKind.VariableDeclaration:
+                return true;
+            default:
+                return false;
+        }
+    }
+}