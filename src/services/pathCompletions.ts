/* @internal */
namespace ts.Completions.PathCompletions {
    export interface NameAndKind {
        readonly name: string;
        readonly kind: ScriptElementKind.scriptElement | ScriptElementKind.directory | ScriptElementKind.externalModuleName;
    }
    export interface PathCompletion extends NameAndKind {
        readonly span: TextSpan | undefined;
    }

    function nameAndKind(name: string, kind: NameAndKind["kind"]): NameAndKind {
        return { name, kind };
    }
    function addReplacementSpans(text: string, textStart: number, names: ReadonlyArray<NameAndKind>): ReadonlyArray<PathCompletion> {
        const span = getDirectoryFragmentTextSpan(text, textStart);
        return names.map(({ name, kind }): PathCompletion => ({ name, kind, span }));
    }

    export function getStringLiteralCompletionsFromModuleNames(sourceFile: SourceFile, node: LiteralExpression, compilerOptions: CompilerOptions, host: LanguageServiceHost, typeChecker: TypeChecker): ReadonlyArray<PathCompletion> {
        return addReplacementSpans(node.text, node.getStart(sourceFile) + 1, getStringLiteralCompletionsFromModuleNamesWorker(node, compilerOptions, host, typeChecker));
    }

    function getStringLiteralCompletionsFromModuleNamesWorker(node: LiteralExpression, compilerOptions: CompilerOptions, host: LanguageServiceHost, typeChecker: TypeChecker): ReadonlyArray<NameAndKind> {
        const literalValue = normalizeSlashes(node.text);

        const scriptPath = node.getSourceFile().path;
        const scriptDirectory = getDirectoryPath(scriptPath);

        if (isPathRelativeToScript(literalValue) || isRootedDiskPath(literalValue)) {
            const extensions = getSupportedExtensions(compilerOptions);
            if (compilerOptions.rootDirs) {
                return getCompletionEntriesForDirectoryFragmentWithRootDirs(
                    compilerOptions.rootDirs, literalValue, scriptDirectory, extensions, /*includeExtensions*/ false, compilerOptions, host, scriptPath);
            }
            else {
                return getCompletionEntriesForDirectoryFragment(literalValue, scriptDirectory, extensions, /*includeExtensions*/ false, host, scriptPath);
            }
        }
        else {
            // Check for node modules
            return getCompletionEntriesForNonRelativeModules(literalValue, scriptDirectory, compilerOptions, host, typeChecker);
        }
    }

    /**
     * Takes a script path and returns paths for all potential folders that could be merged with its
     * containing folder via the "rootDirs" compiler option
     */
    function getBaseDirectoriesFromRootDirs(rootDirs: string[], basePath: string, scriptPath: string, ignoreCase: boolean): string[] {
        // Make all paths absolute/normalized if they are not already
        rootDirs = rootDirs.map(rootDirectory => normalizePath(isRootedDiskPath(rootDirectory) ? rootDirectory : combinePaths(basePath, rootDirectory)));

        // Determine the path to the directory containing the script relative to the root directory it is contained within
        const relativeDirectory = firstDefined(rootDirs, rootDirectory =>
            containsPath(rootDirectory, scriptPath, basePath, ignoreCase) ? scriptPath.substr(rootDirectory.length) : undefined)!; // TODO: GH#18217

        // Now find a path for each potential directory that is to be merged with the one containing the script
        return deduplicate<string>(
            rootDirs.map(rootDirectory => combinePaths(rootDirectory, relativeDirectory)),
            equateStringsCaseSensitive,
            compareStringsCaseSensitive);
    }

    function getCompletionEntriesForDirectoryFragmentWithRootDirs(rootDirs: string[], fragment: string, scriptPath: string, extensions: ReadonlyArray<string>, includeExtensions: boolean, compilerOptions: CompilerOptions, host: LanguageServiceHost, exclude?: string): NameAndKind[] {
        const basePath = compilerOptions.project || host.getCurrentDirectory();
        const ignoreCase = !(host.useCaseSensitiveFileNames && host.useCaseSensitiveFileNames());
        const baseDirectories = getBaseDirectoriesFromRootDirs(rootDirs, basePath, scriptPath, ignoreCase);

        const result: NameAndKind[] = [];

        for (const baseDirectory of baseDirectories) {
            getCompletionEntriesForDirectoryFragment(fragment, baseDirectory, extensions, includeExtensions, host, exclude, result);
        }

        return result;
    }

    /**
     * Given a path ending at a directory, gets the completions for the path, and filters for those entries containing the basename.
     */
    function getCompletionEntriesForDirectoryFragment(fragment: string, scriptPath: string, extensions: ReadonlyArray<string>, includeExtensions: boolean, host: LanguageServiceHost, exclude?: string, result: NameAndKind[] = []): NameAndKind[] {
        if (fragment === undefined) {
            fragment = "";
        }

        fragment = normalizeSlashes(fragment);

        /**
         * Remove the basename from the path. Note that we don't use the basename to filter completions;
         * the client is responsible for refining completions.
         */
        fragment = getDirectoryPath(fragment);

        if (fragment === "") {
            fragment = "." + directorySeparator;
        }

        fragment = ensureTrailingDirectorySeparator(fragment);

        const absolutePath = normalizeAndPreserveTrailingSlash(isRootedDiskPath(fragment) ? fragment : combinePaths(scriptPath, fragment));
        const baseDirectory = getDirectoryPath(absolutePath);
        const ignoreCase = !(host.useCaseSensitiveFileNames && host.useCaseSensitiveFileNames());

        if (tryDirectoryExists(host, baseDirectory)) {
            // Enumerate the available files if possible
            const files = tryReadDirectory(host, baseDirectory, extensions, /*exclude*/ undefined, /*include*/ ["./*"]);

            if (files) {
                /**
                 * Multiple file entries might map to the same truncated name once we remove extensions
                 * (happens iff includeExtensions === false)so we use a set-like data structure. Eg:
                 *
                 * both foo.ts and foo.tsx become foo
                 */
                const foundFiles = createMap<true>();
                for (let filePath of files) {
                    filePath = normalizePath(filePath);
                    if (exclude && comparePaths(filePath, exclude, scriptPath, ignoreCase) === Comparison.EqualTo) {
                        continue;
                    }

                    const foundFileName = includeExtensions ? getBaseFileName(filePath) : removeFileExtension(getBaseFileName(filePath));

                    if (!foundFiles.has(foundFileName)) {
                        foundFiles.set(foundFileName, true);
                    }
                }

                forEachKey(foundFiles, foundFile => {
                    result.push(nameAndKind(foundFile, ScriptElementKind.scriptElement));
                });
            }

            // If possible, get folder completion as well
            const directories = tryGetDirectories(host, baseDirectory);

            if (directories) {
                for (const directory of directories) {
                    const directoryName = getBaseFileName(normalizePath(directory));

                    result.push(nameAndKind(directoryName, ScriptElementKind.directory));
                }
            }
        }

        return result;
    }

    /**
     * Check all of the declared modules and those in node modules. Possible sources of modules:
     *      Modules that are found by the type checker
     *      Modules found relative to "baseUrl" compliler options (including patterns from "paths" compiler option)
     *      Modules from node_modules (i.e. those listed in package.json)
     *          This includes all files that are found in node_modules/moduleName/ with acceptable file extensions
     */
    function getCompletionEntriesForNonRelativeModules(fragment: string, scriptPath: string, compilerOptions: CompilerOptions, host: LanguageServiceHost, typeChecker: TypeChecker): NameAndKind[] {
        const { baseUrl, paths } = compilerOptions;

        const result: NameAndKind[] = [];

        const fileExtensions = getSupportedExtensions(compilerOptions);
        if (baseUrl) {
            const projectDir = compilerOptions.project || host.getCurrentDirectory();
            const absolute = isRootedDiskPath(baseUrl) ? baseUrl : combinePaths(projectDir, baseUrl);
            getCompletionEntriesForDirectoryFragment(fragment, normalizePath(absolute), fileExtensions, /*includeExtensions*/ false, host, /*exclude*/ undefined, result);

            for (const path in paths!) {
                const patterns = paths![path];
                if (paths!.hasOwnProperty(path) && patterns) {
                    for (const { name, kind } of getCompletionsForPathMapping(path, patterns, fragment, baseUrl, fileExtensions, host)) {
                        // Path mappings may provide a duplicate way to get to something we've already added, so don't add again.
                        if (!result.some(entry => entry.name === name)) {
                            result.push(nameAndKind(name, kind));
                        }
                    }
                }
            }
        }

        if (compilerOptions.moduleResolution === ModuleResolutionKind.NodeJs) {
            forEachAncestorDirectory(scriptPath, ancestor => {
                const nodeModules = combinePaths(ancestor, "node_modules");
<<<<<<< HEAD
                if (host.directoryExists!(nodeModules)) { // TODO: GH#18217
                    getCompletionEntriesForDirectoryFragment(fragment, nodeModules, fileExtensions, /*includeExtensions*/ false, span, host, /*exclude*/ undefined, result);
=======
                if (host.directoryExists(nodeModules)) {
                    getCompletionEntriesForDirectoryFragment(fragment, nodeModules, fileExtensions, /*includeExtensions*/ false, host, /*exclude*/ undefined, result);
>>>>>>> 66bf5b4e
                }
            });
        }

        getCompletionEntriesFromTypings(host, compilerOptions, scriptPath, result);

        for (const moduleName of enumeratePotentialNonRelativeModules(fragment, scriptPath, compilerOptions, typeChecker, host)) {
            result.push(nameAndKind(moduleName, ScriptElementKind.externalModuleName));
        }

        return result;
    }

    function getCompletionsForPathMapping(
        path: string, patterns: ReadonlyArray<string>, fragment: string, baseUrl: string, fileExtensions: ReadonlyArray<string>, host: LanguageServiceHost,
    ): ReadonlyArray<NameAndKind> {
        if (!endsWith(path, "*")) {
            // For a path mapping "foo": ["/x/y/z.ts"], add "foo" itself as a completion.
            return !stringContains(path, "*") && startsWith(path, fragment) ? [{ name: path, kind: ScriptElementKind.directory }] : emptyArray;
        }

        const pathPrefix = path.slice(0, path.length - 1);
        if (!startsWith(fragment, pathPrefix)) {
            return [{ name: pathPrefix, kind: ScriptElementKind.directory }];
        }

        const remainingFragment = fragment.slice(pathPrefix.length);
        return flatMap(patterns, pattern => getModulesForPathsPattern(remainingFragment, baseUrl, pattern, fileExtensions, host));
    }

    function getModulesForPathsPattern(fragment: string, baseUrl: string, pattern: string, fileExtensions: ReadonlyArray<string>, host: LanguageServiceHost): ReadonlyArray<NameAndKind> | undefined {
        if (!host.readDirectory) {
            return undefined;
        }

        const parsed = hasZeroOrOneAsteriskCharacter(pattern) ? tryParsePattern(pattern) : undefined;
        if (!parsed) {
            return undefined;
        }

        // The prefix has two effective parts: the directory path and the base component after the filepath that is not a
        // full directory component. For example: directory/path/of/prefix/base*
        const normalizedPrefix = normalizeAndPreserveTrailingSlash(parsed.prefix);
        const normalizedPrefixDirectory = getDirectoryPath(normalizedPrefix);
        const normalizedPrefixBase = getBaseFileName(normalizedPrefix);

        const fragmentHasPath = stringContains(fragment, directorySeparator);

        // Try and expand the prefix to include any path from the fragment so that we can limit the readDirectory call
        const expandedPrefixDirectory = fragmentHasPath ? combinePaths(normalizedPrefixDirectory, normalizedPrefixBase + getDirectoryPath(fragment)) : normalizedPrefixDirectory;

        const normalizedSuffix = normalizePath(parsed.suffix);
        // Need to normalize after combining: If we combinePaths("a", "../b"), we want "b" and not "a/../b".
        const baseDirectory = normalizePath(combinePaths(baseUrl, expandedPrefixDirectory));
        const completePrefix = fragmentHasPath ? baseDirectory : ensureTrailingDirectorySeparator(baseDirectory) + normalizedPrefixBase;

        // If we have a suffix, then we need to read the directory all the way down. We could create a glob
        // that encodes the suffix, but we would have to escape the character "?" which readDirectory
        // doesn't support. For now, this is safer but slower
        const includeGlob = normalizedSuffix ? "**/*" : "./*";

        const matches = tryReadDirectory(host, baseDirectory, fileExtensions, /*exclude*/ undefined, [includeGlob]).map<NameAndKind>(name => ({ name, kind: ScriptElementKind.scriptElement }));
        const directories = tryGetDirectories(host, baseDirectory).map(d => combinePaths(baseDirectory, d)).map<NameAndKind>(name => ({ name, kind: ScriptElementKind.directory }));

        // Trim away prefix and suffix
        return mapDefined<NameAndKind, NameAndKind>(concatenate(matches, directories), ({ name, kind }) => {
            const normalizedMatch = normalizePath(name);
            const inner = withoutStartAndEnd(normalizedMatch, completePrefix, normalizedSuffix);
            return inner !== undefined ? { name: removeLeadingDirectorySeparator(removeFileExtension(inner)), kind } : undefined;
        });
    }

    function withoutStartAndEnd(s: string, start: string, end: string): string | undefined {
        return startsWith(s, start) && endsWith(s, end) ? s.slice(start.length, s.length - end.length) : undefined;
    }

    function removeLeadingDirectorySeparator(path: string): string {
        return path[0] === directorySeparator ? path.slice(1) : path;
    }

    function enumeratePotentialNonRelativeModules(fragment: string, scriptPath: string, options: CompilerOptions, typeChecker: TypeChecker, host: LanguageServiceHost): string[] {
        // Check If this is a nested module
        const isNestedModule = stringContains(fragment, directorySeparator);
        const moduleNameFragment = isNestedModule ? fragment.substr(0, fragment.lastIndexOf(directorySeparator)) : undefined;

        // Get modules that the type checker picked up
        const ambientModules = map(typeChecker.getAmbientModules(), sym => stripQuotes(sym.name));
        let nonRelativeModuleNames = filter(ambientModules, moduleName => startsWith(moduleName, fragment));

        // Nested modules of the form "module-name/sub" need to be adjusted to only return the string
        // after the last '/' that appears in the fragment because that's where the replacement span
        // starts
        if (isNestedModule) {
            const moduleNameWithSeperator = ensureTrailingDirectorySeparator(moduleNameFragment!);
            nonRelativeModuleNames = map(nonRelativeModuleNames, nonRelativeModuleName => {
                return removePrefix(nonRelativeModuleName, moduleNameWithSeperator);
            });
        }


        if (!options.moduleResolution || options.moduleResolution === ModuleResolutionKind.NodeJs) {
            for (const visibleModule of enumerateNodeModulesVisibleToScript(host, scriptPath)!) { // TODO: GH#18217
                if (!isNestedModule) {
                    nonRelativeModuleNames.push(visibleModule.moduleName);
                }
                else if (startsWith(visibleModule.moduleName, moduleNameFragment!)) { // TODO: GH#18217
                    const nestedFiles = tryReadDirectory(host, visibleModule.moduleDir, supportedTypeScriptExtensions, /*exclude*/ undefined, /*include*/ ["./*"]);
                    if (nestedFiles) {
                        for (let f of nestedFiles) {
                            f = normalizePath(f);
                            const nestedModule = removeFileExtension(getBaseFileName(f));
                            nonRelativeModuleNames.push(nestedModule);
                        }
                    }
                }
            }
        }

        return deduplicate<string>(nonRelativeModuleNames, equateStringsCaseSensitive, compareStringsCaseSensitive);
    }

    export function getTripleSlashReferenceCompletion(sourceFile: SourceFile, position: number, compilerOptions: CompilerOptions, host: LanguageServiceHost): ReadonlyArray<PathCompletion> | undefined {
        const token = getTokenAtPosition(sourceFile, position, /*includeJsDocComment*/ false);
        const commentRanges = getLeadingCommentRanges(sourceFile.text, token.pos);
        const range = commentRanges && find(commentRanges, commentRange => position >= commentRange.pos && position <= commentRange.end);
        if (!range) {
            return undefined;
        }
        const text = sourceFile.text.slice(range.pos, position);
        const match = tripleSlashDirectiveFragmentRegex.exec(text);
        if (!match) {
            return undefined;
        }

        const [, prefix, kind, toComplete] = match;
        const scriptPath = getDirectoryPath(sourceFile.path);
        const names = kind === "path" ? getCompletionEntriesForDirectoryFragment(toComplete, scriptPath, getSupportedExtensions(compilerOptions), /*includeExtensions*/ true, host, sourceFile.path)
            : kind === "types" ? getCompletionEntriesFromTypings(host, compilerOptions, scriptPath)
            : undefined;
        return names && addReplacementSpans(toComplete, range.pos + prefix.length, names);
    }

    function getCompletionEntriesFromTypings(host: LanguageServiceHost, options: CompilerOptions, scriptPath: string, result: NameAndKind[] = []): NameAndKind[] {
        // Check for typings specified in compiler options
        const seen = createMap<true>();
        if (options.types) {
            for (const typesName of options.types) {
                const moduleName = getUnmangledNameForScopedPackage(typesName);
                pushResult(moduleName);
            }
        }
        else if (host.getDirectories) {
            let typeRoots: ReadonlyArray<string> | undefined;
            try {
                typeRoots = getEffectiveTypeRoots(options, host);
            }
            catch { /* Wrap in try catch because getEffectiveTypeRoots touches the filesystem */ }

            if (typeRoots) {
                for (const root of typeRoots) {
                    getCompletionEntriesFromDirectories(root);
                }
            }

            // Also get all @types typings installed in visible node_modules directories
            for (const packageJson of findPackageJsons(scriptPath, host)) {
                const typesDir = combinePaths(getDirectoryPath(packageJson), "node_modules/@types");
                getCompletionEntriesFromDirectories(typesDir);
            }
        }

        return result;

        function getCompletionEntriesFromDirectories(directory: string) {
            Debug.assert(!!host.getDirectories);
            if (tryDirectoryExists(host, directory)) {
                const directories = tryGetDirectories(host, directory);
                if (directories) {
                    for (let typeDirectory of directories) {
                        typeDirectory = normalizePath(typeDirectory);
                        const directoryName = getBaseFileName(typeDirectory);
                        const moduleName = getUnmangledNameForScopedPackage(directoryName);
                        pushResult(moduleName);
                    }
                }
            }
        }

        function pushResult(moduleName: string) {
            if (!seen.has(moduleName)) {
                result.push(nameAndKind(moduleName, ScriptElementKind.externalModuleName));
                seen.set(moduleName, true);
            }
        }
    }

    function findPackageJsons(directory: string, host: LanguageServiceHost): string[] {
        const paths: string[] = [];
        forEachAncestorDirectory(directory, ancestor => {
            const currentConfigPath = findConfigFile(ancestor, (f) => tryFileExists(host, f), "package.json");
            if (!currentConfigPath) {
                return true; // break out
            }
            paths.push(currentConfigPath);
        });
        return paths;
    }

    function enumerateNodeModulesVisibleToScript(host: LanguageServiceHost, scriptPath: string): VisibleModuleInfo[] | undefined {
        const result: VisibleModuleInfo[] = [];

        if (host.readFile && host.fileExists) {
            for (const packageJson of findPackageJsons(scriptPath, host)) {
                const contents = tryReadingPackageJson(packageJson);
                if (!contents) {
                    return;
                }

                const nodeModulesDir = combinePaths(getDirectoryPath(packageJson), "node_modules");
                const foundModuleNames: string[] = [];

                // Provide completions for all non @types dependencies
                for (const key of nodeModulesDependencyKeys) {
                    addPotentialPackageNames(contents[key], foundModuleNames);
                }

                for (const moduleName of foundModuleNames) {
                    const moduleDir = combinePaths(nodeModulesDir, moduleName);
                    result.push({
                        moduleName,
                        moduleDir
                    });
                }
            }
        }

        return result;

        function tryReadingPackageJson(filePath: string) {
            try {
                const fileText = tryReadFile(host, filePath);
                return fileText ? JSON.parse(fileText) : undefined;
            }
            catch (e) {
                return undefined;
            }
        }

        function addPotentialPackageNames(dependencies: any, result: string[]) {
            if (dependencies) {
                for (const dep in dependencies) {
                    if (dependencies.hasOwnProperty(dep) && !startsWith(dep, "@types/")) {
                        result.push(dep);
                    }
                }
            }
        }
    }

    // Replace everything after the last directory seperator that appears
    function getDirectoryFragmentTextSpan(text: string, textStart: number): TextSpan | undefined {
        const index = Math.max(text.lastIndexOf(directorySeparator), text.lastIndexOf("\\"));
        const offset = index !== -1 ? index + 1 : 0;
        // If the range is an identifier, span is unnecessary.
        const length = text.length - offset;
        return length === 0 || isIdentifierText(text.substr(offset, length), ScriptTarget.ESNext) ? undefined : createTextSpan(textStart + offset, length);
    }

    // Returns true if the path is explicitly relative to the script (i.e. relative to . or ..)
    function isPathRelativeToScript(path: string) {
        if (path && path.length >= 2 && path.charCodeAt(0) === CharacterCodes.dot) {
            const slashIndex = path.length >= 3 && path.charCodeAt(1) === CharacterCodes.dot ? 2 : 1;
            const slashCharCode = path.charCodeAt(slashIndex);
            return slashCharCode === CharacterCodes.slash || slashCharCode === CharacterCodes.backslash;
        }
        return false;
    }

    function normalizeAndPreserveTrailingSlash(path: string) {
        if (normalizeSlashes(path) === "./") {
            // normalizePath turns "./" into "". "" + "/" would then be a rooted path instead of a relative one, so avoid this particular case.
            // There is no problem for adding "/" to a non-empty string -- it's only a problem at the beginning.
            return "";
        }
        const norm = normalizePath(path);
        return hasTrailingDirectorySeparator(path) ? ensureTrailingDirectorySeparator(norm) : norm;
    }

    /**
     * Matches a triple slash reference directive with an incomplete string literal for its path. Used
     * to determine if the caret is currently within the string literal and capture the literal fragment
     * for completions.
     * For example, this matches
     *
     * /// <reference path="fragment
     *
     * but not
     *
     * /// <reference path="fragment"
     */
    const tripleSlashDirectiveFragmentRegex = /^(\/\/\/\s*<reference\s+(path|types)\s*=\s*(?:'|"))([^\3"]*)$/;

    interface VisibleModuleInfo {
        moduleName: string;
        moduleDir: string;
    }

    const nodeModulesDependencyKeys = ["dependencies", "devDependencies", "peerDependencies", "optionalDependencies"];

    function tryGetDirectories(host: LanguageServiceHost, directoryName: string): string[] {
        return tryIOAndConsumeErrors(host, host.getDirectories, directoryName) || [];
    }

    function tryReadDirectory(host: LanguageServiceHost, path: string, extensions?: ReadonlyArray<string>, exclude?: ReadonlyArray<string>, include?: ReadonlyArray<string>): ReadonlyArray<string> {
        return tryIOAndConsumeErrors(host, host.readDirectory, path, extensions, exclude, include) || emptyArray;
    }

    function tryReadFile(host: LanguageServiceHost, path: string): string | undefined {
        return tryIOAndConsumeErrors(host, host.readFile, path);
    }

    function tryFileExists(host: LanguageServiceHost, path: string): boolean {
        return tryIOAndConsumeErrors(host, host.fileExists, path);
    }

    function tryDirectoryExists(host: LanguageServiceHost, path: string): boolean {
        try {
            return directoryProbablyExists(path, host);
        }
        catch { /*ignore*/ }
        return false;
    }

    function tryIOAndConsumeErrors<T>(host: LanguageServiceHost, toApply: ((...a: any[]) => T) | undefined, ...args: any[]) {
        try {
            return toApply && toApply.apply(host, args);
        }
        catch { /*ignore*/ }
        return undefined;
    }
}
<|MERGE_RESOLUTION|>--- conflicted
+++ resolved
@@ -1,530 +1,525 @@
-/* @internal */
-namespace ts.Completions.PathCompletions {
-    export interface NameAndKind {
-        readonly name: string;
-        readonly kind: ScriptElementKind.scriptElement | ScriptElementKind.directory | ScriptElementKind.externalModuleName;
-    }
-    export interface PathCompletion extends NameAndKind {
-        readonly span: TextSpan | undefined;
-    }
-
-    function nameAndKind(name: string, kind: NameAndKind["kind"]): NameAndKind {
-        return { name, kind };
-    }
-    function addReplacementSpans(text: string, textStart: number, names: ReadonlyArray<NameAndKind>): ReadonlyArray<PathCompletion> {
-        const span = getDirectoryFragmentTextSpan(text, textStart);
-        return names.map(({ name, kind }): PathCompletion => ({ name, kind, span }));
-    }
-
-    export function getStringLiteralCompletionsFromModuleNames(sourceFile: SourceFile, node: LiteralExpression, compilerOptions: CompilerOptions, host: LanguageServiceHost, typeChecker: TypeChecker): ReadonlyArray<PathCompletion> {
-        return addReplacementSpans(node.text, node.getStart(sourceFile) + 1, getStringLiteralCompletionsFromModuleNamesWorker(node, compilerOptions, host, typeChecker));
-    }
-
-    function getStringLiteralCompletionsFromModuleNamesWorker(node: LiteralExpression, compilerOptions: CompilerOptions, host: LanguageServiceHost, typeChecker: TypeChecker): ReadonlyArray<NameAndKind> {
-        const literalValue = normalizeSlashes(node.text);
-
-        const scriptPath = node.getSourceFile().path;
-        const scriptDirectory = getDirectoryPath(scriptPath);
-
-        if (isPathRelativeToScript(literalValue) || isRootedDiskPath(literalValue)) {
-            const extensions = getSupportedExtensions(compilerOptions);
-            if (compilerOptions.rootDirs) {
-                return getCompletionEntriesForDirectoryFragmentWithRootDirs(
-                    compilerOptions.rootDirs, literalValue, scriptDirectory, extensions, /*includeExtensions*/ false, compilerOptions, host, scriptPath);
-            }
-            else {
-                return getCompletionEntriesForDirectoryFragment(literalValue, scriptDirectory, extensions, /*includeExtensions*/ false, host, scriptPath);
-            }
-        }
-        else {
-            // Check for node modules
-            return getCompletionEntriesForNonRelativeModules(literalValue, scriptDirectory, compilerOptions, host, typeChecker);
-        }
-    }
-
-    /**
-     * Takes a script path and returns paths for all potential folders that could be merged with its
-     * containing folder via the "rootDirs" compiler option
-     */
-    function getBaseDirectoriesFromRootDirs(rootDirs: string[], basePath: string, scriptPath: string, ignoreCase: boolean): string[] {
-        // Make all paths absolute/normalized if they are not already
-        rootDirs = rootDirs.map(rootDirectory => normalizePath(isRootedDiskPath(rootDirectory) ? rootDirectory : combinePaths(basePath, rootDirectory)));
-
-        // Determine the path to the directory containing the script relative to the root directory it is contained within
-        const relativeDirectory = firstDefined(rootDirs, rootDirectory =>
-            containsPath(rootDirectory, scriptPath, basePath, ignoreCase) ? scriptPath.substr(rootDirectory.length) : undefined)!; // TODO: GH#18217
-
-        // Now find a path for each potential directory that is to be merged with the one containing the script
-        return deduplicate<string>(
-            rootDirs.map(rootDirectory => combinePaths(rootDirectory, relativeDirectory)),
-            equateStringsCaseSensitive,
-            compareStringsCaseSensitive);
-    }
-
-    function getCompletionEntriesForDirectoryFragmentWithRootDirs(rootDirs: string[], fragment: string, scriptPath: string, extensions: ReadonlyArray<string>, includeExtensions: boolean, compilerOptions: CompilerOptions, host: LanguageServiceHost, exclude?: string): NameAndKind[] {
-        const basePath = compilerOptions.project || host.getCurrentDirectory();
-        const ignoreCase = !(host.useCaseSensitiveFileNames && host.useCaseSensitiveFileNames());
-        const baseDirectories = getBaseDirectoriesFromRootDirs(rootDirs, basePath, scriptPath, ignoreCase);
-
-        const result: NameAndKind[] = [];
-
-        for (const baseDirectory of baseDirectories) {
-            getCompletionEntriesForDirectoryFragment(fragment, baseDirectory, extensions, includeExtensions, host, exclude, result);
-        }
-
-        return result;
-    }
-
-    /**
-     * Given a path ending at a directory, gets the completions for the path, and filters for those entries containing the basename.
-     */
-    function getCompletionEntriesForDirectoryFragment(fragment: string, scriptPath: string, extensions: ReadonlyArray<string>, includeExtensions: boolean, host: LanguageServiceHost, exclude?: string, result: NameAndKind[] = []): NameAndKind[] {
-        if (fragment === undefined) {
-            fragment = "";
-        }
-
-        fragment = normalizeSlashes(fragment);
-
-        /**
-         * Remove the basename from the path. Note that we don't use the basename to filter completions;
-         * the client is responsible for refining completions.
-         */
-        fragment = getDirectoryPath(fragment);
-
-        if (fragment === "") {
-            fragment = "." + directorySeparator;
-        }
-
-        fragment = ensureTrailingDirectorySeparator(fragment);
-
-        const absolutePath = normalizeAndPreserveTrailingSlash(isRootedDiskPath(fragment) ? fragment : combinePaths(scriptPath, fragment));
-        const baseDirectory = getDirectoryPath(absolutePath);
-        const ignoreCase = !(host.useCaseSensitiveFileNames && host.useCaseSensitiveFileNames());
-
-        if (tryDirectoryExists(host, baseDirectory)) {
-            // Enumerate the available files if possible
-            const files = tryReadDirectory(host, baseDirectory, extensions, /*exclude*/ undefined, /*include*/ ["./*"]);
-
-            if (files) {
-                /**
-                 * Multiple file entries might map to the same truncated name once we remove extensions
-                 * (happens iff includeExtensions === false)so we use a set-like data structure. Eg:
-                 *
-                 * both foo.ts and foo.tsx become foo
-                 */
-                const foundFiles = createMap<true>();
-                for (let filePath of files) {
-                    filePath = normalizePath(filePath);
-                    if (exclude && comparePaths(filePath, exclude, scriptPath, ignoreCase) === Comparison.EqualTo) {
-                        continue;
-                    }
-
-                    const foundFileName = includeExtensions ? getBaseFileName(filePath) : removeFileExtension(getBaseFileName(filePath));
-
-                    if (!foundFiles.has(foundFileName)) {
-                        foundFiles.set(foundFileName, true);
-                    }
-                }
-
-                forEachKey(foundFiles, foundFile => {
-                    result.push(nameAndKind(foundFile, ScriptElementKind.scriptElement));
-                });
-            }
-
-            // If possible, get folder completion as well
-            const directories = tryGetDirectories(host, baseDirectory);
-
-            if (directories) {
-                for (const directory of directories) {
-                    const directoryName = getBaseFileName(normalizePath(directory));
-
-                    result.push(nameAndKind(directoryName, ScriptElementKind.directory));
-                }
-            }
-        }
-
-        return result;
-    }
-
-    /**
-     * Check all of the declared modules and those in node modules. Possible sources of modules:
-     *      Modules that are found by the type checker
-     *      Modules found relative to "baseUrl" compliler options (including patterns from "paths" compiler option)
-     *      Modules from node_modules (i.e. those listed in package.json)
-     *          This includes all files that are found in node_modules/moduleName/ with acceptable file extensions
-     */
-    function getCompletionEntriesForNonRelativeModules(fragment: string, scriptPath: string, compilerOptions: CompilerOptions, host: LanguageServiceHost, typeChecker: TypeChecker): NameAndKind[] {
-        const { baseUrl, paths } = compilerOptions;
-
-        const result: NameAndKind[] = [];
-
-        const fileExtensions = getSupportedExtensions(compilerOptions);
-        if (baseUrl) {
-            const projectDir = compilerOptions.project || host.getCurrentDirectory();
-            const absolute = isRootedDiskPath(baseUrl) ? baseUrl : combinePaths(projectDir, baseUrl);
-            getCompletionEntriesForDirectoryFragment(fragment, normalizePath(absolute), fileExtensions, /*includeExtensions*/ false, host, /*exclude*/ undefined, result);
-
-            for (const path in paths!) {
-                const patterns = paths![path];
-                if (paths!.hasOwnProperty(path) && patterns) {
-                    for (const { name, kind } of getCompletionsForPathMapping(path, patterns, fragment, baseUrl, fileExtensions, host)) {
-                        // Path mappings may provide a duplicate way to get to something we've already added, so don't add again.
-                        if (!result.some(entry => entry.name === name)) {
-                            result.push(nameAndKind(name, kind));
-                        }
-                    }
-                }
-            }
-        }
-
-        if (compilerOptions.moduleResolution === ModuleResolutionKind.NodeJs) {
-            forEachAncestorDirectory(scriptPath, ancestor => {
-                const nodeModules = combinePaths(ancestor, "node_modules");
-<<<<<<< HEAD
-                if (host.directoryExists!(nodeModules)) { // TODO: GH#18217
-                    getCompletionEntriesForDirectoryFragment(fragment, nodeModules, fileExtensions, /*includeExtensions*/ false, span, host, /*exclude*/ undefined, result);
-=======
-                if (host.directoryExists(nodeModules)) {
-                    getCompletionEntriesForDirectoryFragment(fragment, nodeModules, fileExtensions, /*includeExtensions*/ false, host, /*exclude*/ undefined, result);
->>>>>>> 66bf5b4e
-                }
-            });
-        }
-
-        getCompletionEntriesFromTypings(host, compilerOptions, scriptPath, result);
-
-        for (const moduleName of enumeratePotentialNonRelativeModules(fragment, scriptPath, compilerOptions, typeChecker, host)) {
-            result.push(nameAndKind(moduleName, ScriptElementKind.externalModuleName));
-        }
-
-        return result;
-    }
-
-    function getCompletionsForPathMapping(
-        path: string, patterns: ReadonlyArray<string>, fragment: string, baseUrl: string, fileExtensions: ReadonlyArray<string>, host: LanguageServiceHost,
-    ): ReadonlyArray<NameAndKind> {
-        if (!endsWith(path, "*")) {
-            // For a path mapping "foo": ["/x/y/z.ts"], add "foo" itself as a completion.
-            return !stringContains(path, "*") && startsWith(path, fragment) ? [{ name: path, kind: ScriptElementKind.directory }] : emptyArray;
-        }
-
-        const pathPrefix = path.slice(0, path.length - 1);
-        if (!startsWith(fragment, pathPrefix)) {
-            return [{ name: pathPrefix, kind: ScriptElementKind.directory }];
-        }
-
-        const remainingFragment = fragment.slice(pathPrefix.length);
-        return flatMap(patterns, pattern => getModulesForPathsPattern(remainingFragment, baseUrl, pattern, fileExtensions, host));
-    }
-
-    function getModulesForPathsPattern(fragment: string, baseUrl: string, pattern: string, fileExtensions: ReadonlyArray<string>, host: LanguageServiceHost): ReadonlyArray<NameAndKind> | undefined {
-        if (!host.readDirectory) {
-            return undefined;
-        }
-
-        const parsed = hasZeroOrOneAsteriskCharacter(pattern) ? tryParsePattern(pattern) : undefined;
-        if (!parsed) {
-            return undefined;
-        }
-
-        // The prefix has two effective parts: the directory path and the base component after the filepath that is not a
-        // full directory component. For example: directory/path/of/prefix/base*
-        const normalizedPrefix = normalizeAndPreserveTrailingSlash(parsed.prefix);
-        const normalizedPrefixDirectory = getDirectoryPath(normalizedPrefix);
-        const normalizedPrefixBase = getBaseFileName(normalizedPrefix);
-
-        const fragmentHasPath = stringContains(fragment, directorySeparator);
-
-        // Try and expand the prefix to include any path from the fragment so that we can limit the readDirectory call
-        const expandedPrefixDirectory = fragmentHasPath ? combinePaths(normalizedPrefixDirectory, normalizedPrefixBase + getDirectoryPath(fragment)) : normalizedPrefixDirectory;
-
-        const normalizedSuffix = normalizePath(parsed.suffix);
-        // Need to normalize after combining: If we combinePaths("a", "../b"), we want "b" and not "a/../b".
-        const baseDirectory = normalizePath(combinePaths(baseUrl, expandedPrefixDirectory));
-        const completePrefix = fragmentHasPath ? baseDirectory : ensureTrailingDirectorySeparator(baseDirectory) + normalizedPrefixBase;
-
-        // If we have a suffix, then we need to read the directory all the way down. We could create a glob
-        // that encodes the suffix, but we would have to escape the character "?" which readDirectory
-        // doesn't support. For now, this is safer but slower
-        const includeGlob = normalizedSuffix ? "**/*" : "./*";
-
-        const matches = tryReadDirectory(host, baseDirectory, fileExtensions, /*exclude*/ undefined, [includeGlob]).map<NameAndKind>(name => ({ name, kind: ScriptElementKind.scriptElement }));
-        const directories = tryGetDirectories(host, baseDirectory).map(d => combinePaths(baseDirectory, d)).map<NameAndKind>(name => ({ name, kind: ScriptElementKind.directory }));
-
-        // Trim away prefix and suffix
-        return mapDefined<NameAndKind, NameAndKind>(concatenate(matches, directories), ({ name, kind }) => {
-            const normalizedMatch = normalizePath(name);
-            const inner = withoutStartAndEnd(normalizedMatch, completePrefix, normalizedSuffix);
-            return inner !== undefined ? { name: removeLeadingDirectorySeparator(removeFileExtension(inner)), kind } : undefined;
-        });
-    }
-
-    function withoutStartAndEnd(s: string, start: string, end: string): string | undefined {
-        return startsWith(s, start) && endsWith(s, end) ? s.slice(start.length, s.length - end.length) : undefined;
-    }
-
-    function removeLeadingDirectorySeparator(path: string): string {
-        return path[0] === directorySeparator ? path.slice(1) : path;
-    }
-
-    function enumeratePotentialNonRelativeModules(fragment: string, scriptPath: string, options: CompilerOptions, typeChecker: TypeChecker, host: LanguageServiceHost): string[] {
-        // Check If this is a nested module
-        const isNestedModule = stringContains(fragment, directorySeparator);
-        const moduleNameFragment = isNestedModule ? fragment.substr(0, fragment.lastIndexOf(directorySeparator)) : undefined;
-
-        // Get modules that the type checker picked up
-        const ambientModules = map(typeChecker.getAmbientModules(), sym => stripQuotes(sym.name));
-        let nonRelativeModuleNames = filter(ambientModules, moduleName => startsWith(moduleName, fragment));
-
-        // Nested modules of the form "module-name/sub" need to be adjusted to only return the string
-        // after the last '/' that appears in the fragment because that's where the replacement span
-        // starts
-        if (isNestedModule) {
-            const moduleNameWithSeperator = ensureTrailingDirectorySeparator(moduleNameFragment!);
-            nonRelativeModuleNames = map(nonRelativeModuleNames, nonRelativeModuleName => {
-                return removePrefix(nonRelativeModuleName, moduleNameWithSeperator);
-            });
-        }
-
-
-        if (!options.moduleResolution || options.moduleResolution === ModuleResolutionKind.NodeJs) {
-            for (const visibleModule of enumerateNodeModulesVisibleToScript(host, scriptPath)!) { // TODO: GH#18217
-                if (!isNestedModule) {
-                    nonRelativeModuleNames.push(visibleModule.moduleName);
-                }
-                else if (startsWith(visibleModule.moduleName, moduleNameFragment!)) { // TODO: GH#18217
-                    const nestedFiles = tryReadDirectory(host, visibleModule.moduleDir, supportedTypeScriptExtensions, /*exclude*/ undefined, /*include*/ ["./*"]);
-                    if (nestedFiles) {
-                        for (let f of nestedFiles) {
-                            f = normalizePath(f);
-                            const nestedModule = removeFileExtension(getBaseFileName(f));
-                            nonRelativeModuleNames.push(nestedModule);
-                        }
-                    }
-                }
-            }
-        }
-
-        return deduplicate<string>(nonRelativeModuleNames, equateStringsCaseSensitive, compareStringsCaseSensitive);
-    }
-
-    export function getTripleSlashReferenceCompletion(sourceFile: SourceFile, position: number, compilerOptions: CompilerOptions, host: LanguageServiceHost): ReadonlyArray<PathCompletion> | undefined {
-        const token = getTokenAtPosition(sourceFile, position, /*includeJsDocComment*/ false);
-        const commentRanges = getLeadingCommentRanges(sourceFile.text, token.pos);
-        const range = commentRanges && find(commentRanges, commentRange => position >= commentRange.pos && position <= commentRange.end);
-        if (!range) {
-            return undefined;
-        }
-        const text = sourceFile.text.slice(range.pos, position);
-        const match = tripleSlashDirectiveFragmentRegex.exec(text);
-        if (!match) {
-            return undefined;
-        }
-
-        const [, prefix, kind, toComplete] = match;
-        const scriptPath = getDirectoryPath(sourceFile.path);
-        const names = kind === "path" ? getCompletionEntriesForDirectoryFragment(toComplete, scriptPath, getSupportedExtensions(compilerOptions), /*includeExtensions*/ true, host, sourceFile.path)
-            : kind === "types" ? getCompletionEntriesFromTypings(host, compilerOptions, scriptPath)
-            : undefined;
-        return names && addReplacementSpans(toComplete, range.pos + prefix.length, names);
-    }
-
-    function getCompletionEntriesFromTypings(host: LanguageServiceHost, options: CompilerOptions, scriptPath: string, result: NameAndKind[] = []): NameAndKind[] {
-        // Check for typings specified in compiler options
-        const seen = createMap<true>();
-        if (options.types) {
-            for (const typesName of options.types) {
-                const moduleName = getUnmangledNameForScopedPackage(typesName);
-                pushResult(moduleName);
-            }
-        }
-        else if (host.getDirectories) {
-            let typeRoots: ReadonlyArray<string> | undefined;
-            try {
-                typeRoots = getEffectiveTypeRoots(options, host);
-            }
-            catch { /* Wrap in try catch because getEffectiveTypeRoots touches the filesystem */ }
-
-            if (typeRoots) {
-                for (const root of typeRoots) {
-                    getCompletionEntriesFromDirectories(root);
-                }
-            }
-
-            // Also get all @types typings installed in visible node_modules directories
-            for (const packageJson of findPackageJsons(scriptPath, host)) {
-                const typesDir = combinePaths(getDirectoryPath(packageJson), "node_modules/@types");
-                getCompletionEntriesFromDirectories(typesDir);
-            }
-        }
-
-        return result;
-
-        function getCompletionEntriesFromDirectories(directory: string) {
-            Debug.assert(!!host.getDirectories);
-            if (tryDirectoryExists(host, directory)) {
-                const directories = tryGetDirectories(host, directory);
-                if (directories) {
-                    for (let typeDirectory of directories) {
-                        typeDirectory = normalizePath(typeDirectory);
-                        const directoryName = getBaseFileName(typeDirectory);
-                        const moduleName = getUnmangledNameForScopedPackage(directoryName);
-                        pushResult(moduleName);
-                    }
-                }
-            }
-        }
-
-        function pushResult(moduleName: string) {
-            if (!seen.has(moduleName)) {
-                result.push(nameAndKind(moduleName, ScriptElementKind.externalModuleName));
-                seen.set(moduleName, true);
-            }
-        }
-    }
-
-    function findPackageJsons(directory: string, host: LanguageServiceHost): string[] {
-        const paths: string[] = [];
-        forEachAncestorDirectory(directory, ancestor => {
-            const currentConfigPath = findConfigFile(ancestor, (f) => tryFileExists(host, f), "package.json");
-            if (!currentConfigPath) {
-                return true; // break out
-            }
-            paths.push(currentConfigPath);
-        });
-        return paths;
-    }
-
-    function enumerateNodeModulesVisibleToScript(host: LanguageServiceHost, scriptPath: string): VisibleModuleInfo[] | undefined {
-        const result: VisibleModuleInfo[] = [];
-
-        if (host.readFile && host.fileExists) {
-            for (const packageJson of findPackageJsons(scriptPath, host)) {
-                const contents = tryReadingPackageJson(packageJson);
-                if (!contents) {
-                    return;
-                }
-
-                const nodeModulesDir = combinePaths(getDirectoryPath(packageJson), "node_modules");
-                const foundModuleNames: string[] = [];
-
-                // Provide completions for all non @types dependencies
-                for (const key of nodeModulesDependencyKeys) {
-                    addPotentialPackageNames(contents[key], foundModuleNames);
-                }
-
-                for (const moduleName of foundModuleNames) {
-                    const moduleDir = combinePaths(nodeModulesDir, moduleName);
-                    result.push({
-                        moduleName,
-                        moduleDir
-                    });
-                }
-            }
-        }
-
-        return result;
-
-        function tryReadingPackageJson(filePath: string) {
-            try {
-                const fileText = tryReadFile(host, filePath);
-                return fileText ? JSON.parse(fileText) : undefined;
-            }
-            catch (e) {
-                return undefined;
-            }
-        }
-
-        function addPotentialPackageNames(dependencies: any, result: string[]) {
-            if (dependencies) {
-                for (const dep in dependencies) {
-                    if (dependencies.hasOwnProperty(dep) && !startsWith(dep, "@types/")) {
-                        result.push(dep);
-                    }
-                }
-            }
-        }
-    }
-
-    // Replace everything after the last directory seperator that appears
-    function getDirectoryFragmentTextSpan(text: string, textStart: number): TextSpan | undefined {
-        const index = Math.max(text.lastIndexOf(directorySeparator), text.lastIndexOf("\\"));
-        const offset = index !== -1 ? index + 1 : 0;
-        // If the range is an identifier, span is unnecessary.
-        const length = text.length - offset;
-        return length === 0 || isIdentifierText(text.substr(offset, length), ScriptTarget.ESNext) ? undefined : createTextSpan(textStart + offset, length);
-    }
-
-    // Returns true if the path is explicitly relative to the script (i.e. relative to . or ..)
-    function isPathRelativeToScript(path: string) {
-        if (path && path.length >= 2 && path.charCodeAt(0) === CharacterCodes.dot) {
-            const slashIndex = path.length >= 3 && path.charCodeAt(1) === CharacterCodes.dot ? 2 : 1;
-            const slashCharCode = path.charCodeAt(slashIndex);
-            return slashCharCode === CharacterCodes.slash || slashCharCode === CharacterCodes.backslash;
-        }
-        return false;
-    }
-
-    function normalizeAndPreserveTrailingSlash(path: string) {
-        if (normalizeSlashes(path) === "./") {
-            // normalizePath turns "./" into "". "" + "/" would then be a rooted path instead of a relative one, so avoid this particular case.
-            // There is no problem for adding "/" to a non-empty string -- it's only a problem at the beginning.
-            return "";
-        }
-        const norm = normalizePath(path);
-        return hasTrailingDirectorySeparator(path) ? ensureTrailingDirectorySeparator(norm) : norm;
-    }
-
-    /**
-     * Matches a triple slash reference directive with an incomplete string literal for its path. Used
-     * to determine if the caret is currently within the string literal and capture the literal fragment
-     * for completions.
-     * For example, this matches
-     *
-     * /// <reference path="fragment
-     *
-     * but not
-     *
-     * /// <reference path="fragment"
-     */
-    const tripleSlashDirectiveFragmentRegex = /^(\/\/\/\s*<reference\s+(path|types)\s*=\s*(?:'|"))([^\3"]*)$/;
-
-    interface VisibleModuleInfo {
-        moduleName: string;
-        moduleDir: string;
-    }
-
-    const nodeModulesDependencyKeys = ["dependencies", "devDependencies", "peerDependencies", "optionalDependencies"];
-
-    function tryGetDirectories(host: LanguageServiceHost, directoryName: string): string[] {
-        return tryIOAndConsumeErrors(host, host.getDirectories, directoryName) || [];
-    }
-
-    function tryReadDirectory(host: LanguageServiceHost, path: string, extensions?: ReadonlyArray<string>, exclude?: ReadonlyArray<string>, include?: ReadonlyArray<string>): ReadonlyArray<string> {
-        return tryIOAndConsumeErrors(host, host.readDirectory, path, extensions, exclude, include) || emptyArray;
-    }
-
-    function tryReadFile(host: LanguageServiceHost, path: string): string | undefined {
-        return tryIOAndConsumeErrors(host, host.readFile, path);
-    }
-
-    function tryFileExists(host: LanguageServiceHost, path: string): boolean {
-        return tryIOAndConsumeErrors(host, host.fileExists, path);
-    }
-
-    function tryDirectoryExists(host: LanguageServiceHost, path: string): boolean {
-        try {
-            return directoryProbablyExists(path, host);
-        }
-        catch { /*ignore*/ }
-        return false;
-    }
-
-    function tryIOAndConsumeErrors<T>(host: LanguageServiceHost, toApply: ((...a: any[]) => T) | undefined, ...args: any[]) {
-        try {
-            return toApply && toApply.apply(host, args);
-        }
-        catch { /*ignore*/ }
-        return undefined;
-    }
-}
+/* @internal */
+namespace ts.Completions.PathCompletions {
+    export interface NameAndKind {
+        readonly name: string;
+        readonly kind: ScriptElementKind.scriptElement | ScriptElementKind.directory | ScriptElementKind.externalModuleName;
+    }
+    export interface PathCompletion extends NameAndKind {
+        readonly span: TextSpan | undefined;
+    }
+
+    function nameAndKind(name: string, kind: NameAndKind["kind"]): NameAndKind {
+        return { name, kind };
+    }
+    function addReplacementSpans(text: string, textStart: number, names: ReadonlyArray<NameAndKind>): ReadonlyArray<PathCompletion> {
+        const span = getDirectoryFragmentTextSpan(text, textStart);
+        return names.map(({ name, kind }): PathCompletion => ({ name, kind, span }));
+    }
+
+    export function getStringLiteralCompletionsFromModuleNames(sourceFile: SourceFile, node: LiteralExpression, compilerOptions: CompilerOptions, host: LanguageServiceHost, typeChecker: TypeChecker): ReadonlyArray<PathCompletion> {
+        return addReplacementSpans(node.text, node.getStart(sourceFile) + 1, getStringLiteralCompletionsFromModuleNamesWorker(node, compilerOptions, host, typeChecker));
+    }
+
+    function getStringLiteralCompletionsFromModuleNamesWorker(node: LiteralExpression, compilerOptions: CompilerOptions, host: LanguageServiceHost, typeChecker: TypeChecker): ReadonlyArray<NameAndKind> {
+        const literalValue = normalizeSlashes(node.text);
+
+        const scriptPath = node.getSourceFile().path;
+        const scriptDirectory = getDirectoryPath(scriptPath);
+
+        if (isPathRelativeToScript(literalValue) || isRootedDiskPath(literalValue)) {
+            const extensions = getSupportedExtensions(compilerOptions);
+            if (compilerOptions.rootDirs) {
+                return getCompletionEntriesForDirectoryFragmentWithRootDirs(
+                    compilerOptions.rootDirs, literalValue, scriptDirectory, extensions, /*includeExtensions*/ false, compilerOptions, host, scriptPath);
+            }
+            else {
+                return getCompletionEntriesForDirectoryFragment(literalValue, scriptDirectory, extensions, /*includeExtensions*/ false, host, scriptPath);
+            }
+        }
+        else {
+            // Check for node modules
+            return getCompletionEntriesForNonRelativeModules(literalValue, scriptDirectory, compilerOptions, host, typeChecker);
+        }
+    }
+
+    /**
+     * Takes a script path and returns paths for all potential folders that could be merged with its
+     * containing folder via the "rootDirs" compiler option
+     */
+    function getBaseDirectoriesFromRootDirs(rootDirs: string[], basePath: string, scriptPath: string, ignoreCase: boolean): string[] {
+        // Make all paths absolute/normalized if they are not already
+        rootDirs = rootDirs.map(rootDirectory => normalizePath(isRootedDiskPath(rootDirectory) ? rootDirectory : combinePaths(basePath, rootDirectory)));
+
+        // Determine the path to the directory containing the script relative to the root directory it is contained within
+        const relativeDirectory = firstDefined(rootDirs, rootDirectory =>
+            containsPath(rootDirectory, scriptPath, basePath, ignoreCase) ? scriptPath.substr(rootDirectory.length) : undefined)!; // TODO: GH#18217
+
+        // Now find a path for each potential directory that is to be merged with the one containing the script
+        return deduplicate<string>(
+            rootDirs.map(rootDirectory => combinePaths(rootDirectory, relativeDirectory)),
+            equateStringsCaseSensitive,
+            compareStringsCaseSensitive);
+    }
+
+    function getCompletionEntriesForDirectoryFragmentWithRootDirs(rootDirs: string[], fragment: string, scriptPath: string, extensions: ReadonlyArray<string>, includeExtensions: boolean, compilerOptions: CompilerOptions, host: LanguageServiceHost, exclude?: string): NameAndKind[] {
+        const basePath = compilerOptions.project || host.getCurrentDirectory();
+        const ignoreCase = !(host.useCaseSensitiveFileNames && host.useCaseSensitiveFileNames());
+        const baseDirectories = getBaseDirectoriesFromRootDirs(rootDirs, basePath, scriptPath, ignoreCase);
+
+        const result: NameAndKind[] = [];
+
+        for (const baseDirectory of baseDirectories) {
+            getCompletionEntriesForDirectoryFragment(fragment, baseDirectory, extensions, includeExtensions, host, exclude, result);
+        }
+
+        return result;
+    }
+
+    /**
+     * Given a path ending at a directory, gets the completions for the path, and filters for those entries containing the basename.
+     */
+    function getCompletionEntriesForDirectoryFragment(fragment: string, scriptPath: string, extensions: ReadonlyArray<string>, includeExtensions: boolean, host: LanguageServiceHost, exclude?: string, result: NameAndKind[] = []): NameAndKind[] {
+        if (fragment === undefined) {
+            fragment = "";
+        }
+
+        fragment = normalizeSlashes(fragment);
+
+        /**
+         * Remove the basename from the path. Note that we don't use the basename to filter completions;
+         * the client is responsible for refining completions.
+         */
+        fragment = getDirectoryPath(fragment);
+
+        if (fragment === "") {
+            fragment = "." + directorySeparator;
+        }
+
+        fragment = ensureTrailingDirectorySeparator(fragment);
+
+        const absolutePath = normalizeAndPreserveTrailingSlash(isRootedDiskPath(fragment) ? fragment : combinePaths(scriptPath, fragment));
+        const baseDirectory = getDirectoryPath(absolutePath);
+        const ignoreCase = !(host.useCaseSensitiveFileNames && host.useCaseSensitiveFileNames());
+
+        if (tryDirectoryExists(host, baseDirectory)) {
+            // Enumerate the available files if possible
+            const files = tryReadDirectory(host, baseDirectory, extensions, /*exclude*/ undefined, /*include*/ ["./*"]);
+
+            if (files) {
+                /**
+                 * Multiple file entries might map to the same truncated name once we remove extensions
+                 * (happens iff includeExtensions === false)so we use a set-like data structure. Eg:
+                 *
+                 * both foo.ts and foo.tsx become foo
+                 */
+                const foundFiles = createMap<true>();
+                for (let filePath of files) {
+                    filePath = normalizePath(filePath);
+                    if (exclude && comparePaths(filePath, exclude, scriptPath, ignoreCase) === Comparison.EqualTo) {
+                        continue;
+                    }
+
+                    const foundFileName = includeExtensions ? getBaseFileName(filePath) : removeFileExtension(getBaseFileName(filePath));
+
+                    if (!foundFiles.has(foundFileName)) {
+                        foundFiles.set(foundFileName, true);
+                    }
+                }
+
+                forEachKey(foundFiles, foundFile => {
+                    result.push(nameAndKind(foundFile, ScriptElementKind.scriptElement));
+                });
+            }
+
+            // If possible, get folder completion as well
+            const directories = tryGetDirectories(host, baseDirectory);
+
+            if (directories) {
+                for (const directory of directories) {
+                    const directoryName = getBaseFileName(normalizePath(directory));
+
+                    result.push(nameAndKind(directoryName, ScriptElementKind.directory));
+                }
+            }
+        }
+
+        return result;
+    }
+
+    /**
+     * Check all of the declared modules and those in node modules. Possible sources of modules:
+     *      Modules that are found by the type checker
+     *      Modules found relative to "baseUrl" compliler options (including patterns from "paths" compiler option)
+     *      Modules from node_modules (i.e. those listed in package.json)
+     *          This includes all files that are found in node_modules/moduleName/ with acceptable file extensions
+     */
+    function getCompletionEntriesForNonRelativeModules(fragment: string, scriptPath: string, compilerOptions: CompilerOptions, host: LanguageServiceHost, typeChecker: TypeChecker): NameAndKind[] {
+        const { baseUrl, paths } = compilerOptions;
+
+        const result: NameAndKind[] = [];
+
+        const fileExtensions = getSupportedExtensions(compilerOptions);
+        if (baseUrl) {
+            const projectDir = compilerOptions.project || host.getCurrentDirectory();
+            const absolute = isRootedDiskPath(baseUrl) ? baseUrl : combinePaths(projectDir, baseUrl);
+            getCompletionEntriesForDirectoryFragment(fragment, normalizePath(absolute), fileExtensions, /*includeExtensions*/ false, host, /*exclude*/ undefined, result);
+
+            for (const path in paths!) {
+                const patterns = paths![path];
+                if (paths!.hasOwnProperty(path) && patterns) {
+                    for (const { name, kind } of getCompletionsForPathMapping(path, patterns, fragment, baseUrl, fileExtensions, host)) {
+                        // Path mappings may provide a duplicate way to get to something we've already added, so don't add again.
+                        if (!result.some(entry => entry.name === name)) {
+                            result.push(nameAndKind(name, kind));
+                        }
+                    }
+                }
+            }
+        }
+
+        if (compilerOptions.moduleResolution === ModuleResolutionKind.NodeJs) {
+            forEachAncestorDirectory(scriptPath, ancestor => {
+                const nodeModules = combinePaths(ancestor, "node_modules");
+                if (host.directoryExists!(nodeModules)) { // TODO: GH#18217
+                    getCompletionEntriesForDirectoryFragment(fragment, nodeModules, fileExtensions, /*includeExtensions*/ false, host, /*exclude*/ undefined, result);
+                }
+            });
+        }
+
+        getCompletionEntriesFromTypings(host, compilerOptions, scriptPath, result);
+
+        for (const moduleName of enumeratePotentialNonRelativeModules(fragment, scriptPath, compilerOptions, typeChecker, host)) {
+            result.push(nameAndKind(moduleName, ScriptElementKind.externalModuleName));
+        }
+
+        return result;
+    }
+
+    function getCompletionsForPathMapping(
+        path: string, patterns: ReadonlyArray<string>, fragment: string, baseUrl: string, fileExtensions: ReadonlyArray<string>, host: LanguageServiceHost,
+    ): ReadonlyArray<NameAndKind> {
+        if (!endsWith(path, "*")) {
+            // For a path mapping "foo": ["/x/y/z.ts"], add "foo" itself as a completion.
+            return !stringContains(path, "*") && startsWith(path, fragment) ? [{ name: path, kind: ScriptElementKind.directory }] : emptyArray;
+        }
+
+        const pathPrefix = path.slice(0, path.length - 1);
+        if (!startsWith(fragment, pathPrefix)) {
+            return [{ name: pathPrefix, kind: ScriptElementKind.directory }];
+        }
+
+        const remainingFragment = fragment.slice(pathPrefix.length);
+        return flatMap(patterns, pattern => getModulesForPathsPattern(remainingFragment, baseUrl, pattern, fileExtensions, host));
+    }
+
+    function getModulesForPathsPattern(fragment: string, baseUrl: string, pattern: string, fileExtensions: ReadonlyArray<string>, host: LanguageServiceHost): ReadonlyArray<NameAndKind> | undefined {
+        if (!host.readDirectory) {
+            return undefined;
+        }
+
+        const parsed = hasZeroOrOneAsteriskCharacter(pattern) ? tryParsePattern(pattern) : undefined;
+        if (!parsed) {
+            return undefined;
+        }
+
+        // The prefix has two effective parts: the directory path and the base component after the filepath that is not a
+        // full directory component. For example: directory/path/of/prefix/base*
+        const normalizedPrefix = normalizeAndPreserveTrailingSlash(parsed.prefix);
+        const normalizedPrefixDirectory = getDirectoryPath(normalizedPrefix);
+        const normalizedPrefixBase = getBaseFileName(normalizedPrefix);
+
+        const fragmentHasPath = stringContains(fragment, directorySeparator);
+
+        // Try and expand the prefix to include any path from the fragment so that we can limit the readDirectory call
+        const expandedPrefixDirectory = fragmentHasPath ? combinePaths(normalizedPrefixDirectory, normalizedPrefixBase + getDirectoryPath(fragment)) : normalizedPrefixDirectory;
+
+        const normalizedSuffix = normalizePath(parsed.suffix);
+        // Need to normalize after combining: If we combinePaths("a", "../b"), we want "b" and not "a/../b".
+        const baseDirectory = normalizePath(combinePaths(baseUrl, expandedPrefixDirectory));
+        const completePrefix = fragmentHasPath ? baseDirectory : ensureTrailingDirectorySeparator(baseDirectory) + normalizedPrefixBase;
+
+        // If we have a suffix, then we need to read the directory all the way down. We could create a glob
+        // that encodes the suffix, but we would have to escape the character "?" which readDirectory
+        // doesn't support. For now, this is safer but slower
+        const includeGlob = normalizedSuffix ? "**/*" : "./*";
+
+        const matches = tryReadDirectory(host, baseDirectory, fileExtensions, /*exclude*/ undefined, [includeGlob]).map<NameAndKind>(name => ({ name, kind: ScriptElementKind.scriptElement }));
+        const directories = tryGetDirectories(host, baseDirectory).map(d => combinePaths(baseDirectory, d)).map<NameAndKind>(name => ({ name, kind: ScriptElementKind.directory }));
+
+        // Trim away prefix and suffix
+        return mapDefined<NameAndKind, NameAndKind>(concatenate(matches, directories), ({ name, kind }) => {
+            const normalizedMatch = normalizePath(name);
+            const inner = withoutStartAndEnd(normalizedMatch, completePrefix, normalizedSuffix);
+            return inner !== undefined ? { name: removeLeadingDirectorySeparator(removeFileExtension(inner)), kind } : undefined;
+        });
+    }
+
+    function withoutStartAndEnd(s: string, start: string, end: string): string | undefined {
+        return startsWith(s, start) && endsWith(s, end) ? s.slice(start.length, s.length - end.length) : undefined;
+    }
+
+    function removeLeadingDirectorySeparator(path: string): string {
+        return path[0] === directorySeparator ? path.slice(1) : path;
+    }
+
+    function enumeratePotentialNonRelativeModules(fragment: string, scriptPath: string, options: CompilerOptions, typeChecker: TypeChecker, host: LanguageServiceHost): string[] {
+        // Check If this is a nested module
+        const isNestedModule = stringContains(fragment, directorySeparator);
+        const moduleNameFragment = isNestedModule ? fragment.substr(0, fragment.lastIndexOf(directorySeparator)) : undefined;
+
+        // Get modules that the type checker picked up
+        const ambientModules = map(typeChecker.getAmbientModules(), sym => stripQuotes(sym.name));
+        let nonRelativeModuleNames = filter(ambientModules, moduleName => startsWith(moduleName, fragment));
+
+        // Nested modules of the form "module-name/sub" need to be adjusted to only return the string
+        // after the last '/' that appears in the fragment because that's where the replacement span
+        // starts
+        if (isNestedModule) {
+            const moduleNameWithSeperator = ensureTrailingDirectorySeparator(moduleNameFragment!);
+            nonRelativeModuleNames = map(nonRelativeModuleNames, nonRelativeModuleName => {
+                return removePrefix(nonRelativeModuleName, moduleNameWithSeperator);
+            });
+        }
+
+
+        if (!options.moduleResolution || options.moduleResolution === ModuleResolutionKind.NodeJs) {
+            for (const visibleModule of enumerateNodeModulesVisibleToScript(host, scriptPath)!) { // TODO: GH#18217
+                if (!isNestedModule) {
+                    nonRelativeModuleNames.push(visibleModule.moduleName);
+                }
+                else if (startsWith(visibleModule.moduleName, moduleNameFragment!)) { // TODO: GH#18217
+                    const nestedFiles = tryReadDirectory(host, visibleModule.moduleDir, supportedTypeScriptExtensions, /*exclude*/ undefined, /*include*/ ["./*"]);
+                    if (nestedFiles) {
+                        for (let f of nestedFiles) {
+                            f = normalizePath(f);
+                            const nestedModule = removeFileExtension(getBaseFileName(f));
+                            nonRelativeModuleNames.push(nestedModule);
+                        }
+                    }
+                }
+            }
+        }
+
+        return deduplicate<string>(nonRelativeModuleNames, equateStringsCaseSensitive, compareStringsCaseSensitive);
+    }
+
+    export function getTripleSlashReferenceCompletion(sourceFile: SourceFile, position: number, compilerOptions: CompilerOptions, host: LanguageServiceHost): ReadonlyArray<PathCompletion> | undefined {
+        const token = getTokenAtPosition(sourceFile, position, /*includeJsDocComment*/ false);
+        const commentRanges = getLeadingCommentRanges(sourceFile.text, token.pos);
+        const range = commentRanges && find(commentRanges, commentRange => position >= commentRange.pos && position <= commentRange.end);
+        if (!range) {
+            return undefined;
+        }
+        const text = sourceFile.text.slice(range.pos, position);
+        const match = tripleSlashDirectiveFragmentRegex.exec(text);
+        if (!match) {
+            return undefined;
+        }
+
+        const [, prefix, kind, toComplete] = match;
+        const scriptPath = getDirectoryPath(sourceFile.path);
+        const names = kind === "path" ? getCompletionEntriesForDirectoryFragment(toComplete, scriptPath, getSupportedExtensions(compilerOptions), /*includeExtensions*/ true, host, sourceFile.path)
+            : kind === "types" ? getCompletionEntriesFromTypings(host, compilerOptions, scriptPath)
+            : undefined;
+        return names && addReplacementSpans(toComplete, range.pos + prefix.length, names);
+    }
+
+    function getCompletionEntriesFromTypings(host: LanguageServiceHost, options: CompilerOptions, scriptPath: string, result: NameAndKind[] = []): NameAndKind[] {
+        // Check for typings specified in compiler options
+        const seen = createMap<true>();
+        if (options.types) {
+            for (const typesName of options.types) {
+                const moduleName = getUnmangledNameForScopedPackage(typesName);
+                pushResult(moduleName);
+            }
+        }
+        else if (host.getDirectories) {
+            let typeRoots: ReadonlyArray<string> | undefined;
+            try {
+                typeRoots = getEffectiveTypeRoots(options, host);
+            }
+            catch { /* Wrap in try catch because getEffectiveTypeRoots touches the filesystem */ }
+
+            if (typeRoots) {
+                for (const root of typeRoots) {
+                    getCompletionEntriesFromDirectories(root);
+                }
+            }
+
+            // Also get all @types typings installed in visible node_modules directories
+            for (const packageJson of findPackageJsons(scriptPath, host)) {
+                const typesDir = combinePaths(getDirectoryPath(packageJson), "node_modules/@types");
+                getCompletionEntriesFromDirectories(typesDir);
+            }
+        }
+
+        return result;
+
+        function getCompletionEntriesFromDirectories(directory: string) {
+            Debug.assert(!!host.getDirectories);
+            if (tryDirectoryExists(host, directory)) {
+                const directories = tryGetDirectories(host, directory);
+                if (directories) {
+                    for (let typeDirectory of directories) {
+                        typeDirectory = normalizePath(typeDirectory);
+                        const directoryName = getBaseFileName(typeDirectory);
+                        const moduleName = getUnmangledNameForScopedPackage(directoryName);
+                        pushResult(moduleName);
+                    }
+                }
+            }
+        }
+
+        function pushResult(moduleName: string) {
+            if (!seen.has(moduleName)) {
+                result.push(nameAndKind(moduleName, ScriptElementKind.externalModuleName));
+                seen.set(moduleName, true);
+            }
+        }
+    }
+
+    function findPackageJsons(directory: string, host: LanguageServiceHost): string[] {
+        const paths: string[] = [];
+        forEachAncestorDirectory(directory, ancestor => {
+            const currentConfigPath = findConfigFile(ancestor, (f) => tryFileExists(host, f), "package.json");
+            if (!currentConfigPath) {
+                return true; // break out
+            }
+            paths.push(currentConfigPath);
+        });
+        return paths;
+    }
+
+    function enumerateNodeModulesVisibleToScript(host: LanguageServiceHost, scriptPath: string): VisibleModuleInfo[] | undefined {
+        const result: VisibleModuleInfo[] = [];
+
+        if (host.readFile && host.fileExists) {
+            for (const packageJson of findPackageJsons(scriptPath, host)) {
+                const contents = tryReadingPackageJson(packageJson);
+                if (!contents) {
+                    return;
+                }
+
+                const nodeModulesDir = combinePaths(getDirectoryPath(packageJson), "node_modules");
+                const foundModuleNames: string[] = [];
+
+                // Provide completions for all non @types dependencies
+                for (const key of nodeModulesDependencyKeys) {
+                    addPotentialPackageNames(contents[key], foundModuleNames);
+                }
+
+                for (const moduleName of foundModuleNames) {
+                    const moduleDir = combinePaths(nodeModulesDir, moduleName);
+                    result.push({
+                        moduleName,
+                        moduleDir
+                    });
+                }
+            }
+        }
+
+        return result;
+
+        function tryReadingPackageJson(filePath: string) {
+            try {
+                const fileText = tryReadFile(host, filePath);
+                return fileText ? JSON.parse(fileText) : undefined;
+            }
+            catch (e) {
+                return undefined;
+            }
+        }
+
+        function addPotentialPackageNames(dependencies: any, result: string[]) {
+            if (dependencies) {
+                for (const dep in dependencies) {
+                    if (dependencies.hasOwnProperty(dep) && !startsWith(dep, "@types/")) {
+                        result.push(dep);
+                    }
+                }
+            }
+        }
+    }
+
+    // Replace everything after the last directory seperator that appears
+    function getDirectoryFragmentTextSpan(text: string, textStart: number): TextSpan | undefined {
+        const index = Math.max(text.lastIndexOf(directorySeparator), text.lastIndexOf("\\"));
+        const offset = index !== -1 ? index + 1 : 0;
+        // If the range is an identifier, span is unnecessary.
+        const length = text.length - offset;
+        return length === 0 || isIdentifierText(text.substr(offset, length), ScriptTarget.ESNext) ? undefined : createTextSpan(textStart + offset, length);
+    }
+
+    // Returns true if the path is explicitly relative to the script (i.e. relative to . or ..)
+    function isPathRelativeToScript(path: string) {
+        if (path && path.length >= 2 && path.charCodeAt(0) === CharacterCodes.dot) {
+            const slashIndex = path.length >= 3 && path.charCodeAt(1) === CharacterCodes.dot ? 2 : 1;
+            const slashCharCode = path.charCodeAt(slashIndex);
+            return slashCharCode === CharacterCodes.slash || slashCharCode === CharacterCodes.backslash;
+        }
+        return false;
+    }
+
+    function normalizeAndPreserveTrailingSlash(path: string) {
+        if (normalizeSlashes(path) === "./") {
+            // normalizePath turns "./" into "". "" + "/" would then be a rooted path instead of a relative one, so avoid this particular case.
+            // There is no problem for adding "/" to a non-empty string -- it's only a problem at the beginning.
+            return "";
+        }
+        const norm = normalizePath(path);
+        return hasTrailingDirectorySeparator(path) ? ensureTrailingDirectorySeparator(norm) : norm;
+    }
+
+    /**
+     * Matches a triple slash reference directive with an incomplete string literal for its path. Used
+     * to determine if the caret is currently within the string literal and capture the literal fragment
+     * for completions.
+     * For example, this matches
+     *
+     * /// <reference path="fragment
+     *
+     * but not
+     *
+     * /// <reference path="fragment"
+     */
+    const tripleSlashDirectiveFragmentRegex = /^(\/\/\/\s*<reference\s+(path|types)\s*=\s*(?:'|"))([^\3"]*)$/;
+
+    interface VisibleModuleInfo {
+        moduleName: string;
+        moduleDir: string;
+    }
+
+    const nodeModulesDependencyKeys = ["dependencies", "devDependencies", "peerDependencies", "optionalDependencies"];
+
+    function tryGetDirectories(host: LanguageServiceHost, directoryName: string): string[] {
+        return tryIOAndConsumeErrors(host, host.getDirectories, directoryName) || [];
+    }
+
+    function tryReadDirectory(host: LanguageServiceHost, path: string, extensions?: ReadonlyArray<string>, exclude?: ReadonlyArray<string>, include?: ReadonlyArray<string>): ReadonlyArray<string> {
+        return tryIOAndConsumeErrors(host, host.readDirectory, path, extensions, exclude, include) || emptyArray;
+    }
+
+    function tryReadFile(host: LanguageServiceHost, path: string): string | undefined {
+        return tryIOAndConsumeErrors(host, host.readFile, path);
+    }
+
+    function tryFileExists(host: LanguageServiceHost, path: string): boolean {
+        return tryIOAndConsumeErrors(host, host.fileExists, path);
+    }
+
+    function tryDirectoryExists(host: LanguageServiceHost, path: string): boolean {
+        try {
+            return directoryProbablyExists(path, host);
+        }
+        catch { /*ignore*/ }
+        return false;
+    }
+
+    function tryIOAndConsumeErrors<T>(host: LanguageServiceHost, toApply: ((...a: any[]) => T) | undefined, ...args: any[]) {
+        try {
+            return toApply && toApply.apply(host, args);
+        }
+        catch { /*ignore*/ }
+        return undefined;
+    }
+}