--- conflicted
+++ resolved
@@ -1,55 +1,43 @@
-<<<<<<< HEAD
-tests/cases/conformance/classes/constructorDeclarations/superCalls/derivedClassSuperCallsWithThisArg.ts(8,9): error TS17008: 'super' must be called before accessing 'this' in the constructor of a derived class.
-=======
-tests/cases/conformance/classes/constructorDeclarations/superCalls/derivedClassSuperCallsWithThisArg.ts(8,15): error TS17008: 'super' must be called before accessing 'this' in the constructor of a derived class.
->>>>>>> ce2495f3
-tests/cases/conformance/classes/constructorDeclarations/superCalls/derivedClassSuperCallsWithThisArg.ts(14,15): error TS2332: 'this' cannot be referenced in current location.
-tests/cases/conformance/classes/constructorDeclarations/superCalls/derivedClassSuperCallsWithThisArg.ts(14,15): error TS17008: 'super' must be called before accessing 'this' in the constructor of a derived class.
-tests/cases/conformance/classes/constructorDeclarations/superCalls/derivedClassSuperCallsWithThisArg.ts(20,21): error TS2332: 'this' cannot be referenced in current location.
-
-
-<<<<<<< HEAD
-==== tests/cases/conformance/classes/constructorDeclarations/superCalls/derivedClassSuperCallsWithThisArg.ts (3 errors) ====
-=======
-==== tests/cases/conformance/classes/constructorDeclarations/superCalls/derivedClassSuperCallsWithThisArg.ts (4 errors) ====
->>>>>>> ce2495f3
-    class Base {
-        x: string;
-        constructor(a) { }
-    }
-    
-    class Derived extends Base {
-        constructor() {
-            super(this); // ok
-<<<<<<< HEAD
-            ~~~~~~~~~~~~
-=======
-                  ~~~~
->>>>>>> ce2495f3
-!!! error TS17008: 'super' must be called before accessing 'this' in the constructor of a derived class.
-        }
-    }
-    
-    class Derived2 extends Base {
-        constructor(public a: string) {
-            super(this); // error
-                  ~~~~
-!!! error TS2332: 'this' cannot be referenced in current location.
-                  ~~~~
-!!! error TS17008: 'super' must be called before accessing 'this' in the constructor of a derived class.
-        }
-    }
-    
-    class Derived3 extends Base {
-        constructor(public a: string) {
-            super(() => this); // error
-                        ~~~~
-!!! error TS2332: 'this' cannot be referenced in current location.
-        }
-    }
-    
-    class Derived4 extends Base {
-        constructor(public a: string) {
-            super(function () { return this; }); // ok
-        }
+tests/cases/conformance/classes/constructorDeclarations/superCalls/derivedClassSuperCallsWithThisArg.ts(8,15): error TS17008: 'super' must be called before accessing 'this' in the constructor of a derived class.
+tests/cases/conformance/classes/constructorDeclarations/superCalls/derivedClassSuperCallsWithThisArg.ts(14,15): error TS2332: 'this' cannot be referenced in current location.
+tests/cases/conformance/classes/constructorDeclarations/superCalls/derivedClassSuperCallsWithThisArg.ts(14,15): error TS17008: 'super' must be called before accessing 'this' in the constructor of a derived class.
+tests/cases/conformance/classes/constructorDeclarations/superCalls/derivedClassSuperCallsWithThisArg.ts(20,21): error TS2332: 'this' cannot be referenced in current location.
+
+
+==== tests/cases/conformance/classes/constructorDeclarations/superCalls/derivedClassSuperCallsWithThisArg.ts (4 errors) ====
+    class Base {
+        x: string;
+        constructor(a) { }
+    }
+    
+    class Derived extends Base {
+        constructor() {
+            super(this); // ok
+                  ~~~~
+!!! error TS17008: 'super' must be called before accessing 'this' in the constructor of a derived class.
+        }
+    }
+    
+    class Derived2 extends Base {
+        constructor(public a: string) {
+            super(this); // error
+                  ~~~~
+!!! error TS2332: 'this' cannot be referenced in current location.
+                  ~~~~
+!!! error TS17008: 'super' must be called before accessing 'this' in the constructor of a derived class.
+        }
+    }
+    
+    class Derived3 extends Base {
+        constructor(public a: string) {
+            super(() => this); // error
+                        ~~~~
+!!! error TS2332: 'this' cannot be referenced in current location.
+        }
+    }
+    
+    class Derived4 extends Base {
+        constructor(public a: string) {
+            super(function () { return this; }); // ok
+        }
     }