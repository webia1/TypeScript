--- conflicted
+++ resolved
@@ -4178,7 +4178,7 @@
         getEditsForRefactor(fileName: string, formatOptions: FormatCodeSettings, positionOrRange: number | TextRange, refactorName: string, actionName: string, preferences: UserPreferences | undefined): RefactorEditInfo | undefined;
         organizeImports(scope: OrganizeImportsScope, formatOptions: FormatCodeSettings, preferences: UserPreferences | undefined): ReadonlyArray<FileTextChanges>;
         getEmitOutput(fileName: string, emitOnlyDtsFiles?: boolean): EmitOutput;
-        getProgram(): Program;
+        getProgram(): Program | undefined;
         dispose(): void;
     }
     interface CombinedCodeFixScope {
@@ -4869,13 +4869,8 @@
     function getSupportedCodeFixes(): string[];
     function createLanguageServiceSourceFile(fileName: string, scriptSnapshot: IScriptSnapshot, scriptTarget: ScriptTarget, version: string, setNodeParents: boolean, scriptKind?: ScriptKind): SourceFile;
     let disableIncrementalParsing: boolean;
-<<<<<<< HEAD
     function updateLanguageServiceSourceFile(sourceFile: SourceFile, scriptSnapshot: IScriptSnapshot, version: string, textChangeRange: TextChangeRange | undefined, aggressiveChecks?: boolean): SourceFile;
-    function createLanguageService(host: LanguageServiceHost, documentRegistry?: DocumentRegistry): LanguageService;
-=======
-    function updateLanguageServiceSourceFile(sourceFile: SourceFile, scriptSnapshot: IScriptSnapshot, version: string, textChangeRange: TextChangeRange, aggressiveChecks?: boolean): SourceFile;
     function createLanguageService(host: LanguageServiceHost, documentRegistry?: DocumentRegistry, syntaxOnly?: boolean): LanguageService;
->>>>>>> 521f2dc8
     /**
      * Get the path of the default library files (lib.d.ts) as distributed with the typescript
      * node package.
