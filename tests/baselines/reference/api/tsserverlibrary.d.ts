--- conflicted
+++ resolved
@@ -655,11 +655,7 @@
     }
     interface MethodSignature extends SignatureDeclarationBase, TypeElement {
         kind: SyntaxKind.MethodSignature;
-<<<<<<< HEAD
-        parent: ClassLikeDeclaration | InterfaceDeclaration | TypeLiteralNode;
-=======
-        parent?: ObjectTypeDeclaration;
->>>>>>> 66bf5b4e
+        parent: ObjectTypeDeclaration;
         name: PropertyName;
     }
     interface MethodDeclaration extends FunctionLikeDeclarationBase, ClassElement, ObjectLiteralElement, JSDocContainer {
@@ -693,11 +689,7 @@
     type AccessorDeclaration = GetAccessorDeclaration | SetAccessorDeclaration;
     interface IndexSignatureDeclaration extends SignatureDeclarationBase, ClassElement, TypeElement {
         kind: SyntaxKind.IndexSignature;
-<<<<<<< HEAD
-        parent: ClassLikeDeclaration | InterfaceDeclaration | TypeLiteralNode;
-=======
-        parent?: ObjectTypeDeclaration;
->>>>>>> 66bf5b4e
+        parent: ObjectTypeDeclaration;
     }
     interface TypeNode extends Node {
         _typeNodeBrand: any;
@@ -4424,7 +4416,7 @@
         containerName: string;
     }
     interface DefinitionInfoAndBoundSpan {
-        definitions: ReadonlyArray<DefinitionInfo>;
+        definitions: ReadonlyArray<DefinitionInfo> | undefined;
         textSpan: TextSpan;
     }
     interface ReferencedSymbolDefinitionInfo extends DefinitionInfo {
