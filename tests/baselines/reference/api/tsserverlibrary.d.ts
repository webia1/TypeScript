--- conflicted
+++ resolved
@@ -3934,12 +3934,8 @@
     function formatDiagnostics(diagnostics: ReadonlyArray<Diagnostic>, host: FormatDiagnosticsHost): string;
     function formatDiagnostic(diagnostic: Diagnostic, host: FormatDiagnosticsHost): string;
     function formatDiagnosticsWithColorAndContext(diagnostics: ReadonlyArray<Diagnostic>, host: FormatDiagnosticsHost): string;
-<<<<<<< HEAD
     function flattenDiagnosticMessageText(messageText: string | DiagnosticMessageChain | undefined, newLine: string): string;
-=======
-    function flattenDiagnosticMessageText(messageText: string | DiagnosticMessageChain, newLine: string): string;
     function getConfigFileParsingDiagnostics(configFileParseResult: ParsedCommandLine): ReadonlyArray<Diagnostic>;
->>>>>>> 7714a2bb
     /**
      * Create a new 'Program' instance. A Program is an immutable collection of 'SourceFile's and a 'CompilerOptions'
      * that represent a compilation unit.
