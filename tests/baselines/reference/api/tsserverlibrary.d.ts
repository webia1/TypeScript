--- conflicted
+++ resolved
@@ -2951,8 +2951,8 @@
         scanJSDocToken(): JsDocSyntaxKind;
         scan(): SyntaxKind;
         getText(): string;
-        setText(text: string, start?: number, length?: number): void;
-        setOnError(onError: ErrorCallback): void;
+        setText(text: string | undefined, start?: number, length?: number): void;
+        setOnError(onError: ErrorCallback | undefined): void;
         setScriptTarget(scriptTarget: ScriptTarget): void;
         setLanguageVariant(variant: LanguageVariant): void;
         setTextPos(textPos: number): void;
@@ -2972,15 +2972,15 @@
     function forEachLeadingCommentRange<T, U>(text: string, pos: number, cb: (pos: number, end: number, kind: CommentKind, hasTrailingNewLine: boolean, state: T) => U, state: T): U | undefined;
     function forEachTrailingCommentRange<U>(text: string, pos: number, cb: (pos: number, end: number, kind: CommentKind, hasTrailingNewLine: boolean) => U): U | undefined;
     function forEachTrailingCommentRange<T, U>(text: string, pos: number, cb: (pos: number, end: number, kind: CommentKind, hasTrailingNewLine: boolean, state: T) => U, state: T): U | undefined;
-    function reduceEachLeadingCommentRange<T, U>(text: string, pos: number, cb: (pos: number, end: number, kind: CommentKind, hasTrailingNewLine: boolean, state: T, memo: U) => U, state: T, initial: U): U;
-    function reduceEachTrailingCommentRange<T, U>(text: string, pos: number, cb: (pos: number, end: number, kind: CommentKind, hasTrailingNewLine: boolean, state: T, memo: U) => U, state: T, initial: U): U;
+    function reduceEachLeadingCommentRange<T, U>(text: string, pos: number, cb: (pos: number, end: number, kind: CommentKind, hasTrailingNewLine: boolean, state: T, memo: U) => U, state: T, initial: U): U | undefined;
+    function reduceEachTrailingCommentRange<T, U>(text: string, pos: number, cb: (pos: number, end: number, kind: CommentKind, hasTrailingNewLine: boolean, state: T, memo: U) => U, state: T, initial: U): U | undefined;
     function getLeadingCommentRanges(text: string, pos: number): CommentRange[] | undefined;
     function getTrailingCommentRanges(text: string, pos: number): CommentRange[] | undefined;
     /** Optionally, get the shebang */
     function getShebang(text: string): string | undefined;
-    function isIdentifierStart(ch: number, languageVersion: ScriptTarget): boolean;
-    function isIdentifierPart(ch: number, languageVersion: ScriptTarget): boolean;
-    function createScanner(languageVersion: ScriptTarget, skipTrivia: boolean, languageVariant?: LanguageVariant, text?: string, onError?: ErrorCallback, start?: number, length?: number): Scanner;
+    function isIdentifierStart(ch: number, languageVersion: ScriptTarget | undefined): boolean;
+    function isIdentifierPart(ch: number, languageVersion: ScriptTarget | undefined): boolean;
+    function createScanner(languageVersion: ScriptTarget, skipTrivia: boolean, languageVariant?: LanguageVariant, textInitial?: string, onError?: ErrorCallback, start?: number, length?: number): Scanner;
 }
 declare namespace ts {
     function getDefaultLibFileName(options: CompilerOptions): string;
@@ -3331,64 +3331,6 @@
     function isStringLiteralLike(node: Node): node is StringLiteralLike;
 }
 declare namespace ts {
-<<<<<<< HEAD
-    type ErrorCallback = (message: DiagnosticMessage, length: number) => void;
-    interface Scanner {
-        getStartPos(): number;
-        getToken(): SyntaxKind;
-        getTextPos(): number;
-        getTokenPos(): number;
-        getTokenText(): string;
-        getTokenValue(): string;
-        hasExtendedUnicodeEscape(): boolean;
-        hasPrecedingLineBreak(): boolean;
-        isIdentifier(): boolean;
-        isReservedWord(): boolean;
-        isUnterminated(): boolean;
-        reScanGreaterToken(): SyntaxKind;
-        reScanSlashToken(): SyntaxKind;
-        reScanTemplateToken(): SyntaxKind;
-        scanJsxIdentifier(): SyntaxKind;
-        scanJsxAttributeValue(): SyntaxKind;
-        reScanJsxToken(): JsxTokenSyntaxKind;
-        scanJsxToken(): JsxTokenSyntaxKind;
-        scanJSDocToken(): JsDocSyntaxKind;
-        scan(): SyntaxKind;
-        getText(): string;
-        setText(text: string | undefined, start?: number, length?: number): void;
-        setOnError(onError: ErrorCallback | undefined): void;
-        setScriptTarget(scriptTarget: ScriptTarget): void;
-        setLanguageVariant(variant: LanguageVariant): void;
-        setTextPos(textPos: number): void;
-        lookAhead<T>(callback: () => T): T;
-        scanRange<T>(start: number, length: number, callback: () => T): T;
-        tryScan<T>(callback: () => T): T;
-    }
-    function tokenToString(t: SyntaxKind): string | undefined;
-    function getPositionOfLineAndCharacter(sourceFile: SourceFileLike, line: number, character: number): number;
-    function getLineAndCharacterOfPosition(sourceFile: SourceFileLike, position: number): LineAndCharacter;
-    function isWhiteSpaceLike(ch: number): boolean;
-    /** Does not include line breaks. For that, see isWhiteSpaceLike. */
-    function isWhiteSpaceSingleLine(ch: number): boolean;
-    function isLineBreak(ch: number): boolean;
-    function couldStartTrivia(text: string, pos: number): boolean;
-    function forEachLeadingCommentRange<U>(text: string, pos: number, cb: (pos: number, end: number, kind: CommentKind, hasTrailingNewLine: boolean) => U): U | undefined;
-    function forEachLeadingCommentRange<T, U>(text: string, pos: number, cb: (pos: number, end: number, kind: CommentKind, hasTrailingNewLine: boolean, state: T) => U, state: T): U | undefined;
-    function forEachTrailingCommentRange<U>(text: string, pos: number, cb: (pos: number, end: number, kind: CommentKind, hasTrailingNewLine: boolean) => U): U | undefined;
-    function forEachTrailingCommentRange<T, U>(text: string, pos: number, cb: (pos: number, end: number, kind: CommentKind, hasTrailingNewLine: boolean, state: T) => U, state: T): U | undefined;
-    function reduceEachLeadingCommentRange<T, U>(text: string, pos: number, cb: (pos: number, end: number, kind: CommentKind, hasTrailingNewLine: boolean, state: T, memo: U) => U, state: T, initial: U): U | undefined;
-    function reduceEachTrailingCommentRange<T, U>(text: string, pos: number, cb: (pos: number, end: number, kind: CommentKind, hasTrailingNewLine: boolean, state: T, memo: U) => U, state: T, initial: U): U | undefined;
-    function getLeadingCommentRanges(text: string, pos: number): CommentRange[] | undefined;
-    function getTrailingCommentRanges(text: string, pos: number): CommentRange[] | undefined;
-    /** Optionally, get the shebang */
-    function getShebang(text: string): string | undefined;
-    function isIdentifierStart(ch: number, languageVersion: ScriptTarget | undefined): boolean;
-    function isIdentifierPart(ch: number, languageVersion: ScriptTarget | undefined): boolean;
-    function createScanner(languageVersion: ScriptTarget, skipTrivia: boolean, languageVariant?: LanguageVariant, textInitial?: string, onError?: ErrorCallback, start?: number, length?: number): Scanner;
-}
-declare namespace ts {
-=======
->>>>>>> a9ffabbe
     function createNode(kind: SyntaxKind, pos?: number, end?: number): Node;
     /**
      * Invokes a callback for each child of the given node. The 'cbNode' callback is invoked for all child nodes
@@ -3980,79 +3922,9 @@
     function createProgram(rootNames: ReadonlyArray<string>, options: CompilerOptions, host?: CompilerHost, oldProgram?: Program, configFileParsingDiagnostics?: ReadonlyArray<Diagnostic>): Program;
 }
 declare namespace ts {
-<<<<<<< HEAD
-    interface Node {
-        getSourceFile(): SourceFile;
-        getChildCount(sourceFile?: SourceFile): number;
-        getChildAt(index: number, sourceFile?: SourceFile): Node;
-        getChildren(sourceFile?: SourceFile): Node[];
-        getStart(sourceFile?: SourceFile, includeJsDocComment?: boolean): number;
-        getFullStart(): number;
-        getEnd(): number;
-        getWidth(sourceFile?: SourceFile): number;
-        getFullWidth(): number;
-        getLeadingTriviaWidth(sourceFile?: SourceFile): number;
-        getFullText(sourceFile?: SourceFile): string;
-        getText(sourceFile?: SourceFile): string;
-        getFirstToken(sourceFile?: SourceFile): Node | undefined;
-        getLastToken(sourceFile?: SourceFile): Node | undefined;
-        forEachChild<T>(cbNode: (node: Node) => T | undefined, cbNodeArray?: (nodes: NodeArray<Node>) => T | undefined): T | undefined;
-    }
-    interface Identifier {
-        readonly text: string;
-    }
-    interface Symbol {
-        readonly name: string;
-        getFlags(): SymbolFlags;
-        getEscapedName(): __String;
-        getName(): string;
-        getDeclarations(): Declaration[] | undefined;
-        getDocumentationComment(typeChecker: TypeChecker | undefined): SymbolDisplayPart[];
-        getJsDocTags(): JSDocTagInfo[];
-    }
-    interface Type {
-        getFlags(): TypeFlags;
-        getSymbol(): Symbol | undefined;
-        getProperties(): Symbol[];
-        getProperty(propertyName: string): Symbol | undefined;
-        getApparentProperties(): Symbol[];
-        getCallSignatures(): Signature[];
-        getConstructSignatures(): Signature[];
-        getStringIndexType(): Type | undefined;
-        getNumberIndexType(): Type | undefined;
-        getBaseTypes(): BaseType[] | undefined;
-        getNonNullableType(): Type;
-        getConstraint(): Type | undefined;
-        getDefault(): Type | undefined;
-        isUnion(): this is UnionType;
-        isIntersection(): this is IntersectionType;
-        isUnionOrIntersection(): this is UnionOrIntersectionType;
-        isLiteral(): this is LiteralType;
-        isStringLiteral(): this is StringLiteralType;
-        isNumberLiteral(): this is NumberLiteralType;
-        isTypeParameter(): this is TypeParameter;
-        isClassOrInterface(): this is InterfaceType;
-        isClass(): this is InterfaceType;
-    }
-    interface Signature {
-        getDeclaration(): SignatureDeclaration;
-        getTypeParameters(): TypeParameter[] | undefined;
-        getParameters(): Symbol[];
-        getReturnType(): Type;
-        getDocumentationComment(typeChecker: TypeChecker | undefined): SymbolDisplayPart[];
-        getJsDocTags(): JSDocTagInfo[];
-    }
-    interface SourceFile {
-        getLineAndCharacterOfPosition(pos: number): LineAndCharacter;
-        getLineEndOfPosition(pos: number): number;
-        getLineStarts(): ReadonlyArray<number>;
-        getPositionOfLineAndCharacter(line: number, character: number): number;
-        update(newText: string, textChangeRange: TextChangeRange): SourceFile;
-=======
     interface EmitOutput {
         outputFiles: OutputFile[];
         emitSkipped: boolean;
->>>>>>> a9ffabbe
     }
     interface OutputFile {
         name: string;
@@ -4226,11 +4098,11 @@
         /** If provided would be used to write log about compilation */
         trace?(s: string): void;
         /** If provided is used to get the environment variable */
-        getEnvironmentVariable?(name: string): string;
+        getEnvironmentVariable?(name: string): string | undefined;
         /** If provided, used to resolve the module names, otherwise typescript's default module resolution */
         resolveModuleNames?(moduleNames: string[], containingFile: string, reusedNames?: string[]): ResolvedModule[];
         /** If provided, used to resolve type reference directives, otherwise typescript's default resolution */
-        resolveTypeReferenceDirectives?(typeReferenceDirectiveNames: string[], containingFile: string): (ResolvedTypeReferenceDirective | undefined)[];
+        resolveTypeReferenceDirectives?(typeReferenceDirectiveNames: string[], containingFile: string): ResolvedTypeReferenceDirective[];
         /** Used to watch changes in source files, missing files needed to update the program or config file */
         watchFile(path: string, callback: FileWatcherCallback, pollingInterval?: number): FileWatcher;
         /** Used to watch resolved module's failed lookup locations, config file specs, type roots where auto type reference directives are added */
@@ -4369,8 +4241,8 @@
         getLeadingTriviaWidth(sourceFile?: SourceFile): number;
         getFullText(sourceFile?: SourceFile): string;
         getText(sourceFile?: SourceFile): string;
-        getFirstToken(sourceFile?: SourceFile): Node;
-        getLastToken(sourceFile?: SourceFile): Node;
+        getFirstToken(sourceFile?: SourceFile): Node | undefined;
+        getLastToken(sourceFile?: SourceFile): Node | undefined;
         forEachChild<T>(cbNode: (node: Node) => T | undefined, cbNodeArray?: (nodes: NodeArray<Node>) => T | undefined): T | undefined;
     }
     interface Identifier {
@@ -4657,6 +4529,8 @@
         commands?: CodeActionCommand[];
     }
     interface CodeFixAction extends CodeAction {
+        /** Short name to identify the fix, for use by telemetry. */
+        fixName: string;
         /**
          * If present, one may call 'getCombinedCodeFix' with this fixId.
          * This may be omitted to indicate that the code fix can't be applied in a group.
@@ -6740,6 +6614,8 @@
         commands?: ReadonlyArray<{}>;
     }
     interface CodeFixAction extends CodeAction {
+        /** Short name to identify the fix, for use by telemetry. */
+        fixName: string;
         /**
          * If present, one may call 'getCombinedCodeFix' with this fixId.
          * This may be omitted to indicate that the code fix can't be applied in a group.
@@ -8467,6 +8343,7 @@
         private applyCodeActionCommand;
         private getStartAndEndPosition;
         private mapCodeAction;
+        private mapCodeFixAction;
         private mapTextChangesToCodeEdits;
         private mapTextChangesToCodeEditsUsingScriptinfo;
         private convertTextChangeToCodeEdit;
