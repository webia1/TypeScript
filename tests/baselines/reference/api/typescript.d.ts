/*! *****************************************************************************
Copyright (c) Microsoft Corporation. All rights reserved. 
Licensed under the Apache License, Version 2.0 (the "License"); you may not use
this file except in compliance with the License. You may obtain a copy of the
License at http://www.apache.org/licenses/LICENSE-2.0  
 
THIS CODE IS PROVIDED ON AN *AS IS* BASIS, WITHOUT WARRANTIES OR CONDITIONS OF ANY
KIND, EITHER EXPRESS OR IMPLIED, INCLUDING WITHOUT LIMITATION ANY IMPLIED
WARRANTIES OR CONDITIONS OF TITLE, FITNESS FOR A PARTICULAR PURPOSE, 
MERCHANTABLITY OR NON-INFRINGEMENT. 
 
See the Apache Version 2.0 License for specific language governing permissions
and limitations under the License.
***************************************************************************** */

declare namespace ts {
    /**
     * Type of objects whose values are all of the same type.
     * The `in` and `for-in` operators can *not* be safely used,
     * since `Object.prototype` may be modified by outside code.
     */
    interface MapLike<T> {
        [index: string]: T;
    }
    /** ES6 Map interface, only read methods included. */
    interface ReadonlyMap<T> {
        get(key: string): T | undefined;
        has(key: string): boolean;
        forEach(action: (value: T, key: string) => void): void;
        readonly size: number;
        keys(): Iterator<string>;
        values(): Iterator<T>;
        entries(): Iterator<[string, T]>;
    }
    /** ES6 Map interface. */
    interface Map<T> extends ReadonlyMap<T> {
        set(key: string, value: T): this;
        delete(key: string): boolean;
        clear(): void;
    }
    /** ES6 Iterator type. */
    interface Iterator<T> {
        next(): {
            value: T;
            done: false;
        } | {
            value: never;
            done: true;
        };
    }
    /** Array that is only intended to be pushed to, never read. */
    interface Push<T> {
        push(...values: T[]): void;
    }
    type Path = string & {
        __pathBrand: any;
    };
    interface TextRange {
        pos: number;
        end: number;
    }
    enum SyntaxKind {
        Unknown = 0,
        EndOfFileToken = 1,
        SingleLineCommentTrivia = 2,
        MultiLineCommentTrivia = 3,
        NewLineTrivia = 4,
        WhitespaceTrivia = 5,
        ShebangTrivia = 6,
        ConflictMarkerTrivia = 7,
        NumericLiteral = 8,
        StringLiteral = 9,
        JsxText = 10,
        JsxTextAllWhiteSpaces = 11,
        RegularExpressionLiteral = 12,
        NoSubstitutionTemplateLiteral = 13,
        TemplateHead = 14,
        TemplateMiddle = 15,
        TemplateTail = 16,
        OpenBraceToken = 17,
        CloseBraceToken = 18,
        OpenParenToken = 19,
        CloseParenToken = 20,
        OpenBracketToken = 21,
        CloseBracketToken = 22,
        DotToken = 23,
        DotDotDotToken = 24,
        SemicolonToken = 25,
        CommaToken = 26,
        LessThanToken = 27,
        LessThanSlashToken = 28,
        GreaterThanToken = 29,
        LessThanEqualsToken = 30,
        GreaterThanEqualsToken = 31,
        EqualsEqualsToken = 32,
        ExclamationEqualsToken = 33,
        EqualsEqualsEqualsToken = 34,
        ExclamationEqualsEqualsToken = 35,
        EqualsGreaterThanToken = 36,
        PlusToken = 37,
        MinusToken = 38,
        AsteriskToken = 39,
        AsteriskAsteriskToken = 40,
        SlashToken = 41,
        PercentToken = 42,
        PlusPlusToken = 43,
        MinusMinusToken = 44,
        LessThanLessThanToken = 45,
        GreaterThanGreaterThanToken = 46,
        GreaterThanGreaterThanGreaterThanToken = 47,
        AmpersandToken = 48,
        BarToken = 49,
        CaretToken = 50,
        ExclamationToken = 51,
        TildeToken = 52,
        AmpersandAmpersandToken = 53,
        BarBarToken = 54,
        QuestionToken = 55,
        ColonToken = 56,
        AtToken = 57,
        EqualsToken = 58,
        PlusEqualsToken = 59,
        MinusEqualsToken = 60,
        AsteriskEqualsToken = 61,
        AsteriskAsteriskEqualsToken = 62,
        SlashEqualsToken = 63,
        PercentEqualsToken = 64,
        LessThanLessThanEqualsToken = 65,
        GreaterThanGreaterThanEqualsToken = 66,
        GreaterThanGreaterThanGreaterThanEqualsToken = 67,
        AmpersandEqualsToken = 68,
        BarEqualsToken = 69,
        CaretEqualsToken = 70,
        Identifier = 71,
        BreakKeyword = 72,
        CaseKeyword = 73,
        CatchKeyword = 74,
        ClassKeyword = 75,
        ConstKeyword = 76,
        ContinueKeyword = 77,
        DebuggerKeyword = 78,
        DefaultKeyword = 79,
        DeleteKeyword = 80,
        DoKeyword = 81,
        ElseKeyword = 82,
        EnumKeyword = 83,
        ExportKeyword = 84,
        ExtendsKeyword = 85,
        FalseKeyword = 86,
        FinallyKeyword = 87,
        ForKeyword = 88,
        FunctionKeyword = 89,
        IfKeyword = 90,
        ImportKeyword = 91,
        InKeyword = 92,
        InstanceOfKeyword = 93,
        NewKeyword = 94,
        NullKeyword = 95,
        ReturnKeyword = 96,
        SuperKeyword = 97,
        SwitchKeyword = 98,
        ThisKeyword = 99,
        ThrowKeyword = 100,
        TrueKeyword = 101,
        TryKeyword = 102,
        TypeOfKeyword = 103,
        VarKeyword = 104,
        VoidKeyword = 105,
        WhileKeyword = 106,
        WithKeyword = 107,
        ImplementsKeyword = 108,
        InterfaceKeyword = 109,
        LetKeyword = 110,
        PackageKeyword = 111,
        PrivateKeyword = 112,
        ProtectedKeyword = 113,
        PublicKeyword = 114,
        StaticKeyword = 115,
        YieldKeyword = 116,
        AbstractKeyword = 117,
        AsKeyword = 118,
        AnyKeyword = 119,
        AsyncKeyword = 120,
        AwaitKeyword = 121,
        BooleanKeyword = 122,
        ConstructorKeyword = 123,
        DeclareKeyword = 124,
        GetKeyword = 125,
        IsKeyword = 126,
        KeyOfKeyword = 127,
        ModuleKeyword = 128,
        NamespaceKeyword = 129,
        NeverKeyword = 130,
        ReadonlyKeyword = 131,
        RequireKeyword = 132,
        NumberKeyword = 133,
        ObjectKeyword = 134,
        SetKeyword = 135,
        StringKeyword = 136,
        SymbolKeyword = 137,
        TypeKeyword = 138,
        UndefinedKeyword = 139,
        UniqueKeyword = 140,
        FromKeyword = 141,
        GlobalKeyword = 142,
        OfKeyword = 143,
        QualifiedName = 144,
        ComputedPropertyName = 145,
        TypeParameter = 146,
        Parameter = 147,
        Decorator = 148,
        PropertySignature = 149,
        PropertyDeclaration = 150,
        MethodSignature = 151,
        MethodDeclaration = 152,
        Constructor = 153,
        GetAccessor = 154,
        SetAccessor = 155,
        CallSignature = 156,
        ConstructSignature = 157,
        IndexSignature = 158,
        TypePredicate = 159,
        TypeReference = 160,
        FunctionType = 161,
        ConstructorType = 162,
        TypeQuery = 163,
        TypeLiteral = 164,
        ArrayType = 165,
        TupleType = 166,
        UnionType = 167,
        IntersectionType = 168,
        ParenthesizedType = 169,
        ThisType = 170,
        TypeOperator = 171,
        IndexedAccessType = 172,
        MappedType = 173,
        LiteralType = 174,
        ObjectBindingPattern = 175,
        ArrayBindingPattern = 176,
        BindingElement = 177,
        ArrayLiteralExpression = 178,
        ObjectLiteralExpression = 179,
        PropertyAccessExpression = 180,
        ElementAccessExpression = 181,
        CallExpression = 182,
        NewExpression = 183,
        TaggedTemplateExpression = 184,
        TypeAssertionExpression = 185,
        ParenthesizedExpression = 186,
        FunctionExpression = 187,
        ArrowFunction = 188,
        DeleteExpression = 189,
        TypeOfExpression = 190,
        VoidExpression = 191,
        AwaitExpression = 192,
        PrefixUnaryExpression = 193,
        PostfixUnaryExpression = 194,
        BinaryExpression = 195,
        ConditionalExpression = 196,
        TemplateExpression = 197,
        YieldExpression = 198,
        SpreadElement = 199,
        ClassExpression = 200,
        OmittedExpression = 201,
        ExpressionWithTypeArguments = 202,
        AsExpression = 203,
        NonNullExpression = 204,
        MetaProperty = 205,
        TemplateSpan = 206,
        SemicolonClassElement = 207,
        Block = 208,
        VariableStatement = 209,
        EmptyStatement = 210,
        ExpressionStatement = 211,
        IfStatement = 212,
        DoStatement = 213,
        WhileStatement = 214,
        ForStatement = 215,
        ForInStatement = 216,
        ForOfStatement = 217,
        ContinueStatement = 218,
        BreakStatement = 219,
        ReturnStatement = 220,
        WithStatement = 221,
        SwitchStatement = 222,
        LabeledStatement = 223,
        ThrowStatement = 224,
        TryStatement = 225,
        DebuggerStatement = 226,
        VariableDeclaration = 227,
        VariableDeclarationList = 228,
        FunctionDeclaration = 229,
        ClassDeclaration = 230,
        InterfaceDeclaration = 231,
        TypeAliasDeclaration = 232,
        EnumDeclaration = 233,
        ModuleDeclaration = 234,
        ModuleBlock = 235,
        CaseBlock = 236,
        NamespaceExportDeclaration = 237,
        ImportEqualsDeclaration = 238,
        ImportDeclaration = 239,
        ImportClause = 240,
        NamespaceImport = 241,
        NamedImports = 242,
        ImportSpecifier = 243,
        ExportAssignment = 244,
        ExportDeclaration = 245,
        NamedExports = 246,
        ExportSpecifier = 247,
        MissingDeclaration = 248,
        ExternalModuleReference = 249,
        JsxElement = 250,
        JsxSelfClosingElement = 251,
        JsxOpeningElement = 252,
        JsxClosingElement = 253,
        JsxFragment = 254,
        JsxOpeningFragment = 255,
        JsxClosingFragment = 256,
        JsxAttribute = 257,
        JsxAttributes = 258,
        JsxSpreadAttribute = 259,
        JsxExpression = 260,
        CaseClause = 261,
        DefaultClause = 262,
        HeritageClause = 263,
        CatchClause = 264,
        PropertyAssignment = 265,
        ShorthandPropertyAssignment = 266,
        SpreadAssignment = 267,
        EnumMember = 268,
        SourceFile = 269,
        Bundle = 270,
        JSDocTypeExpression = 271,
        JSDocAllType = 272,
        JSDocUnknownType = 273,
        JSDocNullableType = 274,
        JSDocNonNullableType = 275,
        JSDocOptionalType = 276,
        JSDocFunctionType = 277,
        JSDocVariadicType = 278,
        JSDocComment = 279,
        JSDocTypeLiteral = 280,
        JSDocTag = 281,
        JSDocAugmentsTag = 282,
        JSDocClassTag = 283,
        JSDocParameterTag = 284,
        JSDocReturnTag = 285,
        JSDocTypeTag = 286,
        JSDocTemplateTag = 287,
        JSDocTypedefTag = 288,
        JSDocPropertyTag = 289,
        SyntaxList = 290,
        NotEmittedStatement = 291,
        PartiallyEmittedExpression = 292,
        CommaListExpression = 293,
        MergeDeclarationMarker = 294,
        EndOfDeclarationMarker = 295,
        Count = 296,
        FirstAssignment = 58,
        LastAssignment = 70,
        FirstCompoundAssignment = 59,
        LastCompoundAssignment = 70,
        FirstReservedWord = 72,
        LastReservedWord = 107,
        FirstKeyword = 72,
        LastKeyword = 143,
        FirstFutureReservedWord = 108,
        LastFutureReservedWord = 116,
        FirstTypeNode = 159,
        LastTypeNode = 174,
        FirstPunctuation = 17,
        LastPunctuation = 70,
        FirstToken = 0,
        LastToken = 143,
        FirstTriviaToken = 2,
        LastTriviaToken = 7,
        FirstLiteralToken = 8,
        LastLiteralToken = 13,
        FirstTemplateToken = 13,
        LastTemplateToken = 16,
        FirstBinaryOperator = 27,
        LastBinaryOperator = 70,
        FirstNode = 144,
        FirstJSDocNode = 271,
        LastJSDocNode = 289,
        FirstJSDocTagNode = 281,
        LastJSDocTagNode = 289,
    }
    enum NodeFlags {
        None = 0,
        Let = 1,
        Const = 2,
        NestedNamespace = 4,
        Synthesized = 8,
        Namespace = 16,
        ExportContext = 32,
        ContainsThis = 64,
        HasImplicitReturn = 128,
        HasExplicitReturn = 256,
        GlobalAugmentation = 512,
        HasAsyncFunctions = 1024,
        DisallowInContext = 2048,
        YieldContext = 4096,
        DecoratorContext = 8192,
        AwaitContext = 16384,
        ThisNodeHasError = 32768,
        JavaScriptFile = 65536,
        ThisNodeOrAnySubNodesHasError = 131072,
        HasAggregatedChildData = 262144,
        JSDoc = 1048576,
        BlockScoped = 3,
        ReachabilityCheckFlags = 384,
        ReachabilityAndEmitFlags = 1408,
        ContextFlags = 6387712,
        TypeExcludesFlags = 20480,
    }
    enum ModifierFlags {
        None = 0,
        Export = 1,
        Ambient = 2,
        Public = 4,
        Private = 8,
        Protected = 16,
        Static = 32,
        Readonly = 64,
        Abstract = 128,
        Async = 256,
        Default = 512,
        Const = 2048,
        HasComputedFlags = 536870912,
        AccessibilityModifier = 28,
        ParameterPropertyModifier = 92,
        NonPublicAccessibilityModifier = 24,
        TypeScriptModifier = 2270,
        ExportDefault = 513,
    }
    enum JsxFlags {
        None = 0,
        /** An element from a named property of the JSX.IntrinsicElements interface */
        IntrinsicNamedElement = 1,
        /** An element inferred from the string index signature of the JSX.IntrinsicElements interface */
        IntrinsicIndexedElement = 2,
        IntrinsicElement = 3,
    }
    interface Node extends TextRange {
        kind: SyntaxKind;
        flags: NodeFlags;
        decorators?: NodeArray<Decorator>;
        modifiers?: ModifiersArray;
        parent?: Node;
    }
    interface JSDocContainer {
    }
    type HasJSDoc = ParameterDeclaration | CallSignatureDeclaration | ConstructSignatureDeclaration | MethodSignature | PropertySignature | ArrowFunction | ParenthesizedExpression | SpreadAssignment | ShorthandPropertyAssignment | PropertyAssignment | FunctionExpression | LabeledStatement | ExpressionStatement | VariableStatement | FunctionDeclaration | ConstructorDeclaration | MethodDeclaration | PropertyDeclaration | AccessorDeclaration | ClassLikeDeclaration | InterfaceDeclaration | TypeAliasDeclaration | EnumMember | EnumDeclaration | ModuleDeclaration | ImportEqualsDeclaration | IndexSignatureDeclaration | FunctionTypeNode | ConstructorTypeNode | JSDocFunctionType | EndOfFileToken;
    type HasType = SignatureDeclaration | VariableDeclaration | ParameterDeclaration | PropertySignature | PropertyDeclaration | TypePredicateNode | ParenthesizedTypeNode | TypeOperatorNode | MappedTypeNode | AssertionExpression | TypeAliasDeclaration | JSDocTypeExpression | JSDocNonNullableType | JSDocNullableType | JSDocOptionalType | JSDocVariadicType;
    type HasInitializer = HasExpressionInitializer | ForStatement | ForInStatement | ForOfStatement | JsxAttribute;
    type HasExpressionInitializer = VariableDeclaration | ParameterDeclaration | BindingElement | PropertySignature | PropertyDeclaration | PropertyAssignment | EnumMember;
    interface NodeArray<T extends Node> extends ReadonlyArray<T>, TextRange {
        hasTrailingComma?: boolean;
    }
    interface Token<TKind extends SyntaxKind> extends Node {
        kind: TKind;
    }
    type DotDotDotToken = Token<SyntaxKind.DotDotDotToken>;
    type QuestionToken = Token<SyntaxKind.QuestionToken>;
    type ExclamationToken = Token<SyntaxKind.ExclamationToken>;
    type ColonToken = Token<SyntaxKind.ColonToken>;
    type EqualsToken = Token<SyntaxKind.EqualsToken>;
    type AsteriskToken = Token<SyntaxKind.AsteriskToken>;
    type EqualsGreaterThanToken = Token<SyntaxKind.EqualsGreaterThanToken>;
    type EndOfFileToken = Token<SyntaxKind.EndOfFileToken> & JSDocContainer;
    type AtToken = Token<SyntaxKind.AtToken>;
    type ReadonlyToken = Token<SyntaxKind.ReadonlyKeyword>;
    type AwaitKeywordToken = Token<SyntaxKind.AwaitKeyword>;
    type Modifier = Token<SyntaxKind.AbstractKeyword> | Token<SyntaxKind.AsyncKeyword> | Token<SyntaxKind.ConstKeyword> | Token<SyntaxKind.DeclareKeyword> | Token<SyntaxKind.DefaultKeyword> | Token<SyntaxKind.ExportKeyword> | Token<SyntaxKind.PublicKeyword> | Token<SyntaxKind.PrivateKeyword> | Token<SyntaxKind.ProtectedKeyword> | Token<SyntaxKind.ReadonlyKeyword> | Token<SyntaxKind.StaticKeyword>;
    type ModifiersArray = NodeArray<Modifier>;
    interface Identifier extends PrimaryExpression, Declaration {
        kind: SyntaxKind.Identifier;
        /**
         * Prefer to use `id.unescapedText`. (Note: This is available only in services, not internally to the TypeScript compiler.)
         * Text of identifier, but if the identifier begins with two underscores, this will begin with three.
         */
        escapedText: __String;
        originalKeywordKind?: SyntaxKind;
        isInJSDocNamespace?: boolean;
    }
    interface TransientIdentifier extends Identifier {
        resolvedSymbol: Symbol;
    }
    interface QualifiedName extends Node {
        kind: SyntaxKind.QualifiedName;
        left: EntityName;
        right: Identifier;
    }
    type EntityName = Identifier | QualifiedName;
    type PropertyName = Identifier | StringLiteral | NumericLiteral | ComputedPropertyName;
    type DeclarationName = Identifier | StringLiteral | NumericLiteral | ComputedPropertyName | BindingPattern;
    interface Declaration extends Node {
        _declarationBrand: any;
    }
    interface NamedDeclaration extends Declaration {
        name?: DeclarationName;
    }
    interface DeclarationStatement extends NamedDeclaration, Statement {
        name?: Identifier | StringLiteral | NumericLiteral;
    }
    interface ComputedPropertyName extends Node {
        kind: SyntaxKind.ComputedPropertyName;
        expression: Expression;
    }
    interface Decorator extends Node {
        kind: SyntaxKind.Decorator;
        parent?: NamedDeclaration;
        expression: LeftHandSideExpression;
    }
    interface TypeParameterDeclaration extends NamedDeclaration {
        kind: SyntaxKind.TypeParameter;
        parent?: DeclarationWithTypeParameters;
        name: Identifier;
        constraint?: TypeNode;
        default?: TypeNode;
        expression?: Expression;
    }
    interface SignatureDeclarationBase extends NamedDeclaration, JSDocContainer {
        kind: SignatureDeclaration["kind"];
        name?: PropertyName;
        typeParameters?: NodeArray<TypeParameterDeclaration>;
        parameters: NodeArray<ParameterDeclaration>;
        type: TypeNode | undefined;
    }
    type SignatureDeclaration = CallSignatureDeclaration | ConstructSignatureDeclaration | MethodSignature | IndexSignatureDeclaration | FunctionTypeNode | ConstructorTypeNode | JSDocFunctionType | FunctionDeclaration | MethodDeclaration | ConstructorDeclaration | AccessorDeclaration | FunctionExpression | ArrowFunction;
    interface CallSignatureDeclaration extends SignatureDeclarationBase, TypeElement {
        kind: SyntaxKind.CallSignature;
    }
    interface ConstructSignatureDeclaration extends SignatureDeclarationBase, TypeElement {
        kind: SyntaxKind.ConstructSignature;
    }
    type BindingName = Identifier | BindingPattern;
    interface VariableDeclaration extends NamedDeclaration {
        kind: SyntaxKind.VariableDeclaration;
        parent?: VariableDeclarationList | CatchClause;
        name: BindingName;
        exclamationToken?: ExclamationToken;
        type?: TypeNode;
        initializer?: Expression;
    }
    interface VariableDeclarationList extends Node {
        kind: SyntaxKind.VariableDeclarationList;
        parent?: VariableStatement | ForStatement | ForOfStatement | ForInStatement;
        declarations: NodeArray<VariableDeclaration>;
    }
    interface ParameterDeclaration extends NamedDeclaration, JSDocContainer {
        kind: SyntaxKind.Parameter;
        parent?: SignatureDeclaration;
        dotDotDotToken?: DotDotDotToken;
        name: BindingName;
        questionToken?: QuestionToken;
        type?: TypeNode;
        initializer?: Expression;
    }
    interface BindingElement extends NamedDeclaration {
        kind: SyntaxKind.BindingElement;
        parent?: BindingPattern;
        propertyName?: PropertyName;
        dotDotDotToken?: DotDotDotToken;
        name: BindingName;
        initializer?: Expression;
    }
    interface PropertySignature extends TypeElement, JSDocContainer {
        kind: SyntaxKind.PropertySignature;
        name: PropertyName;
        questionToken?: QuestionToken;
        type?: TypeNode;
        initializer?: Expression;
    }
    interface PropertyDeclaration extends ClassElement, JSDocContainer {
        kind: SyntaxKind.PropertyDeclaration;
        name: PropertyName;
        questionToken?: QuestionToken;
        exclamationToken?: ExclamationToken;
        type?: TypeNode;
        initializer?: Expression;
    }
    interface ObjectLiteralElement extends NamedDeclaration {
        _objectLiteralBrandBrand: any;
        name?: PropertyName;
    }
    type ObjectLiteralElementLike = PropertyAssignment | ShorthandPropertyAssignment | SpreadAssignment | MethodDeclaration | AccessorDeclaration;
    interface PropertyAssignment extends ObjectLiteralElement, JSDocContainer {
        parent: ObjectLiteralExpression;
        kind: SyntaxKind.PropertyAssignment;
        name: PropertyName;
        questionToken?: QuestionToken;
        initializer: Expression;
    }
    interface ShorthandPropertyAssignment extends ObjectLiteralElement, JSDocContainer {
        parent: ObjectLiteralExpression;
        kind: SyntaxKind.ShorthandPropertyAssignment;
        name: Identifier;
        questionToken?: QuestionToken;
        equalsToken?: Token<SyntaxKind.EqualsToken>;
        objectAssignmentInitializer?: Expression;
    }
    interface SpreadAssignment extends ObjectLiteralElement, JSDocContainer {
        parent: ObjectLiteralExpression;
        kind: SyntaxKind.SpreadAssignment;
        expression: Expression;
    }
    type VariableLikeDeclaration = VariableDeclaration | ParameterDeclaration | BindingElement | PropertyDeclaration | PropertyAssignment | PropertySignature | JsxAttribute | ShorthandPropertyAssignment | EnumMember | JSDocPropertyTag | JSDocParameterTag;
    interface PropertyLikeDeclaration extends NamedDeclaration {
        name: PropertyName;
    }
    interface ObjectBindingPattern extends Node {
        kind: SyntaxKind.ObjectBindingPattern;
        parent?: VariableDeclaration | ParameterDeclaration | BindingElement;
        elements: NodeArray<BindingElement>;
    }
    interface ArrayBindingPattern extends Node {
        kind: SyntaxKind.ArrayBindingPattern;
        parent?: VariableDeclaration | ParameterDeclaration | BindingElement;
        elements: NodeArray<ArrayBindingElement>;
    }
    type BindingPattern = ObjectBindingPattern | ArrayBindingPattern;
    type ArrayBindingElement = BindingElement | OmittedExpression;
    /**
     * Several node kinds share function-like features such as a signature,
     * a name, and a body. These nodes should extend FunctionLikeDeclarationBase.
     * Examples:
     * - FunctionDeclaration
     * - MethodDeclaration
     * - AccessorDeclaration
     */
    interface FunctionLikeDeclarationBase extends SignatureDeclarationBase {
        _functionLikeDeclarationBrand: any;
        asteriskToken?: AsteriskToken;
        questionToken?: QuestionToken;
        body?: Block | Expression;
    }
    type FunctionLikeDeclaration = FunctionDeclaration | MethodDeclaration | ConstructorDeclaration | GetAccessorDeclaration | SetAccessorDeclaration | FunctionExpression | ArrowFunction;
    type FunctionLike = FunctionLikeDeclaration | FunctionTypeNode | ConstructorTypeNode | IndexSignatureDeclaration | MethodSignature | ConstructSignatureDeclaration | CallSignatureDeclaration;
    interface FunctionDeclaration extends FunctionLikeDeclarationBase, DeclarationStatement {
        kind: SyntaxKind.FunctionDeclaration;
        name?: Identifier;
        body?: FunctionBody;
    }
    interface MethodSignature extends SignatureDeclarationBase, TypeElement {
        kind: SyntaxKind.MethodSignature;
        name: PropertyName;
    }
    interface MethodDeclaration extends FunctionLikeDeclarationBase, ClassElement, ObjectLiteralElement, JSDocContainer {
        kind: SyntaxKind.MethodDeclaration;
        name: PropertyName;
        body?: FunctionBody;
    }
    interface ConstructorDeclaration extends FunctionLikeDeclarationBase, ClassElement, JSDocContainer {
        kind: SyntaxKind.Constructor;
        parent?: ClassLikeDeclaration;
        body?: FunctionBody;
    }
    /** For when we encounter a semicolon in a class declaration. ES6 allows these as class elements. */
    interface SemicolonClassElement extends ClassElement {
        kind: SyntaxKind.SemicolonClassElement;
        parent?: ClassLikeDeclaration;
    }
    interface GetAccessorDeclaration extends FunctionLikeDeclarationBase, ClassElement, ObjectLiteralElement, JSDocContainer {
        kind: SyntaxKind.GetAccessor;
        parent?: ClassLikeDeclaration | ObjectLiteralExpression;
        name: PropertyName;
        body?: FunctionBody;
    }
    interface SetAccessorDeclaration extends FunctionLikeDeclarationBase, ClassElement, ObjectLiteralElement, JSDocContainer {
        kind: SyntaxKind.SetAccessor;
        parent?: ClassLikeDeclaration | ObjectLiteralExpression;
        name: PropertyName;
        body?: FunctionBody;
    }
    type AccessorDeclaration = GetAccessorDeclaration | SetAccessorDeclaration;
    interface IndexSignatureDeclaration extends SignatureDeclarationBase, ClassElement, TypeElement {
        kind: SyntaxKind.IndexSignature;
        parent?: ClassLikeDeclaration | InterfaceDeclaration | TypeLiteralNode;
    }
    interface TypeNode extends Node {
        _typeNodeBrand: any;
    }
    interface KeywordTypeNode extends TypeNode {
        kind: SyntaxKind.AnyKeyword | SyntaxKind.NumberKeyword | SyntaxKind.ObjectKeyword | SyntaxKind.BooleanKeyword | SyntaxKind.StringKeyword | SyntaxKind.SymbolKeyword | SyntaxKind.ThisKeyword | SyntaxKind.VoidKeyword | SyntaxKind.UndefinedKeyword | SyntaxKind.NullKeyword | SyntaxKind.NeverKeyword;
    }
    interface ThisTypeNode extends TypeNode {
        kind: SyntaxKind.ThisType;
    }
    type FunctionOrConstructorTypeNode = FunctionTypeNode | ConstructorTypeNode;
    interface FunctionTypeNode extends TypeNode, SignatureDeclarationBase {
        kind: SyntaxKind.FunctionType;
    }
    interface ConstructorTypeNode extends TypeNode, SignatureDeclarationBase {
        kind: SyntaxKind.ConstructorType;
    }
    type TypeReferenceType = TypeReferenceNode | ExpressionWithTypeArguments;
    interface TypeReferenceNode extends TypeNode {
        kind: SyntaxKind.TypeReference;
        typeName: EntityName;
        typeArguments?: NodeArray<TypeNode>;
    }
    interface TypePredicateNode extends TypeNode {
        kind: SyntaxKind.TypePredicate;
        parent?: SignatureDeclaration;
        parameterName: Identifier | ThisTypeNode;
        type: TypeNode;
    }
    interface TypeQueryNode extends TypeNode {
        kind: SyntaxKind.TypeQuery;
        exprName: EntityName;
    }
    interface TypeLiteralNode extends TypeNode, Declaration {
        kind: SyntaxKind.TypeLiteral;
        members: NodeArray<TypeElement>;
    }
    interface ArrayTypeNode extends TypeNode {
        kind: SyntaxKind.ArrayType;
        elementType: TypeNode;
    }
    interface TupleTypeNode extends TypeNode {
        kind: SyntaxKind.TupleType;
        elementTypes: NodeArray<TypeNode>;
    }
    type UnionOrIntersectionTypeNode = UnionTypeNode | IntersectionTypeNode;
    interface UnionTypeNode extends TypeNode {
        kind: SyntaxKind.UnionType;
        types: NodeArray<TypeNode>;
    }
    interface IntersectionTypeNode extends TypeNode {
        kind: SyntaxKind.IntersectionType;
        types: NodeArray<TypeNode>;
    }
    interface ParenthesizedTypeNode extends TypeNode {
        kind: SyntaxKind.ParenthesizedType;
        type: TypeNode;
    }
    interface TypeOperatorNode extends TypeNode {
        kind: SyntaxKind.TypeOperator;
        operator: SyntaxKind.KeyOfKeyword | SyntaxKind.UniqueKeyword;
        type: TypeNode;
    }
    interface IndexedAccessTypeNode extends TypeNode {
        kind: SyntaxKind.IndexedAccessType;
        objectType: TypeNode;
        indexType: TypeNode;
    }
    interface MappedTypeNode extends TypeNode, Declaration {
        kind: SyntaxKind.MappedType;
        readonlyToken?: ReadonlyToken;
        typeParameter: TypeParameterDeclaration;
        questionToken?: QuestionToken;
        type?: TypeNode;
    }
    interface LiteralTypeNode extends TypeNode {
        kind: SyntaxKind.LiteralType;
        literal: BooleanLiteral | LiteralExpression | PrefixUnaryExpression;
    }
    interface StringLiteral extends LiteralExpression {
        kind: SyntaxKind.StringLiteral;
    }
    interface Expression extends Node {
        _expressionBrand: any;
    }
    interface OmittedExpression extends Expression {
        kind: SyntaxKind.OmittedExpression;
    }
    interface PartiallyEmittedExpression extends LeftHandSideExpression {
        kind: SyntaxKind.PartiallyEmittedExpression;
        expression: Expression;
    }
    interface UnaryExpression extends Expression {
        _unaryExpressionBrand: any;
    }
    /** Deprecated, please use UpdateExpression */
    type IncrementExpression = UpdateExpression;
    interface UpdateExpression extends UnaryExpression {
        _updateExpressionBrand: any;
    }
    type PrefixUnaryOperator = SyntaxKind.PlusPlusToken | SyntaxKind.MinusMinusToken | SyntaxKind.PlusToken | SyntaxKind.MinusToken | SyntaxKind.TildeToken | SyntaxKind.ExclamationToken;
    interface PrefixUnaryExpression extends UpdateExpression {
        kind: SyntaxKind.PrefixUnaryExpression;
        operator: PrefixUnaryOperator;
        operand: UnaryExpression;
    }
    type PostfixUnaryOperator = SyntaxKind.PlusPlusToken | SyntaxKind.MinusMinusToken;
    interface PostfixUnaryExpression extends UpdateExpression {
        kind: SyntaxKind.PostfixUnaryExpression;
        operand: LeftHandSideExpression;
        operator: PostfixUnaryOperator;
    }
    interface LeftHandSideExpression extends UpdateExpression {
        _leftHandSideExpressionBrand: any;
    }
    interface MemberExpression extends LeftHandSideExpression {
        _memberExpressionBrand: any;
    }
    interface PrimaryExpression extends MemberExpression {
        _primaryExpressionBrand: any;
    }
    interface NullLiteral extends PrimaryExpression, TypeNode {
        kind: SyntaxKind.NullKeyword;
    }
    interface BooleanLiteral extends PrimaryExpression, TypeNode {
        kind: SyntaxKind.TrueKeyword | SyntaxKind.FalseKeyword;
    }
    interface ThisExpression extends PrimaryExpression, KeywordTypeNode {
        kind: SyntaxKind.ThisKeyword;
    }
    interface SuperExpression extends PrimaryExpression {
        kind: SyntaxKind.SuperKeyword;
    }
    interface ImportExpression extends PrimaryExpression {
        kind: SyntaxKind.ImportKeyword;
    }
    interface DeleteExpression extends UnaryExpression {
        kind: SyntaxKind.DeleteExpression;
        expression: UnaryExpression;
    }
    interface TypeOfExpression extends UnaryExpression {
        kind: SyntaxKind.TypeOfExpression;
        expression: UnaryExpression;
    }
    interface VoidExpression extends UnaryExpression {
        kind: SyntaxKind.VoidExpression;
        expression: UnaryExpression;
    }
    interface AwaitExpression extends UnaryExpression {
        kind: SyntaxKind.AwaitExpression;
        expression: UnaryExpression;
    }
    interface YieldExpression extends Expression {
        kind: SyntaxKind.YieldExpression;
        asteriskToken?: AsteriskToken;
        expression?: Expression;
    }
    type ExponentiationOperator = SyntaxKind.AsteriskAsteriskToken;
    type MultiplicativeOperator = SyntaxKind.AsteriskToken | SyntaxKind.SlashToken | SyntaxKind.PercentToken;
    type MultiplicativeOperatorOrHigher = ExponentiationOperator | MultiplicativeOperator;
    type AdditiveOperator = SyntaxKind.PlusToken | SyntaxKind.MinusToken;
    type AdditiveOperatorOrHigher = MultiplicativeOperatorOrHigher | AdditiveOperator;
    type ShiftOperator = SyntaxKind.LessThanLessThanToken | SyntaxKind.GreaterThanGreaterThanToken | SyntaxKind.GreaterThanGreaterThanGreaterThanToken;
    type ShiftOperatorOrHigher = AdditiveOperatorOrHigher | ShiftOperator;
    type RelationalOperator = SyntaxKind.LessThanToken | SyntaxKind.LessThanEqualsToken | SyntaxKind.GreaterThanToken | SyntaxKind.GreaterThanEqualsToken | SyntaxKind.InstanceOfKeyword | SyntaxKind.InKeyword;
    type RelationalOperatorOrHigher = ShiftOperatorOrHigher | RelationalOperator;
    type EqualityOperator = SyntaxKind.EqualsEqualsToken | SyntaxKind.EqualsEqualsEqualsToken | SyntaxKind.ExclamationEqualsEqualsToken | SyntaxKind.ExclamationEqualsToken;
    type EqualityOperatorOrHigher = RelationalOperatorOrHigher | EqualityOperator;
    type BitwiseOperator = SyntaxKind.AmpersandToken | SyntaxKind.BarToken | SyntaxKind.CaretToken;
    type BitwiseOperatorOrHigher = EqualityOperatorOrHigher | BitwiseOperator;
    type LogicalOperator = SyntaxKind.AmpersandAmpersandToken | SyntaxKind.BarBarToken;
    type LogicalOperatorOrHigher = BitwiseOperatorOrHigher | LogicalOperator;
    type CompoundAssignmentOperator = SyntaxKind.PlusEqualsToken | SyntaxKind.MinusEqualsToken | SyntaxKind.AsteriskAsteriskEqualsToken | SyntaxKind.AsteriskEqualsToken | SyntaxKind.SlashEqualsToken | SyntaxKind.PercentEqualsToken | SyntaxKind.AmpersandEqualsToken | SyntaxKind.BarEqualsToken | SyntaxKind.CaretEqualsToken | SyntaxKind.LessThanLessThanEqualsToken | SyntaxKind.GreaterThanGreaterThanGreaterThanEqualsToken | SyntaxKind.GreaterThanGreaterThanEqualsToken;
    type AssignmentOperator = SyntaxKind.EqualsToken | CompoundAssignmentOperator;
    type AssignmentOperatorOrHigher = LogicalOperatorOrHigher | AssignmentOperator;
    type BinaryOperator = AssignmentOperatorOrHigher | SyntaxKind.CommaToken;
    type BinaryOperatorToken = Token<BinaryOperator>;
    interface BinaryExpression extends Expression, Declaration {
        kind: SyntaxKind.BinaryExpression;
        left: Expression;
        operatorToken: BinaryOperatorToken;
        right: Expression;
    }
    type AssignmentOperatorToken = Token<AssignmentOperator>;
    interface AssignmentExpression<TOperator extends AssignmentOperatorToken> extends BinaryExpression {
        left: LeftHandSideExpression;
        operatorToken: TOperator;
    }
    interface ObjectDestructuringAssignment extends AssignmentExpression<EqualsToken> {
        left: ObjectLiteralExpression;
    }
    interface ArrayDestructuringAssignment extends AssignmentExpression<EqualsToken> {
        left: ArrayLiteralExpression;
    }
    type DestructuringAssignment = ObjectDestructuringAssignment | ArrayDestructuringAssignment;
    type BindingOrAssignmentElement = VariableDeclaration | ParameterDeclaration | BindingElement | PropertyAssignment | ShorthandPropertyAssignment | SpreadAssignment | OmittedExpression | SpreadElement | ArrayLiteralExpression | ObjectLiteralExpression | AssignmentExpression<EqualsToken> | Identifier | PropertyAccessExpression | ElementAccessExpression;
    type BindingOrAssignmentElementRestIndicator = DotDotDotToken | SpreadElement | SpreadAssignment;
    type BindingOrAssignmentElementTarget = BindingOrAssignmentPattern | Expression;
    type ObjectBindingOrAssignmentPattern = ObjectBindingPattern | ObjectLiteralExpression;
    type ArrayBindingOrAssignmentPattern = ArrayBindingPattern | ArrayLiteralExpression;
    type AssignmentPattern = ObjectLiteralExpression | ArrayLiteralExpression;
    type BindingOrAssignmentPattern = ObjectBindingOrAssignmentPattern | ArrayBindingOrAssignmentPattern;
    interface ConditionalExpression extends Expression {
        kind: SyntaxKind.ConditionalExpression;
        condition: Expression;
        questionToken: QuestionToken;
        whenTrue: Expression;
        colonToken: ColonToken;
        whenFalse: Expression;
    }
    type FunctionBody = Block;
    type ConciseBody = FunctionBody | Expression;
    interface FunctionExpression extends PrimaryExpression, FunctionLikeDeclarationBase, JSDocContainer {
        kind: SyntaxKind.FunctionExpression;
        name?: Identifier;
        body: FunctionBody;
    }
    interface ArrowFunction extends Expression, FunctionLikeDeclarationBase, JSDocContainer {
        kind: SyntaxKind.ArrowFunction;
        equalsGreaterThanToken: EqualsGreaterThanToken;
        body: ConciseBody;
    }
    interface LiteralLikeNode extends Node {
        text: string;
        isUnterminated?: boolean;
        hasExtendedUnicodeEscape?: boolean;
    }
    interface LiteralExpression extends LiteralLikeNode, PrimaryExpression {
        _literalExpressionBrand: any;
    }
    interface RegularExpressionLiteral extends LiteralExpression {
        kind: SyntaxKind.RegularExpressionLiteral;
    }
    interface NoSubstitutionTemplateLiteral extends LiteralExpression {
        kind: SyntaxKind.NoSubstitutionTemplateLiteral;
    }
    interface NumericLiteral extends LiteralExpression {
        kind: SyntaxKind.NumericLiteral;
    }
    interface TemplateHead extends LiteralLikeNode {
        kind: SyntaxKind.TemplateHead;
        parent?: TemplateExpression;
    }
    interface TemplateMiddle extends LiteralLikeNode {
        kind: SyntaxKind.TemplateMiddle;
        parent?: TemplateSpan;
    }
    interface TemplateTail extends LiteralLikeNode {
        kind: SyntaxKind.TemplateTail;
        parent?: TemplateSpan;
    }
    type TemplateLiteral = TemplateExpression | NoSubstitutionTemplateLiteral;
    interface TemplateExpression extends PrimaryExpression {
        kind: SyntaxKind.TemplateExpression;
        head: TemplateHead;
        templateSpans: NodeArray<TemplateSpan>;
    }
    interface TemplateSpan extends Node {
        kind: SyntaxKind.TemplateSpan;
        parent?: TemplateExpression;
        expression: Expression;
        literal: TemplateMiddle | TemplateTail;
    }
    interface ParenthesizedExpression extends PrimaryExpression, JSDocContainer {
        kind: SyntaxKind.ParenthesizedExpression;
        expression: Expression;
    }
    interface ArrayLiteralExpression extends PrimaryExpression {
        kind: SyntaxKind.ArrayLiteralExpression;
        elements: NodeArray<Expression>;
    }
    interface SpreadElement extends Expression {
        kind: SyntaxKind.SpreadElement;
        parent?: ArrayLiteralExpression | CallExpression | NewExpression;
        expression: Expression;
    }
    /**
     * This interface is a base interface for ObjectLiteralExpression and JSXAttributes to extend from. JSXAttributes is similar to
     * ObjectLiteralExpression in that it contains array of properties; however, JSXAttributes' properties can only be
     * JSXAttribute or JSXSpreadAttribute. ObjectLiteralExpression, on the other hand, can only have properties of type
     * ObjectLiteralElement (e.g. PropertyAssignment, ShorthandPropertyAssignment etc.)
     */
    interface ObjectLiteralExpressionBase<T extends ObjectLiteralElement> extends PrimaryExpression, Declaration {
        properties: NodeArray<T>;
    }
    interface ObjectLiteralExpression extends ObjectLiteralExpressionBase<ObjectLiteralElementLike> {
        kind: SyntaxKind.ObjectLiteralExpression;
    }
    type EntityNameExpression = Identifier | PropertyAccessEntityNameExpression | ParenthesizedExpression;
    type EntityNameOrEntityNameExpression = EntityName | EntityNameExpression;
    interface PropertyAccessExpression extends MemberExpression, NamedDeclaration {
        kind: SyntaxKind.PropertyAccessExpression;
        expression: LeftHandSideExpression;
        name: Identifier;
    }
    interface SuperPropertyAccessExpression extends PropertyAccessExpression {
        expression: SuperExpression;
    }
    /** Brand for a PropertyAccessExpression which, like a QualifiedName, consists of a sequence of identifiers separated by dots. */
    interface PropertyAccessEntityNameExpression extends PropertyAccessExpression {
        _propertyAccessExpressionLikeQualifiedNameBrand?: any;
        expression: EntityNameExpression;
    }
    interface ElementAccessExpression extends MemberExpression {
        kind: SyntaxKind.ElementAccessExpression;
        expression: LeftHandSideExpression;
        argumentExpression?: Expression;
    }
    interface SuperElementAccessExpression extends ElementAccessExpression {
        expression: SuperExpression;
    }
    type SuperProperty = SuperPropertyAccessExpression | SuperElementAccessExpression;
    interface CallExpression extends LeftHandSideExpression, Declaration {
        kind: SyntaxKind.CallExpression;
        expression: LeftHandSideExpression;
        typeArguments?: NodeArray<TypeNode>;
        arguments: NodeArray<Expression>;
    }
    interface SuperCall extends CallExpression {
        expression: SuperExpression;
    }
    interface ImportCall extends CallExpression {
        expression: ImportExpression;
    }
    interface ExpressionWithTypeArguments extends TypeNode {
        kind: SyntaxKind.ExpressionWithTypeArguments;
        parent?: HeritageClause;
        expression: LeftHandSideExpression;
        typeArguments?: NodeArray<TypeNode>;
    }
    interface NewExpression extends PrimaryExpression, Declaration {
        kind: SyntaxKind.NewExpression;
        expression: LeftHandSideExpression;
        typeArguments?: NodeArray<TypeNode>;
        arguments?: NodeArray<Expression>;
    }
    interface TaggedTemplateExpression extends MemberExpression {
        kind: SyntaxKind.TaggedTemplateExpression;
        tag: LeftHandSideExpression;
        template: TemplateLiteral;
    }
    type CallLikeExpression = CallExpression | NewExpression | TaggedTemplateExpression | Decorator | JsxOpeningLikeElement;
    interface AsExpression extends Expression {
        kind: SyntaxKind.AsExpression;
        expression: Expression;
        type: TypeNode;
    }
    interface TypeAssertion extends UnaryExpression {
        kind: SyntaxKind.TypeAssertionExpression;
        type: TypeNode;
        expression: UnaryExpression;
    }
    type AssertionExpression = TypeAssertion | AsExpression;
    interface NonNullExpression extends LeftHandSideExpression {
        kind: SyntaxKind.NonNullExpression;
        expression: Expression;
    }
    interface MetaProperty extends PrimaryExpression {
        kind: SyntaxKind.MetaProperty;
        keywordToken: SyntaxKind.NewKeyword;
        name: Identifier;
    }
    interface JsxElement extends PrimaryExpression {
        kind: SyntaxKind.JsxElement;
        openingElement: JsxOpeningElement;
        children: NodeArray<JsxChild>;
        closingElement: JsxClosingElement;
    }
    type JsxOpeningLikeElement = JsxSelfClosingElement | JsxOpeningElement;
    type JsxAttributeLike = JsxAttribute | JsxSpreadAttribute;
    type JsxTagNameExpression = PrimaryExpression | PropertyAccessExpression;
    interface JsxAttributes extends ObjectLiteralExpressionBase<JsxAttributeLike> {
        parent?: JsxOpeningLikeElement;
    }
    interface JsxOpeningElement extends Expression {
        kind: SyntaxKind.JsxOpeningElement;
        parent?: JsxElement;
        tagName: JsxTagNameExpression;
        attributes: JsxAttributes;
    }
    interface JsxSelfClosingElement extends PrimaryExpression {
        kind: SyntaxKind.JsxSelfClosingElement;
        tagName: JsxTagNameExpression;
        attributes: JsxAttributes;
    }
    interface JsxFragment extends PrimaryExpression {
        kind: SyntaxKind.JsxFragment;
        openingFragment: JsxOpeningFragment;
        children: NodeArray<JsxChild>;
        closingFragment: JsxClosingFragment;
    }
    interface JsxOpeningFragment extends Expression {
        kind: SyntaxKind.JsxOpeningFragment;
        parent?: JsxFragment;
    }
    interface JsxClosingFragment extends Expression {
        kind: SyntaxKind.JsxClosingFragment;
        parent?: JsxFragment;
    }
    interface JsxAttribute extends ObjectLiteralElement {
        kind: SyntaxKind.JsxAttribute;
        parent?: JsxAttributes;
        name: Identifier;
        initializer?: StringLiteral | JsxExpression;
    }
    interface JsxSpreadAttribute extends ObjectLiteralElement {
        kind: SyntaxKind.JsxSpreadAttribute;
        parent?: JsxAttributes;
        expression: Expression;
    }
    interface JsxClosingElement extends Node {
        kind: SyntaxKind.JsxClosingElement;
        parent?: JsxElement;
        tagName: JsxTagNameExpression;
    }
    interface JsxExpression extends Expression {
        kind: SyntaxKind.JsxExpression;
        parent?: JsxElement | JsxAttributeLike;
        dotDotDotToken?: Token<SyntaxKind.DotDotDotToken>;
        expression?: Expression;
    }
    interface JsxText extends Node {
        kind: SyntaxKind.JsxText;
        containsOnlyWhiteSpaces: boolean;
        parent?: JsxElement;
    }
    type JsxChild = JsxText | JsxExpression | JsxElement | JsxSelfClosingElement | JsxFragment;
    interface Statement extends Node {
        _statementBrand: any;
    }
    interface NotEmittedStatement extends Statement {
        kind: SyntaxKind.NotEmittedStatement;
    }
    /**
     * A list of comma-seperated expressions. This node is only created by transformations.
     */
    interface CommaListExpression extends Expression {
        kind: SyntaxKind.CommaListExpression;
        elements: NodeArray<Expression>;
    }
    interface EmptyStatement extends Statement {
        kind: SyntaxKind.EmptyStatement;
    }
    interface DebuggerStatement extends Statement {
        kind: SyntaxKind.DebuggerStatement;
    }
    interface MissingDeclaration extends DeclarationStatement, ClassElement, ObjectLiteralElement, TypeElement {
        kind: SyntaxKind.MissingDeclaration;
        name?: Identifier;
    }
    type BlockLike = SourceFile | Block | ModuleBlock | CaseOrDefaultClause;
    interface Block extends Statement {
        kind: SyntaxKind.Block;
        statements: NodeArray<Statement>;
    }
    interface VariableStatement extends Statement, JSDocContainer {
        kind: SyntaxKind.VariableStatement;
        declarationList: VariableDeclarationList;
    }
    interface ExpressionStatement extends Statement, JSDocContainer {
        kind: SyntaxKind.ExpressionStatement;
        expression: Expression;
    }
    interface IfStatement extends Statement {
        kind: SyntaxKind.IfStatement;
        expression: Expression;
        thenStatement: Statement;
        elseStatement?: Statement;
    }
    interface IterationStatement extends Statement {
        statement: Statement;
    }
    interface DoStatement extends IterationStatement {
        kind: SyntaxKind.DoStatement;
        expression: Expression;
    }
    interface WhileStatement extends IterationStatement {
        kind: SyntaxKind.WhileStatement;
        expression: Expression;
    }
    type ForInitializer = VariableDeclarationList | Expression;
    interface ForStatement extends IterationStatement {
        kind: SyntaxKind.ForStatement;
        initializer?: ForInitializer;
        condition?: Expression;
        incrementor?: Expression;
    }
    type ForInOrOfStatement = ForInStatement | ForOfStatement;
    interface ForInStatement extends IterationStatement {
        kind: SyntaxKind.ForInStatement;
        initializer: ForInitializer;
        expression: Expression;
    }
    interface ForOfStatement extends IterationStatement {
        kind: SyntaxKind.ForOfStatement;
        awaitModifier?: AwaitKeywordToken;
        initializer: ForInitializer;
        expression: Expression;
    }
    interface BreakStatement extends Statement {
        kind: SyntaxKind.BreakStatement;
        label?: Identifier;
    }
    interface ContinueStatement extends Statement {
        kind: SyntaxKind.ContinueStatement;
        label?: Identifier;
    }
    type BreakOrContinueStatement = BreakStatement | ContinueStatement;
    interface ReturnStatement extends Statement {
        kind: SyntaxKind.ReturnStatement;
        expression?: Expression;
    }
    interface WithStatement extends Statement {
        kind: SyntaxKind.WithStatement;
        expression: Expression;
        statement: Statement;
    }
    interface SwitchStatement extends Statement {
        kind: SyntaxKind.SwitchStatement;
        expression: Expression;
        caseBlock: CaseBlock;
        possiblyExhaustive?: boolean;
    }
    interface CaseBlock extends Node {
        kind: SyntaxKind.CaseBlock;
        parent?: SwitchStatement;
        clauses: NodeArray<CaseOrDefaultClause>;
    }
    interface CaseClause extends Node {
        kind: SyntaxKind.CaseClause;
        parent?: CaseBlock;
        expression: Expression;
        statements: NodeArray<Statement>;
    }
    interface DefaultClause extends Node {
        kind: SyntaxKind.DefaultClause;
        parent?: CaseBlock;
        statements: NodeArray<Statement>;
    }
    type CaseOrDefaultClause = CaseClause | DefaultClause;
    interface LabeledStatement extends Statement, JSDocContainer {
        kind: SyntaxKind.LabeledStatement;
        label: Identifier;
        statement: Statement;
    }
    interface ThrowStatement extends Statement {
        kind: SyntaxKind.ThrowStatement;
        expression: Expression;
    }
    interface TryStatement extends Statement {
        kind: SyntaxKind.TryStatement;
        tryBlock: Block;
        catchClause?: CatchClause;
        finallyBlock?: Block;
    }
    interface CatchClause extends Node {
        kind: SyntaxKind.CatchClause;
        parent?: TryStatement;
        variableDeclaration?: VariableDeclaration;
        block: Block;
    }
    type DeclarationWithTypeParameters = SignatureDeclaration | ClassLikeDeclaration | InterfaceDeclaration | TypeAliasDeclaration | JSDocTemplateTag;
    interface ClassLikeDeclarationBase extends NamedDeclaration, JSDocContainer {
        kind: SyntaxKind.ClassDeclaration | SyntaxKind.ClassExpression;
        name?: Identifier;
        typeParameters?: NodeArray<TypeParameterDeclaration>;
        heritageClauses?: NodeArray<HeritageClause>;
        members: NodeArray<ClassElement>;
    }
    interface ClassDeclaration extends ClassLikeDeclarationBase, DeclarationStatement {
        kind: SyntaxKind.ClassDeclaration;
        name?: Identifier;
    }
    interface ClassExpression extends ClassLikeDeclarationBase, PrimaryExpression {
        kind: SyntaxKind.ClassExpression;
    }
    type ClassLikeDeclaration = ClassDeclaration | ClassExpression;
    interface ClassElement extends NamedDeclaration {
        _classElementBrand: any;
        name?: PropertyName;
    }
    interface TypeElement extends NamedDeclaration {
        _typeElementBrand: any;
        name?: PropertyName;
        questionToken?: QuestionToken;
    }
    interface InterfaceDeclaration extends DeclarationStatement, JSDocContainer {
        kind: SyntaxKind.InterfaceDeclaration;
        name: Identifier;
        typeParameters?: NodeArray<TypeParameterDeclaration>;
        heritageClauses?: NodeArray<HeritageClause>;
        members: NodeArray<TypeElement>;
    }
    interface HeritageClause extends Node {
        kind: SyntaxKind.HeritageClause;
        parent?: InterfaceDeclaration | ClassLikeDeclaration;
        token: SyntaxKind.ExtendsKeyword | SyntaxKind.ImplementsKeyword;
        types: NodeArray<ExpressionWithTypeArguments>;
    }
    interface TypeAliasDeclaration extends DeclarationStatement, JSDocContainer {
        kind: SyntaxKind.TypeAliasDeclaration;
        name: Identifier;
        typeParameters?: NodeArray<TypeParameterDeclaration>;
        type: TypeNode;
    }
    interface EnumMember extends NamedDeclaration, JSDocContainer {
        kind: SyntaxKind.EnumMember;
        parent?: EnumDeclaration;
        name: PropertyName;
        initializer?: Expression;
    }
    interface EnumDeclaration extends DeclarationStatement, JSDocContainer {
        kind: SyntaxKind.EnumDeclaration;
        name: Identifier;
        members: NodeArray<EnumMember>;
    }
    type ModuleName = Identifier | StringLiteral;
    type ModuleBody = NamespaceBody | JSDocNamespaceBody;
    interface ModuleDeclaration extends DeclarationStatement, JSDocContainer {
        kind: SyntaxKind.ModuleDeclaration;
        parent?: ModuleBody | SourceFile;
        name: ModuleName;
        body?: ModuleBody | JSDocNamespaceDeclaration;
    }
    type NamespaceBody = ModuleBlock | NamespaceDeclaration;
    interface NamespaceDeclaration extends ModuleDeclaration {
        name: Identifier;
        body: NamespaceBody;
    }
    type JSDocNamespaceBody = Identifier | JSDocNamespaceDeclaration;
    interface JSDocNamespaceDeclaration extends ModuleDeclaration {
        name: Identifier;
        body: JSDocNamespaceBody;
    }
    interface ModuleBlock extends Node, Statement {
        kind: SyntaxKind.ModuleBlock;
        parent?: ModuleDeclaration;
        statements: NodeArray<Statement>;
    }
    type ModuleReference = EntityName | ExternalModuleReference;
    /**
     * One of:
     * - import x = require("mod");
     * - import x = M.x;
     */
    interface ImportEqualsDeclaration extends DeclarationStatement, JSDocContainer {
        kind: SyntaxKind.ImportEqualsDeclaration;
        parent?: SourceFile | ModuleBlock;
        name: Identifier;
        moduleReference: ModuleReference;
    }
    interface ExternalModuleReference extends Node {
        kind: SyntaxKind.ExternalModuleReference;
        parent?: ImportEqualsDeclaration;
        expression?: Expression;
    }
    interface ImportDeclaration extends Statement {
        kind: SyntaxKind.ImportDeclaration;
        parent?: SourceFile | ModuleBlock;
        importClause?: ImportClause;
        /** If this is not a StringLiteral it will be a grammar error. */
        moduleSpecifier: Expression;
    }
    type NamedImportBindings = NamespaceImport | NamedImports;
    interface ImportClause extends NamedDeclaration {
        kind: SyntaxKind.ImportClause;
        parent?: ImportDeclaration;
        name?: Identifier;
        namedBindings?: NamedImportBindings;
    }
    interface NamespaceImport extends NamedDeclaration {
        kind: SyntaxKind.NamespaceImport;
        parent?: ImportClause;
        name: Identifier;
    }
    interface NamespaceExportDeclaration extends DeclarationStatement {
        kind: SyntaxKind.NamespaceExportDeclaration;
        name: Identifier;
    }
    interface ExportDeclaration extends DeclarationStatement {
        kind: SyntaxKind.ExportDeclaration;
        parent?: SourceFile | ModuleBlock;
        exportClause?: NamedExports;
        /** If this is not a StringLiteral it will be a grammar error. */
        moduleSpecifier?: Expression;
    }
    interface NamedImports extends Node {
        kind: SyntaxKind.NamedImports;
        parent?: ImportClause;
        elements: NodeArray<ImportSpecifier>;
    }
    interface NamedExports extends Node {
        kind: SyntaxKind.NamedExports;
        parent?: ExportDeclaration;
        elements: NodeArray<ExportSpecifier>;
    }
    type NamedImportsOrExports = NamedImports | NamedExports;
    interface ImportSpecifier extends NamedDeclaration {
        kind: SyntaxKind.ImportSpecifier;
        parent?: NamedImports;
        propertyName?: Identifier;
        name: Identifier;
    }
    interface ExportSpecifier extends NamedDeclaration {
        kind: SyntaxKind.ExportSpecifier;
        parent?: NamedExports;
        propertyName?: Identifier;
        name: Identifier;
    }
    type ImportOrExportSpecifier = ImportSpecifier | ExportSpecifier;
    interface ExportAssignment extends DeclarationStatement {
        kind: SyntaxKind.ExportAssignment;
        parent?: SourceFile;
        isExportEquals?: boolean;
        expression: Expression;
    }
    interface FileReference extends TextRange {
        fileName: string;
    }
    interface CheckJsDirective extends TextRange {
        enabled: boolean;
    }
    type CommentKind = SyntaxKind.SingleLineCommentTrivia | SyntaxKind.MultiLineCommentTrivia;
    interface CommentRange extends TextRange {
        hasTrailingNewLine?: boolean;
        kind: CommentKind;
    }
    interface SynthesizedComment extends CommentRange {
        text: string;
        pos: -1;
        end: -1;
    }
    interface JSDocTypeExpression extends TypeNode {
        kind: SyntaxKind.JSDocTypeExpression;
        type: TypeNode;
    }
    interface JSDocType extends TypeNode {
        _jsDocTypeBrand: any;
    }
    interface JSDocAllType extends JSDocType {
        kind: SyntaxKind.JSDocAllType;
    }
    interface JSDocUnknownType extends JSDocType {
        kind: SyntaxKind.JSDocUnknownType;
    }
    interface JSDocNonNullableType extends JSDocType {
        kind: SyntaxKind.JSDocNonNullableType;
        type: TypeNode;
    }
    interface JSDocNullableType extends JSDocType {
        kind: SyntaxKind.JSDocNullableType;
        type: TypeNode;
    }
    interface JSDocOptionalType extends JSDocType {
        kind: SyntaxKind.JSDocOptionalType;
        type: TypeNode;
    }
    interface JSDocFunctionType extends JSDocType, SignatureDeclarationBase {
        kind: SyntaxKind.JSDocFunctionType;
    }
    interface JSDocVariadicType extends JSDocType {
        kind: SyntaxKind.JSDocVariadicType;
        type: TypeNode;
    }
    type JSDocTypeReferencingNode = JSDocVariadicType | JSDocOptionalType | JSDocNullableType | JSDocNonNullableType;
    interface JSDoc extends Node {
        kind: SyntaxKind.JSDocComment;
        parent?: HasJSDoc;
        tags: NodeArray<JSDocTag> | undefined;
        comment: string | undefined;
    }
    interface JSDocTag extends Node {
        parent: JSDoc;
        atToken: AtToken;
        tagName: Identifier;
        comment: string | undefined;
    }
    interface JSDocUnknownTag extends JSDocTag {
        kind: SyntaxKind.JSDocTag;
    }
    /**
     * Note that `@extends` is a synonym of `@augments`.
     * Both tags are represented by this interface.
     */
    interface JSDocAugmentsTag extends JSDocTag {
        kind: SyntaxKind.JSDocAugmentsTag;
        class: ExpressionWithTypeArguments & {
            expression: Identifier | PropertyAccessEntityNameExpression;
        };
    }
    interface JSDocClassTag extends JSDocTag {
        kind: SyntaxKind.JSDocClassTag;
    }
    interface JSDocTemplateTag extends JSDocTag {
        kind: SyntaxKind.JSDocTemplateTag;
        typeParameters: NodeArray<TypeParameterDeclaration>;
    }
    interface JSDocReturnTag extends JSDocTag {
        kind: SyntaxKind.JSDocReturnTag;
        typeExpression: JSDocTypeExpression;
    }
    interface JSDocTypeTag extends JSDocTag {
        kind: SyntaxKind.JSDocTypeTag;
        typeExpression: JSDocTypeExpression;
    }
    interface JSDocTypedefTag extends JSDocTag, NamedDeclaration {
        parent: JSDoc;
        kind: SyntaxKind.JSDocTypedefTag;
        fullName?: JSDocNamespaceDeclaration | Identifier;
        name?: Identifier;
        typeExpression?: JSDocTypeExpression | JSDocTypeLiteral;
    }
    interface JSDocPropertyLikeTag extends JSDocTag, Declaration {
        parent: JSDoc;
        name: EntityName;
        typeExpression?: JSDocTypeExpression;
        /** Whether the property name came before the type -- non-standard for JSDoc, but Typescript-like */
        isNameFirst: boolean;
        isBracketed: boolean;
    }
    interface JSDocPropertyTag extends JSDocPropertyLikeTag {
        kind: SyntaxKind.JSDocPropertyTag;
    }
    interface JSDocParameterTag extends JSDocPropertyLikeTag {
        kind: SyntaxKind.JSDocParameterTag;
    }
    interface JSDocTypeLiteral extends JSDocType {
        kind: SyntaxKind.JSDocTypeLiteral;
        jsDocPropertyTags?: ReadonlyArray<JSDocPropertyLikeTag>;
        /** If true, then this type literal represents an *array* of its type. */
        isArrayType?: boolean;
    }
    enum FlowFlags {
        Unreachable = 1,
        Start = 2,
        BranchLabel = 4,
        LoopLabel = 8,
        Assignment = 16,
        TrueCondition = 32,
        FalseCondition = 64,
        SwitchClause = 128,
        ArrayMutation = 256,
        Referenced = 512,
        Shared = 1024,
        PreFinally = 2048,
        AfterFinally = 4096,
        Label = 12,
        Condition = 96,
    }
    interface FlowLock {
        locked?: boolean;
    }
    interface AfterFinallyFlow extends FlowNodeBase, FlowLock {
        antecedent: FlowNode;
    }
    interface PreFinallyFlow extends FlowNodeBase {
        antecedent: FlowNode;
        lock: FlowLock;
    }
    type FlowNode = AfterFinallyFlow | PreFinallyFlow | FlowStart | FlowLabel | FlowAssignment | FlowCondition | FlowSwitchClause | FlowArrayMutation;
    interface FlowNodeBase {
        flags: FlowFlags;
        id?: number;
    }
    interface FlowStart extends FlowNodeBase {
        container?: FunctionExpression | ArrowFunction | MethodDeclaration;
    }
    interface FlowLabel extends FlowNodeBase {
        antecedents: FlowNode[];
    }
    interface FlowAssignment extends FlowNodeBase {
        node: Expression | VariableDeclaration | BindingElement;
        antecedent: FlowNode;
    }
    interface FlowCondition extends FlowNodeBase {
        expression: Expression;
        antecedent: FlowNode;
    }
    interface FlowSwitchClause extends FlowNodeBase {
        switchStatement: SwitchStatement;
        clauseStart: number;
        clauseEnd: number;
        antecedent: FlowNode;
    }
    interface FlowArrayMutation extends FlowNodeBase {
        node: CallExpression | BinaryExpression;
        antecedent: FlowNode;
    }
    type FlowType = Type | IncompleteType;
    interface IncompleteType {
        flags: TypeFlags;
        type: Type;
    }
    interface AmdDependency {
        path: string;
        name: string;
    }
    interface SourceFile extends Declaration {
        kind: SyntaxKind.SourceFile;
        statements: NodeArray<Statement>;
        endOfFileToken: Token<SyntaxKind.EndOfFileToken>;
        fileName: string;
        text: string;
        amdDependencies: ReadonlyArray<AmdDependency>;
        moduleName: string;
        referencedFiles: ReadonlyArray<FileReference>;
        typeReferenceDirectives: ReadonlyArray<FileReference>;
        languageVariant: LanguageVariant;
        isDeclarationFile: boolean;
        /**
         * lib.d.ts should have a reference comment like
         *
         *  /// <reference no-default-lib="true"/>
         *
         * If any other file has this comment, it signals not to include lib.d.ts
         * because this containing file is intended to act as a default library.
         */
        hasNoDefaultLib: boolean;
        languageVersion: ScriptTarget;
    }
    interface Bundle extends Node {
        kind: SyntaxKind.Bundle;
        sourceFiles: ReadonlyArray<SourceFile>;
    }
    interface JsonSourceFile extends SourceFile {
        jsonObject?: ObjectLiteralExpression;
        extendedSourceFiles?: string[];
    }
    interface ScriptReferenceHost {
        getCompilerOptions(): CompilerOptions;
        getSourceFile(fileName: string): SourceFile | undefined;
        getSourceFileByPath(path: Path): SourceFile | undefined;
        getCurrentDirectory(): string;
    }
    interface ParseConfigHost {
        useCaseSensitiveFileNames: boolean;
        readDirectory(rootDir: string, extensions: ReadonlyArray<string>, excludes: ReadonlyArray<string> | undefined, includes: ReadonlyArray<string>, depth?: number): string[];
        /**
         * Gets a value indicating whether the specified path exists and is a file.
         * @param path The path to test.
         */
        fileExists(path: string): boolean;
        readFile(path: string): string | undefined;
    }
    type WriteFileCallback = (fileName: string, data: string, writeByteOrderMark: boolean, onError: ((message: string) => void) | undefined, sourceFiles: ReadonlyArray<SourceFile>) => void;
    class OperationCanceledException {
    }
    interface CancellationToken {
        isCancellationRequested(): boolean;
        /** @throws OperationCanceledException if isCancellationRequested is true */
        throwIfCancellationRequested(): void;
    }
    interface Program extends ScriptReferenceHost {
        /**
         * Get a list of root file names that were passed to a 'createProgram'
         */
        getRootFileNames(): ReadonlyArray<string>;
        /**
         * Get a list of files in the program
         */
        getSourceFiles(): ReadonlyArray<SourceFile>;
        /**
         * Emits the JavaScript and declaration files.  If targetSourceFile is not specified, then
         * the JavaScript and declaration files will be produced for all the files in this program.
         * If targetSourceFile is specified, then only the JavaScript and declaration for that
         * specific file will be generated.
         *
         * If writeFile is not specified then the writeFile callback from the compiler host will be
         * used for writing the JavaScript and declaration files.  Otherwise, the writeFile parameter
         * will be invoked when writing the JavaScript and declaration files.
         */
        emit(targetSourceFile?: SourceFile, writeFile?: WriteFileCallback, cancellationToken?: CancellationToken, emitOnlyDtsFiles?: boolean, customTransformers?: CustomTransformers): EmitResult;
        getOptionsDiagnostics(cancellationToken?: CancellationToken): ReadonlyArray<Diagnostic>;
        getGlobalDiagnostics(cancellationToken?: CancellationToken): ReadonlyArray<Diagnostic>;
        getSyntacticDiagnostics(sourceFile?: SourceFile, cancellationToken?: CancellationToken): ReadonlyArray<Diagnostic>;
        getSemanticDiagnostics(sourceFile?: SourceFile, cancellationToken?: CancellationToken): ReadonlyArray<Diagnostic>;
        getDeclarationDiagnostics(sourceFile?: SourceFile, cancellationToken?: CancellationToken): ReadonlyArray<Diagnostic>;
        /**
         * Gets a type checker that can be used to semantically analyze source files in the program.
         */
        getTypeChecker(): TypeChecker;
        isSourceFileFromExternalLibrary(file: SourceFile): boolean;
    }
    interface CustomTransformers {
        /** Custom transformers to evaluate before built-in transformations. */
        before?: TransformerFactory<SourceFile>[];
        /** Custom transformers to evaluate after built-in transformations. */
        after?: TransformerFactory<SourceFile>[];
    }
    interface SourceMapSpan {
        /** Line number in the .js file. */
        emittedLine: number;
        /** Column number in the .js file. */
        emittedColumn: number;
        /** Line number in the .ts file. */
        sourceLine: number;
        /** Column number in the .ts file. */
        sourceColumn: number;
        /** Optional name (index into names array) associated with this span. */
        nameIndex?: number;
        /** .ts file (index into sources array) associated with this span */
        sourceIndex: number;
    }
    interface SourceMapData {
        sourceMapFilePath: string;
        jsSourceMappingURL: string;
        sourceMapFile: string;
        sourceMapSourceRoot: string;
        sourceMapSources: string[];
        sourceMapSourcesContent?: string[];
        inputSourceFileNames: string[];
        sourceMapNames?: string[];
        sourceMapMappings: string;
        sourceMapDecodedMappings: SourceMapSpan[];
    }
    /** Return code used by getEmitOutput function to indicate status of the function */
    enum ExitStatus {
        Success = 0,
        DiagnosticsPresent_OutputsSkipped = 1,
        DiagnosticsPresent_OutputsGenerated = 2,
    }
    interface EmitResult {
        emitSkipped: boolean;
        /** Contains declaration emit diagnostics */
        diagnostics: ReadonlyArray<Diagnostic>;
        emittedFiles: string[];
    }
    interface TypeChecker {
        getTypeOfSymbolAtLocation(symbol: Symbol, node: Node): Type;
        getDeclaredTypeOfSymbol(symbol: Symbol): Type;
        getPropertiesOfType(type: Type): Symbol[];
        getPropertyOfType(type: Type, propertyName: string): Symbol | undefined;
        getIndexInfoOfType(type: Type, kind: IndexKind): IndexInfo | undefined;
        getSignaturesOfType(type: Type, kind: SignatureKind): Signature[];
        getIndexTypeOfType(type: Type, kind: IndexKind): Type | undefined;
        getBaseTypes(type: InterfaceType): BaseType[];
        getBaseTypeOfLiteralType(type: Type): Type;
        getWidenedType(type: Type): Type;
        getReturnTypeOfSignature(signature: Signature): Type;
        getNullableType(type: Type, flags: TypeFlags): Type;
        getNonNullableType(type: Type): Type;
        /** Note that the resulting nodes cannot be checked. */
        typeToTypeNode(type: Type, enclosingDeclaration?: Node, flags?: NodeBuilderFlags): TypeNode;
        /** Note that the resulting nodes cannot be checked. */
        signatureToSignatureDeclaration(signature: Signature, kind: SyntaxKind, enclosingDeclaration?: Node, flags?: NodeBuilderFlags): SignatureDeclaration;
        /** Note that the resulting nodes cannot be checked. */
        indexInfoToIndexSignatureDeclaration(indexInfo: IndexInfo, kind: IndexKind, enclosingDeclaration?: Node, flags?: NodeBuilderFlags): IndexSignatureDeclaration;
        getSymbolsInScope(location: Node, meaning: SymbolFlags): Symbol[];
        getSymbolAtLocation(node: Node): Symbol | undefined;
        getSymbolsOfParameterPropertyDeclaration(parameter: ParameterDeclaration, parameterName: string): Symbol[];
        getShorthandAssignmentValueSymbol(location: Node): Symbol | undefined;
        getExportSpecifierLocalTargetSymbol(location: ExportSpecifier): Symbol | undefined;
        /**
         * If a symbol is a local symbol with an associated exported symbol, returns the exported symbol.
         * Otherwise returns its input.
         * For example, at `export type T = number;`:
         *     - `getSymbolAtLocation` at the location `T` will return the exported symbol for `T`.
         *     - But the result of `getSymbolsInScope` will contain the *local* symbol for `T`, not the exported symbol.
         *     - Calling `getExportSymbolOfSymbol` on that local symbol will return the exported symbol.
         */
        getExportSymbolOfSymbol(symbol: Symbol): Symbol;
        getPropertySymbolOfDestructuringAssignment(location: Identifier): Symbol | undefined;
        getTypeAtLocation(node: Node): Type;
        getTypeFromTypeNode(node: TypeNode): Type;
        signatureToString(signature: Signature, enclosingDeclaration?: Node, flags?: TypeFormatFlags, kind?: SignatureKind): string;
        typeToString(type: Type, enclosingDeclaration?: Node, flags?: TypeFormatFlags): string;
        symbolToString(symbol: Symbol, enclosingDeclaration?: Node, meaning?: SymbolFlags): string;
        /**
         * @deprecated Use the createX factory functions or XToY typechecker methods and `createPrinter` or the `xToString` methods instead
         * This will be removed in a future version.
         */
        getSymbolDisplayBuilder(): SymbolDisplayBuilder;
        getFullyQualifiedName(symbol: Symbol): string;
        getAugmentedPropertiesOfType(type: Type): Symbol[];
        getRootSymbols(symbol: Symbol): Symbol[];
        getContextualType(node: Expression): Type | undefined;
        /**
         * returns unknownSignature in the case of an error.
         * @param argumentCount Apparent number of arguments, passed in case of a possibly incomplete call. This should come from an ArgumentListInfo. See `signatureHelp.ts`.
         */
        getResolvedSignature(node: CallLikeExpression, candidatesOutArray?: Signature[], argumentCount?: number): Signature;
        getSignatureFromDeclaration(declaration: SignatureDeclaration): Signature | undefined;
        isImplementationOfOverload(node: FunctionLike): boolean | undefined;
        isUndefinedSymbol(symbol: Symbol): boolean;
        isArgumentsSymbol(symbol: Symbol): boolean;
        isUnknownSymbol(symbol: Symbol): boolean;
        getConstantValue(node: EnumMember | PropertyAccessExpression | ElementAccessExpression): string | number | undefined;
        isValidPropertyAccess(node: PropertyAccessExpression | QualifiedName, propertyName: string): boolean;
        /** Follow all aliases to get the original symbol. */
        getAliasedSymbol(symbol: Symbol): Symbol;
        getExportsOfModule(moduleSymbol: Symbol): Symbol[];
        getAllAttributesTypeFromJsxOpeningLikeElement(elementNode: JsxOpeningLikeElement): Type | undefined;
        getJsxIntrinsicTagNames(): Symbol[];
        isOptionalParameter(node: ParameterDeclaration): boolean;
        getAmbientModules(): Symbol[];
        tryGetMemberInModuleExports(memberName: string, moduleSymbol: Symbol): Symbol | undefined;
        getApparentType(type: Type): Type;
        getSuggestionForNonexistentProperty(node: Identifier, containingType: Type): string | undefined;
        getSuggestionForNonexistentSymbol(location: Node, name: string, meaning: SymbolFlags): string | undefined;
        getBaseConstraintOfType(type: Type): Type | undefined;
        getDefaultFromTypeParameter(type: Type): Type | undefined;
    }
    enum NodeBuilderFlags {
        None = 0,
        NoTruncation = 1,
        WriteArrayAsGenericType = 2,
        WriteTypeArgumentsOfSignature = 32,
        UseFullyQualifiedType = 64,
        SuppressAnyReturnType = 256,
        WriteTypeParametersInQualifiedName = 512,
        AllowThisInObjectLiteral = 1024,
        AllowQualifedNameInPlaceOfIdentifier = 2048,
        AllowAnonymousIdentifier = 8192,
        AllowEmptyUnionOrIntersection = 16384,
        AllowEmptyTuple = 32768,
        IgnoreErrors = 60416,
        InObjectTypeLiteral = 1048576,
        InTypeAlias = 8388608,
    }
    interface SymbolDisplayBuilder {
        buildTypeDisplay(type: Type, writer: SymbolWriter, enclosingDeclaration?: Node, flags?: TypeFormatFlags): void;
        buildSymbolDisplay(symbol: Symbol, writer: SymbolWriter, enclosingDeclaration?: Node, meaning?: SymbolFlags, flags?: SymbolFormatFlags): void;
        buildSignatureDisplay(signature: Signature, writer: SymbolWriter, enclosingDeclaration?: Node, flags?: TypeFormatFlags, kind?: SignatureKind): void;
        buildIndexSignatureDisplay(info: IndexInfo, writer: SymbolWriter, kind: IndexKind, enclosingDeclaration?: Node, globalFlags?: TypeFormatFlags, symbolStack?: Symbol[]): void;
        buildParameterDisplay(parameter: Symbol, writer: SymbolWriter, enclosingDeclaration?: Node, flags?: TypeFormatFlags): void;
        buildTypeParameterDisplay(tp: TypeParameter, writer: SymbolWriter, enclosingDeclaration?: Node, flags?: TypeFormatFlags): void;
        buildTypePredicateDisplay(predicate: TypePredicate, writer: SymbolWriter, enclosingDeclaration?: Node, flags?: TypeFormatFlags): void;
        buildTypeParameterDisplayFromSymbol(symbol: Symbol, writer: SymbolWriter, enclosingDeclaration?: Node, flags?: TypeFormatFlags): void;
        buildDisplayForParametersAndDelimiters(thisParameter: Symbol, parameters: Symbol[], writer: SymbolWriter, enclosingDeclaration?: Node, flags?: TypeFormatFlags): void;
        buildDisplayForTypeParametersAndDelimiters(typeParameters: TypeParameter[], writer: SymbolWriter, enclosingDeclaration?: Node, flags?: TypeFormatFlags): void;
        buildReturnTypeDisplay(signature: Signature, writer: SymbolWriter, enclosingDeclaration?: Node, flags?: TypeFormatFlags): void;
    }
    interface SymbolWriter {
        writeKeyword(text: string): void;
        writeOperator(text: string): void;
        writePunctuation(text: string): void;
        writeSpace(text: string): void;
        writeStringLiteral(text: string): void;
        writeParameter(text: string): void;
        writeProperty(text: string): void;
        writeSymbol(text: string, symbol: Symbol): void;
        writeLine(): void;
        increaseIndent(): void;
        decreaseIndent(): void;
        clear(): void;
        trackSymbol(symbol: Symbol, enclosingDeclaration?: Node, meaning?: SymbolFlags): void;
        reportInaccessibleThisError(): void;
        reportPrivateInBaseOfClassExpression(propertyName: string): void;
        reportInaccessibleUniqueSymbolError(): void;
    }
    enum TypeFormatFlags {
        None = 0,
        WriteArrayAsGenericType = 1,
        UseTypeOfFunction = 4,
        NoTruncation = 8,
        WriteArrowStyleSignature = 16,
        WriteOwnNameForAnyLike = 32,
        WriteTypeArgumentsOfSignature = 64,
        InElementType = 128,
        UseFullyQualifiedType = 256,
        InFirstTypeArgument = 512,
        InTypeAlias = 1024,
        SuppressAnyReturnType = 4096,
        AddUndefined = 8192,
        WriteClassExpressionAsTypeLiteral = 16384,
        InArrayType = 32768,
        UseAliasDefinedOutsideCurrentScope = 65536,
        AllowUniqueESSymbolType = 131072,
    }
    enum SymbolFormatFlags {
        None = 0,
        WriteTypeParametersOrArguments = 1,
        UseOnlyExternalAliasing = 2,
    }
    enum TypePredicateKind {
        This = 0,
        Identifier = 1,
    }
    interface TypePredicateBase {
        kind: TypePredicateKind;
        type: Type;
    }
    interface ThisTypePredicate extends TypePredicateBase {
        kind: TypePredicateKind.This;
    }
    interface IdentifierTypePredicate extends TypePredicateBase {
        kind: TypePredicateKind.Identifier;
        parameterName: string;
        parameterIndex: number;
    }
    type TypePredicate = IdentifierTypePredicate | ThisTypePredicate;
    enum SymbolFlags {
        None = 0,
        FunctionScopedVariable = 1,
        BlockScopedVariable = 2,
        Property = 4,
        EnumMember = 8,
        Function = 16,
        Class = 32,
        Interface = 64,
        ConstEnum = 128,
        RegularEnum = 256,
        ValueModule = 512,
        NamespaceModule = 1024,
        TypeLiteral = 2048,
        ObjectLiteral = 4096,
        Method = 8192,
        Constructor = 16384,
        GetAccessor = 32768,
        SetAccessor = 65536,
        Signature = 131072,
        TypeParameter = 262144,
        TypeAlias = 524288,
        ExportValue = 1048576,
        Alias = 2097152,
        Prototype = 4194304,
        ExportStar = 8388608,
        Optional = 16777216,
        Transient = 33554432,
        JSContainer = 67108864,
        Enum = 384,
        Variable = 3,
        Value = 107455,
        Type = 793064,
        Namespace = 1920,
        Module = 1536,
        Accessor = 98304,
        FunctionScopedVariableExcludes = 107454,
        BlockScopedVariableExcludes = 107455,
        ParameterExcludes = 107455,
        PropertyExcludes = 0,
        EnumMemberExcludes = 900095,
        FunctionExcludes = 106927,
        ClassExcludes = 899519,
        InterfaceExcludes = 792968,
        RegularEnumExcludes = 899327,
        ConstEnumExcludes = 899967,
        ValueModuleExcludes = 106639,
        NamespaceModuleExcludes = 0,
        MethodExcludes = 99263,
        GetAccessorExcludes = 41919,
        SetAccessorExcludes = 74687,
        TypeParameterExcludes = 530920,
        TypeAliasExcludes = 793064,
        AliasExcludes = 2097152,
        ModuleMember = 2623475,
        ExportHasLocal = 944,
        HasExports = 1952,
        HasMembers = 6240,
        BlockScoped = 418,
        PropertyOrAccessor = 98308,
        ClassMember = 106500,
    }
    interface Symbol {
        flags: SymbolFlags;
        escapedName: __String;
        declarations?: Declaration[];
        valueDeclaration?: Declaration;
        members?: SymbolTable;
        exports?: SymbolTable;
        globalExports?: SymbolTable;
    }
    enum InternalSymbolName {
        Call = "__call",
        Constructor = "__constructor",
        New = "__new",
        Index = "__index",
        ExportStar = "__export",
        Global = "__global",
        Missing = "__missing",
        Type = "__type",
        Object = "__object",
        JSXAttributes = "__jsxAttributes",
        Class = "__class",
        Function = "__function",
        Computed = "__computed",
        Resolving = "__resolving__",
        ExportEquals = "export=",
        Default = "default",
    }
    /**
     * This represents a string whose leading underscore have been escaped by adding extra leading underscores.
     * The shape of this brand is rather unique compared to others we've used.
     * Instead of just an intersection of a string and an object, it is that union-ed
     * with an intersection of void and an object. This makes it wholly incompatible
     * with a normal string (which is good, it cannot be misused on assignment or on usage),
     * while still being comparable with a normal string via === (also good) and castable from a string.
     */
    type __String = (string & {
        __escapedIdentifier: void;
    }) | (void & {
        __escapedIdentifier: void;
    }) | InternalSymbolName;
    /** ReadonlyMap where keys are `__String`s. */
    interface ReadonlyUnderscoreEscapedMap<T> {
        get(key: __String): T | undefined;
        has(key: __String): boolean;
        forEach(action: (value: T, key: __String) => void): void;
        readonly size: number;
        keys(): Iterator<__String>;
        values(): Iterator<T>;
        entries(): Iterator<[__String, T]>;
    }
    /** Map where keys are `__String`s. */
    interface UnderscoreEscapedMap<T> extends ReadonlyUnderscoreEscapedMap<T> {
        set(key: __String, value: T): this;
        delete(key: __String): boolean;
        clear(): void;
    }
    /** SymbolTable based on ES6 Map interface. */
    type SymbolTable = UnderscoreEscapedMap<Symbol>;
    enum TypeFlags {
        Any = 1,
        String = 2,
        Number = 4,
        Boolean = 8,
        Enum = 16,
        StringLiteral = 32,
        NumberLiteral = 64,
        BooleanLiteral = 128,
        EnumLiteral = 256,
        ESSymbol = 512,
        UniqueESSymbol = 1024,
        Void = 2048,
        Undefined = 4096,
        Null = 8192,
        Never = 16384,
        TypeParameter = 32768,
        Object = 65536,
        Union = 131072,
        Intersection = 262144,
        Index = 524288,
        IndexedAccess = 1048576,
        NonPrimitive = 33554432,
        MarkerType = 134217728,
        Literal = 224,
        Unit = 13536,
        StringOrNumberLiteral = 96,
        PossiblyFalsy = 14574,
        StringLike = 524322,
        NumberLike = 84,
        BooleanLike = 136,
        EnumLike = 272,
        ESSymbolLike = 1536,
        UnionOrIntersection = 393216,
        StructuredType = 458752,
        StructuredOrTypeVariable = 2064384,
        TypeVariable = 1081344,
        Narrowable = 35620607,
        NotUnionOrUnit = 33620481,
    }
    type DestructuringPattern = BindingPattern | ObjectLiteralExpression | ArrayLiteralExpression;
    interface Type {
        flags: TypeFlags;
        symbol?: Symbol;
        pattern?: DestructuringPattern;
        aliasSymbol?: Symbol;
        aliasTypeArguments?: Type[];
    }
    interface LiteralType extends Type {
        value: string | number;
        freshType?: LiteralType;
        regularType?: LiteralType;
    }
    interface UniqueESSymbolType extends Type {
        symbol: Symbol;
    }
    interface StringLiteralType extends LiteralType {
        value: string;
    }
    interface NumberLiteralType extends LiteralType {
        value: number;
    }
    interface EnumType extends Type {
    }
    enum ObjectFlags {
        Class = 1,
        Interface = 2,
        Reference = 4,
        Tuple = 8,
        Anonymous = 16,
        Mapped = 32,
        Instantiated = 64,
        ObjectLiteral = 128,
        EvolvingArray = 256,
        ObjectLiteralPatternWithComputedProperties = 512,
        ContainsSpread = 1024,
        ReverseMapped = 2048,
        ClassOrInterface = 3,
    }
    interface ObjectType extends Type {
        objectFlags: ObjectFlags;
    }
    /** Class and interface types (ObjectFlags.Class and ObjectFlags.Interface). */
    interface InterfaceType extends ObjectType {
        typeParameters: TypeParameter[];
        outerTypeParameters: TypeParameter[];
        localTypeParameters: TypeParameter[];
        thisType: TypeParameter;
    }
    type BaseType = ObjectType | IntersectionType;
    interface InterfaceTypeWithDeclaredMembers extends InterfaceType {
        declaredProperties: Symbol[];
        declaredCallSignatures: Signature[];
        declaredConstructSignatures: Signature[];
        declaredStringIndexInfo: IndexInfo;
        declaredNumberIndexInfo: IndexInfo;
    }
    /**
     * Type references (ObjectFlags.Reference). When a class or interface has type parameters or
     * a "this" type, references to the class or interface are made using type references. The
     * typeArguments property specifies the types to substitute for the type parameters of the
     * class or interface and optionally includes an extra element that specifies the type to
     * substitute for "this" in the resulting instantiation. When no extra argument is present,
     * the type reference itself is substituted for "this". The typeArguments property is undefined
     * if the class or interface has no type parameters and the reference isn't specifying an
     * explicit "this" argument.
     */
    interface TypeReference extends ObjectType {
        target: GenericType;
        typeArguments?: Type[];
    }
    interface GenericType extends InterfaceType, TypeReference {
    }
    interface UnionOrIntersectionType extends Type {
        types: Type[];
    }
    interface UnionType extends UnionOrIntersectionType {
    }
    interface IntersectionType extends UnionOrIntersectionType {
    }
    type StructuredType = ObjectType | UnionType | IntersectionType;
    interface EvolvingArrayType extends ObjectType {
        elementType: Type;
        finalArrayType?: Type;
    }
    interface TypeVariable extends Type {
    }
    interface TypeParameter extends TypeVariable {
    }
    interface IndexedAccessType extends TypeVariable {
        objectType: Type;
        indexType: Type;
        constraint?: Type;
    }
    interface IndexType extends Type {
        type: TypeVariable | UnionOrIntersectionType;
    }
    enum SignatureKind {
        Call = 0,
        Construct = 1,
    }
    interface Signature {
        declaration: SignatureDeclaration;
        typeParameters?: TypeParameter[];
        parameters: Symbol[];
    }
    enum IndexKind {
        String = 0,
        Number = 1,
    }
    interface IndexInfo {
        type: Type;
        isReadonly: boolean;
        declaration?: SignatureDeclaration;
    }
    enum InferencePriority {
        Contravariant = 1,
        NakedTypeVariable = 2,
        MappedType = 4,
        ReturnType = 8,
        NeverType = 16,
    }
    interface InferenceInfo {
        typeParameter: TypeParameter;
        candidates: Type[];
        inferredType: Type;
        priority: InferencePriority;
        topLevel: boolean;
        isFixed: boolean;
    }
    enum InferenceFlags {
        InferUnionTypes = 1,
        NoDefault = 2,
        AnyDefault = 4,
    }
    /**
     * Ternary values are defined such that
     * x & y is False if either x or y is False.
     * x & y is Maybe if either x or y is Maybe, but neither x or y is False.
     * x & y is True if both x and y are True.
     * x | y is False if both x and y are False.
     * x | y is Maybe if either x or y is Maybe, but neither x or y is True.
     * x | y is True if either x or y is True.
     */
    enum Ternary {
        False = 0,
        Maybe = 1,
        True = -1,
    }
    type TypeComparer = (s: Type, t: Type, reportErrors?: boolean) => Ternary;
    interface JsFileExtensionInfo {
        extension: string;
        isMixedContent: boolean;
        scriptKind?: ScriptKind;
    }
    interface DiagnosticMessage {
        key: string;
        category: DiagnosticCategory;
        code: number;
        message: string;
    }
    /**
     * A linked list of formatted diagnostic messages to be used as part of a multiline message.
     * It is built from the bottom up, leaving the head to be the "main" diagnostic.
     * While it seems that DiagnosticMessageChain is structurally similar to DiagnosticMessage,
     * the difference is that messages are all preformatted in DMC.
     */
    interface DiagnosticMessageChain {
        messageText: string;
        category: DiagnosticCategory;
        code: number;
        next?: DiagnosticMessageChain;
    }
    interface Diagnostic {
        file: SourceFile | undefined;
        start: number | undefined;
        length: number | undefined;
        messageText: string | DiagnosticMessageChain;
        category: DiagnosticCategory;
        code: number;
        source?: string;
    }
    enum DiagnosticCategory {
        Warning = 0,
        Error = 1,
        Message = 2,
    }
    enum ModuleResolutionKind {
        Classic = 1,
        NodeJs = 2,
    }
    interface PluginImport {
        name: string;
    }
    type CompilerOptionsValue = string | number | boolean | (string | number)[] | string[] | MapLike<string[]> | PluginImport[] | null | undefined;
    interface CompilerOptions {
        allowJs?: boolean;
        allowSyntheticDefaultImports?: boolean;
        allowUnreachableCode?: boolean;
        allowUnusedLabels?: boolean;
        alwaysStrict?: boolean;
        baseUrl?: string;
        charset?: string;
        checkJs?: boolean;
        declaration?: boolean;
        declarationDir?: string;
        disableSizeLimit?: boolean;
        downlevelIteration?: boolean;
        emitBOM?: boolean;
        emitDecoratorMetadata?: boolean;
        experimentalDecorators?: boolean;
        forceConsistentCasingInFileNames?: boolean;
        importHelpers?: boolean;
        inlineSourceMap?: boolean;
        inlineSources?: boolean;
        isolatedModules?: boolean;
        jsx?: JsxEmit;
        lib?: string[];
        locale?: string;
        mapRoot?: string;
        maxNodeModuleJsDepth?: number;
        module?: ModuleKind;
        moduleResolution?: ModuleResolutionKind;
        newLine?: NewLineKind;
        noEmit?: boolean;
        noEmitHelpers?: boolean;
        noEmitOnError?: boolean;
        noErrorTruncation?: boolean;
        noFallthroughCasesInSwitch?: boolean;
        noImplicitAny?: boolean;
        noImplicitReturns?: boolean;
        noImplicitThis?: boolean;
        noStrictGenericChecks?: boolean;
        noUnusedLocals?: boolean;
        noUnusedParameters?: boolean;
        noImplicitUseStrict?: boolean;
        noLib?: boolean;
        noResolve?: boolean;
        out?: string;
        outDir?: string;
        outFile?: string;
        paths?: MapLike<string[]>;
        preserveConstEnums?: boolean;
        preserveSymlinks?: boolean;
        project?: string;
        reactNamespace?: string;
        jsxFactory?: string;
        removeComments?: boolean;
        rootDir?: string;
        rootDirs?: string[];
        skipLibCheck?: boolean;
        skipDefaultLibCheck?: boolean;
        sourceMap?: boolean;
        sourceRoot?: string;
        strict?: boolean;
        strictFunctionTypes?: boolean;
        strictNullChecks?: boolean;
        strictPropertyInitialization?: boolean;
        suppressExcessPropertyErrors?: boolean;
        suppressImplicitAnyIndexErrors?: boolean;
        target?: ScriptTarget;
        traceResolution?: boolean;
        types?: string[];
        /** Paths used to compute primary types search locations */
        typeRoots?: string[];
        [option: string]: CompilerOptionsValue | JsonSourceFile | undefined;
    }
    interface TypeAcquisition {
        enableAutoDiscovery?: boolean;
        enable?: boolean;
        include?: string[];
        exclude?: string[];
        [option: string]: string[] | boolean | undefined;
    }
    interface DiscoverTypingsInfo {
        fileNames: string[];
        projectRootPath: string;
        safeListPath: string;
        packageNameToTypingLocation: Map<string>;
        typeAcquisition: TypeAcquisition;
        compilerOptions: CompilerOptions;
        unresolvedImports: ReadonlyArray<string>;
    }
    enum ModuleKind {
        None = 0,
        CommonJS = 1,
        AMD = 2,
        UMD = 3,
        System = 4,
        ES2015 = 5,
        ESNext = 6,
    }
    enum JsxEmit {
        None = 0,
        Preserve = 1,
        React = 2,
        ReactNative = 3,
    }
    enum NewLineKind {
        CarriageReturnLineFeed = 0,
        LineFeed = 1,
    }
    interface LineAndCharacter {
        /** 0-based. */
        line: number;
        character: number;
    }
    enum ScriptKind {
        Unknown = 0,
        JS = 1,
        JSX = 2,
        TS = 3,
        TSX = 4,
        External = 5,
        JSON = 6,
    }
    enum ScriptTarget {
        ES3 = 0,
        ES5 = 1,
        ES2015 = 2,
        ES2016 = 3,
        ES2017 = 4,
        ES2018 = 5,
        ESNext = 6,
        Latest = 6,
    }
    enum LanguageVariant {
        Standard = 0,
        JSX = 1,
    }
    /** Either a parsed command line or a parsed tsconfig.json */
    interface ParsedCommandLine {
        options: CompilerOptions;
        typeAcquisition?: TypeAcquisition;
        fileNames: string[];
        raw?: any;
        errors: Diagnostic[];
        wildcardDirectories?: MapLike<WatchDirectoryFlags>;
        compileOnSave?: boolean;
    }
    enum WatchDirectoryFlags {
        None = 0,
        Recursive = 1,
    }
    interface ExpandResult {
        fileNames: string[];
        wildcardDirectories: MapLike<WatchDirectoryFlags>;
    }
    interface ModuleResolutionHost {
        fileExists(fileName: string): boolean;
        readFile(fileName: string): string | undefined;
        trace?(s: string): void;
        directoryExists?(directoryName: string): boolean;
        /**
         * Resolve a symbolic link.
         * @see https://nodejs.org/api/fs.html#fs_fs_realpathsync_path_options
         */
        realpath?(path: string): string;
        getCurrentDirectory?(): string;
        getDirectories?(path: string): string[];
    }
    /**
     * Represents the result of module resolution.
     * Module resolution will pick up tsx/jsx/js files even if '--jsx' and '--allowJs' are turned off.
     * The Program will then filter results based on these flags.
     *
     * Prefer to return a `ResolvedModuleFull` so that the file type does not have to be inferred.
     */
    interface ResolvedModule {
        /** Path of the file the module was resolved to. */
        resolvedFileName: string;
        /** True if `resolvedFileName` comes from `node_modules`. */
        isExternalLibraryImport?: boolean;
    }
    /**
     * ResolvedModule with an explicitly provided `extension` property.
     * Prefer this over `ResolvedModule`.
     * If changing this, remember to change `moduleResolutionIsEqualTo`.
     */
    interface ResolvedModuleFull extends ResolvedModule {
        /**
         * Extension of resolvedFileName. This must match what's at the end of resolvedFileName.
         * This is optional for backwards-compatibility, but will be added if not provided.
         */
        extension: Extension;
        packageId?: PackageId;
    }
    /**
     * Unique identifier with a package name and version.
     * If changing this, remember to change `packageIdIsEqual`.
     */
    interface PackageId {
        /**
         * Name of the package.
         * Should not include `@types`.
         * If accessing a non-index file, this should include its name e.g. "foo/bar".
         */
        name: string;
        /**
         * Name of a submodule within this package.
         * May be "".
         */
        subModuleName: string;
        /** Version of the package, e.g. "1.2.3" */
        version: string;
    }
    enum Extension {
        Ts = ".ts",
        Tsx = ".tsx",
        Dts = ".d.ts",
        Js = ".js",
        Jsx = ".jsx",
        Json = ".json",
    }
    interface ResolvedModuleWithFailedLookupLocations {
        readonly resolvedModule: ResolvedModuleFull | undefined;
    }
    interface ResolvedTypeReferenceDirective {
        primary: boolean;
        resolvedFileName: string | undefined;
        packageId?: PackageId;
    }
    interface ResolvedTypeReferenceDirectiveWithFailedLookupLocations {
        readonly resolvedTypeReferenceDirective: ResolvedTypeReferenceDirective;
        readonly failedLookupLocations: ReadonlyArray<string>;
    }
    interface CompilerHost extends ModuleResolutionHost {
        getSourceFile(fileName: string, languageVersion: ScriptTarget, onError?: (message: string) => void, shouldCreateNewSourceFile?: boolean): SourceFile | undefined;
        getSourceFileByPath?(fileName: string, path: Path, languageVersion: ScriptTarget, onError?: (message: string) => void, shouldCreateNewSourceFile?: boolean): SourceFile | undefined;
        getCancellationToken?(): CancellationToken;
        getDefaultLibFileName(options: CompilerOptions): string;
        getDefaultLibLocation?(): string;
        writeFile: WriteFileCallback;
        getCurrentDirectory(): string;
        getDirectories(path: string): string[];
        getCanonicalFileName(fileName: string): string;
        useCaseSensitiveFileNames(): boolean;
        getNewLine(): string;
        resolveModuleNames?(moduleNames: string[], containingFile: string, reusedNames?: string[]): (ResolvedModule | undefined)[];
        /**
         * This method is a companion for 'resolveModuleNames' and is used to resolve 'types' references to actual type declaration files
         */
<<<<<<< HEAD
        resolveTypeReferenceDirectives?(typeReferenceDirectiveNames: string[], containingFile: string): ResolvedTypeReferenceDirective[];
=======
        resolveTypeReferenceDirectives?(typeReferenceDirectiveNames: string[], containingFile: string): (ResolvedTypeReferenceDirective | undefined)[];
        getEnvironmentVariable?(name: string): string;
>>>>>>> fef7ad49
    }
    interface SourceMapRange extends TextRange {
        source?: SourceMapSource;
    }
    interface SourceMapSource {
        fileName: string;
        text: string;
        skipTrivia?: (pos: number) => number;
    }
    enum EmitFlags {
        SingleLine = 1,
        AdviseOnEmitNode = 2,
        NoSubstitution = 4,
        CapturesThis = 8,
        NoLeadingSourceMap = 16,
        NoTrailingSourceMap = 32,
        NoSourceMap = 48,
        NoNestedSourceMaps = 64,
        NoTokenLeadingSourceMaps = 128,
        NoTokenTrailingSourceMaps = 256,
        NoTokenSourceMaps = 384,
        NoLeadingComments = 512,
        NoTrailingComments = 1024,
        NoComments = 1536,
        NoNestedComments = 2048,
        HelperName = 4096,
        ExportName = 8192,
        LocalName = 16384,
        InternalName = 32768,
        Indented = 65536,
        NoIndentation = 131072,
        AsyncFunctionBody = 262144,
        ReuseTempVariableScope = 524288,
        CustomPrologue = 1048576,
        NoHoisting = 2097152,
        HasEndOfDeclarationMarker = 4194304,
        Iterator = 8388608,
        NoAsciiEscaping = 16777216,
    }
    interface EmitHelper {
        readonly name: string;
        readonly scoped: boolean;
        readonly text: string;
        readonly priority?: number;
    }
    enum EmitHint {
        SourceFile = 0,
        Expression = 1,
        IdentifierName = 2,
        MappedTypeParameter = 3,
        Unspecified = 4,
    }
    interface TransformationContext {
        /** Gets the compiler options supplied to the transformer. */
        getCompilerOptions(): CompilerOptions;
        /** Starts a new lexical environment. */
        startLexicalEnvironment(): void;
        /** Suspends the current lexical environment, usually after visiting a parameter list. */
        suspendLexicalEnvironment(): void;
        /** Resumes a suspended lexical environment, usually before visiting a function body. */
        resumeLexicalEnvironment(): void;
        /** Ends a lexical environment, returning any declarations. */
        endLexicalEnvironment(): Statement[];
        /** Hoists a function declaration to the containing scope. */
        hoistFunctionDeclaration(node: FunctionDeclaration): void;
        /** Hoists a variable declaration to the containing scope. */
        hoistVariableDeclaration(node: Identifier): void;
        /** Records a request for a non-scoped emit helper in the current context. */
        requestEmitHelper(helper: EmitHelper): void;
        /** Gets and resets the requested non-scoped emit helpers. */
        readEmitHelpers(): EmitHelper[] | undefined;
        /** Enables expression substitutions in the pretty printer for the provided SyntaxKind. */
        enableSubstitution(kind: SyntaxKind): void;
        /** Determines whether expression substitutions are enabled for the provided node. */
        isSubstitutionEnabled(node: Node): boolean;
        /**
         * Hook used by transformers to substitute expressions just before they
         * are emitted by the pretty printer.
         *
         * NOTE: Transformation hooks should only be modified during `Transformer` initialization,
         * before returning the `NodeTransformer` callback.
         */
        onSubstituteNode: (hint: EmitHint, node: Node) => Node;
        /**
         * Enables before/after emit notifications in the pretty printer for the provided
         * SyntaxKind.
         */
        enableEmitNotification(kind: SyntaxKind): void;
        /**
         * Determines whether before/after emit notifications should be raised in the pretty
         * printer when it emits a node.
         */
        isEmitNotificationEnabled(node: Node): boolean;
        /**
         * Hook used to allow transformers to capture state before or after
         * the printer emits a node.
         *
         * NOTE: Transformation hooks should only be modified during `Transformer` initialization,
         * before returning the `NodeTransformer` callback.
         */
        onEmitNode: (hint: EmitHint, node: Node, emitCallback: (hint: EmitHint, node: Node) => void) => void;
    }
    interface TransformationResult<T extends Node> {
        /** Gets the transformed source files. */
        transformed: T[];
        /** Gets diagnostics for the transformation. */
        diagnostics?: Diagnostic[];
        /**
         * Gets a substitute for a node, if one is available; otherwise, returns the original node.
         *
         * @param hint A hint as to the intended usage of the node.
         * @param node The node to substitute.
         */
        substituteNode(hint: EmitHint, node: Node): Node;
        /**
         * Emits a node with possible notification.
         *
         * @param hint A hint as to the intended usage of the node.
         * @param node The node to emit.
         * @param emitCallback A callback used to emit the node.
         */
        emitNodeWithNotification(hint: EmitHint, node: Node, emitCallback: (hint: EmitHint, node: Node) => void): void;
        /**
         * Clean up EmitNode entries on any parse-tree nodes.
         */
        dispose(): void;
    }
    /**
     * A function that is used to initialize and return a `Transformer` callback, which in turn
     * will be used to transform one or more nodes.
     */
    type TransformerFactory<T extends Node> = (context: TransformationContext) => Transformer<T>;
    /**
     * A function that transforms a node.
     */
    type Transformer<T extends Node> = (node: T) => T;
    /**
     * A function that accepts and possibly transforms a node.
     */
    type Visitor = (node: Node) => VisitResult<Node>;
    type VisitResult<T extends Node> = T | T[] | undefined;
    interface Printer {
        /**
         * Print a node and its subtree as-is, without any emit transformations.
         * @param hint A value indicating the purpose of a node. This is primarily used to
         * distinguish between an `Identifier` used in an expression position, versus an
         * `Identifier` used as an `IdentifierName` as part of a declaration. For most nodes you
         * should just pass `Unspecified`.
         * @param node The node to print. The node and its subtree are printed as-is, without any
         * emit transformations.
         * @param sourceFile A source file that provides context for the node. The source text of
         * the file is used to emit the original source content for literals and identifiers, while
         * the identifiers of the source file are used when generating unique names to avoid
         * collisions.
         */
        printNode(hint: EmitHint, node: Node, sourceFile: SourceFile): string;
        /**
         * Prints a source file as-is, without any emit transformations.
         */
        printFile(sourceFile: SourceFile): string;
        /**
         * Prints a bundle of source files as-is, without any emit transformations.
         */
        printBundle(bundle: Bundle): string;
    }
    interface PrintHandlers {
        /**
         * A hook used by the Printer when generating unique names to avoid collisions with
         * globally defined names that exist outside of the current source file.
         */
        hasGlobalName?(name: string): boolean;
        /**
         * A hook used by the Printer to provide notifications prior to emitting a node. A
         * compatible implementation **must** invoke `emitCallback` with the provided `hint` and
         * `node` values.
         * @param hint A hint indicating the intended purpose of the node.
         * @param node The node to emit.
         * @param emitCallback A callback that, when invoked, will emit the node.
         * @example
         * ```ts
         * var printer = createPrinter(printerOptions, {
         *   onEmitNode(hint, node, emitCallback) {
         *     // set up or track state prior to emitting the node...
         *     emitCallback(hint, node);
         *     // restore state after emitting the node...
         *   }
         * });
         * ```
         */
        onEmitNode?(hint: EmitHint, node: Node, emitCallback: (hint: EmitHint, node: Node) => void): void;
        /**
         * A hook used by the Printer to perform just-in-time substitution of a node. This is
         * primarily used by node transformations that need to substitute one node for another,
         * such as replacing `myExportedVar` with `exports.myExportedVar`.
         * @param hint A hint indicating the intended purpose of the node.
         * @param node The node to emit.
         * @example
         * ```ts
         * var printer = createPrinter(printerOptions, {
         *   substituteNode(hint, node) {
         *     // perform substitution if necessary...
         *     return node;
         *   }
         * });
         * ```
         */
        substituteNode?(hint: EmitHint, node: Node): Node;
    }
    interface PrinterOptions {
        removeComments?: boolean;
        newLine?: NewLineKind;
    }
    interface TextSpan {
        start: number;
        length: number;
    }
    interface TextChangeRange {
        span: TextSpan;
        newLength: number;
    }
    interface SyntaxList extends Node {
        _children: Node[];
    }
}
declare namespace ts {
    const versionMajorMinor = "2.7";
    /** The version of the TypeScript compiler release */
    const version: string;
}
declare namespace ts {
    function isExternalModuleNameRelative(moduleName: string): boolean;
}
declare function setTimeout(handler: (...args: any[]) => void, timeout: number): any;
declare function clearTimeout(handle: any): void;
declare namespace ts {
    enum FileWatcherEventKind {
        Created = 0,
        Changed = 1,
        Deleted = 2,
    }
    type FileWatcherCallback = (fileName: string, eventKind: FileWatcherEventKind) => void;
    type DirectoryWatcherCallback = (fileName: string) => void;
    interface WatchedFile {
        fileName: string;
        callback: FileWatcherCallback;
        mtime?: Date;
    }
    interface System {
        args: string[];
        newLine: string;
        useCaseSensitiveFileNames: boolean;
        write(s: string): void;
        readFile(path: string, encoding?: string): string | undefined;
        getFileSize?(path: string): number;
        writeFile(path: string, data: string, writeByteOrderMark?: boolean): void;
        /**
         * @pollingInterval - this parameter is used in polling-based watchers and ignored in watchers that
         * use native OS file watching
         */
        watchFile?(path: string, callback: FileWatcherCallback, pollingInterval?: number): FileWatcher;
        watchDirectory?(path: string, callback: DirectoryWatcherCallback, recursive?: boolean): FileWatcher;
        resolvePath(path: string): string;
        fileExists(path: string): boolean;
        directoryExists(path: string): boolean;
        createDirectory(path: string): void;
        getExecutingFilePath(): string;
        getCurrentDirectory(): string;
        getDirectories(path: string): string[];
        readDirectory(path: string, extensions?: ReadonlyArray<string>, exclude?: ReadonlyArray<string>, include?: ReadonlyArray<string>, depth?: number): string[];
        getModifiedTime?(path: string): Date;
        /**
         * This should be cryptographically secure.
         * A good implementation is node.js' `crypto.createHash`. (https://nodejs.org/api/crypto.html#crypto_crypto_createhash_algorithm)
         */
        createHash?(data: string): string;
        getMemoryUsage?(): number;
        exit(exitCode?: number): void;
        realpath?(path: string): string;
        setTimeout?(callback: (...args: any[]) => void, ms: number, ...args: any[]): any;
        clearTimeout?(timeoutId: any): void;
        clearScreen?(): void;
    }
    interface FileWatcher {
        close(): void;
    }
    function getNodeMajorVersion(): number;
    let sys: System;
}
declare namespace ts {
    type ErrorCallback = (message: DiagnosticMessage, length: number) => void;
    interface Scanner {
        getStartPos(): number;
        getToken(): SyntaxKind;
        getTextPos(): number;
        getTokenPos(): number;
        getTokenText(): string;
        getTokenValue(): string;
        hasExtendedUnicodeEscape(): boolean;
        hasPrecedingLineBreak(): boolean;
        isIdentifier(): boolean;
        isReservedWord(): boolean;
        isUnterminated(): boolean;
        reScanGreaterToken(): SyntaxKind;
        reScanSlashToken(): SyntaxKind;
        reScanTemplateToken(): SyntaxKind;
        scanJsxIdentifier(): SyntaxKind;
        scanJsxAttributeValue(): SyntaxKind;
        reScanJsxToken(): SyntaxKind;
        scanJsxToken(): SyntaxKind;
        scanJSDocToken(): SyntaxKind;
        scan(): SyntaxKind;
        getText(): string;
        setText(text: string, start?: number, length?: number): void;
        setOnError(onError: ErrorCallback): void;
        setScriptTarget(scriptTarget: ScriptTarget): void;
        setLanguageVariant(variant: LanguageVariant): void;
        setTextPos(textPos: number): void;
        lookAhead<T>(callback: () => T): T;
        scanRange<T>(start: number, length: number, callback: () => T): T;
        tryScan<T>(callback: () => T): T;
    }
    function tokenToString(t: SyntaxKind): string | undefined;
    function getPositionOfLineAndCharacter(sourceFile: SourceFile, line: number, character: number): number;
    function getLineAndCharacterOfPosition(sourceFile: SourceFileLike, position: number): LineAndCharacter;
    function isWhiteSpaceLike(ch: number): boolean;
    /** Does not include line breaks. For that, see isWhiteSpaceLike. */
    function isWhiteSpaceSingleLine(ch: number): boolean;
    function isLineBreak(ch: number): boolean;
    function couldStartTrivia(text: string, pos: number): boolean;
    function forEachLeadingCommentRange<T, U>(text: string, pos: number, cb: (pos: number, end: number, kind: CommentKind, hasTrailingNewLine: boolean, state: T) => U, state?: T): U | undefined;
    function forEachTrailingCommentRange<T, U>(text: string, pos: number, cb: (pos: number, end: number, kind: CommentKind, hasTrailingNewLine: boolean, state: T) => U, state?: T): U | undefined;
    function reduceEachLeadingCommentRange<T, U>(text: string, pos: number, cb: (pos: number, end: number, kind: CommentKind, hasTrailingNewLine: boolean, state: T, memo: U) => U, state: T, initial: U): U;
    function reduceEachTrailingCommentRange<T, U>(text: string, pos: number, cb: (pos: number, end: number, kind: CommentKind, hasTrailingNewLine: boolean, state: T, memo: U) => U, state: T, initial: U): U;
    function getLeadingCommentRanges(text: string, pos: number): CommentRange[] | undefined;
    function getTrailingCommentRanges(text: string, pos: number): CommentRange[] | undefined;
    /** Optionally, get the shebang */
    function getShebang(text: string): string | undefined;
    function isIdentifierStart(ch: number, languageVersion: ScriptTarget): boolean;
    function isIdentifierPart(ch: number, languageVersion: ScriptTarget): boolean;
    function createScanner(languageVersion: ScriptTarget, skipTrivia: boolean, languageVariant?: LanguageVariant, text?: string, onError?: ErrorCallback, start?: number, length?: number): Scanner;
}
declare namespace ts {
    function getDefaultLibFileName(options: CompilerOptions): string;
    function textSpanEnd(span: TextSpan): number;
    function textSpanIsEmpty(span: TextSpan): boolean;
    function textSpanContainsPosition(span: TextSpan, position: number): boolean;
    function textSpanContainsTextSpan(span: TextSpan, other: TextSpan): boolean;
    function textSpanOverlapsWith(span: TextSpan, other: TextSpan): boolean;
    function textSpanOverlap(span1: TextSpan, span2: TextSpan): TextSpan;
    function textSpanIntersectsWithTextSpan(span: TextSpan, other: TextSpan): boolean;
    function textSpanIntersectsWith(span: TextSpan, start: number, length: number): boolean;
    function decodedTextSpanIntersectsWith(start1: number, length1: number, start2: number, length2: number): boolean;
    function textSpanIntersectsWithPosition(span: TextSpan, position: number): boolean;
    function textSpanIntersection(span1: TextSpan, span2: TextSpan): TextSpan;
    function createTextSpan(start: number, length: number): TextSpan;
    function createTextSpanFromBounds(start: number, end: number): TextSpan;
    function textChangeRangeNewSpan(range: TextChangeRange): TextSpan;
    function textChangeRangeIsUnchanged(range: TextChangeRange): boolean;
    function createTextChangeRange(span: TextSpan, newLength: number): TextChangeRange;
    let unchangedTextChangeRange: TextChangeRange;
    /**
     * Called to merge all the changes that occurred across several versions of a script snapshot
     * into a single change.  i.e. if a user keeps making successive edits to a script we will
     * have a text change from V1 to V2, V2 to V3, ..., Vn.
     *
     * This function will then merge those changes into a single change range valid between V1 and
     * Vn.
     */
    function collapseTextChangeRangesAcrossMultipleVersions(changes: ReadonlyArray<TextChangeRange>): TextChangeRange;
    function getTypeParameterOwner(d: Declaration): Declaration;
    function isParameterPropertyDeclaration(node: Node): boolean;
    function isEmptyBindingPattern(node: BindingName): node is BindingPattern;
    function isEmptyBindingElement(node: BindingElement): boolean;
    function getCombinedModifierFlags(node: Node): ModifierFlags;
    function getCombinedNodeFlags(node: Node): NodeFlags;
    /**
     * Checks to see if the locale is in the appropriate format,
     * and if it is, attempts to set the appropriate language.
     */
    function validateLocaleAndSetLanguage(locale: string, sys: {
        getExecutingFilePath(): string;
        resolvePath(path: string): string;
        fileExists(fileName: string): boolean;
        readFile(fileName: string): string | undefined;
    }, errors?: Push<Diagnostic>): void;
    function getOriginalNode(node: Node): Node;
    function getOriginalNode<T extends Node>(node: Node, nodeTest: (node: Node) => node is T): T;
    /**
     * Gets a value indicating whether a node originated in the parse tree.
     *
     * @param node The node to test.
     */
    function isParseTreeNode(node: Node): boolean;
    /**
     * Gets the original parse tree node for a node.
     *
     * @param node The original node.
     * @returns The original parse tree node if found; otherwise, undefined.
     */
    function getParseTreeNode(node: Node): Node;
    /**
     * Gets the original parse tree node for a node.
     *
     * @param node The original node.
     * @param nodeTest A callback used to ensure the correct type of parse tree node is returned.
     * @returns The original parse tree node if found; otherwise, undefined.
     */
    function getParseTreeNode<T extends Node>(node: Node, nodeTest?: (node: Node) => node is T): T;
    /**
     * Remove extra underscore from escaped identifier text content.
     *
     * @param identifier The escaped identifier text.
     * @returns The unescaped identifier text.
     */
    function unescapeLeadingUnderscores(identifier: __String): string;
    function idText(identifier: Identifier): string;
    function symbolName(symbol: Symbol): string;
    /**
     * Remove extra underscore from escaped identifier text content.
     * @deprecated Use `id.text` for the unescaped text.
     * @param identifier The escaped identifier text.
     * @returns The unescaped identifier text.
     */
    function unescapeIdentifier(id: string): string;
    function getNameOfJSDocTypedef(declaration: JSDocTypedefTag): Identifier | undefined;
    function getNameOfDeclaration(declaration: Declaration | Expression): DeclarationName | undefined;
    /**
     * Gets the JSDoc parameter tags for the node if present.
     *
     * @remarks Returns any JSDoc param tag that matches the provided
     * parameter, whether a param tag on a containing function
     * expression, or a param tag on a variable declaration whose
     * initializer is the containing function. The tags closest to the
     * node are returned first, so in the previous example, the param
     * tag on the containing function expression would be first.
     *
     * Does not return tags for binding patterns, because JSDoc matches
     * parameters by name and binding patterns do not have a name.
     */
    function getJSDocParameterTags(param: ParameterDeclaration): ReadonlyArray<JSDocParameterTag> | undefined;
    /**
     * Return true if the node has JSDoc parameter tags.
     *
     * @remarks Includes parameter tags that are not directly on the node,
     * for example on a variable declaration whose initializer is a function expression.
     */
    function hasJSDocParameterTags(node: FunctionLikeDeclaration | SignatureDeclaration): boolean;
    /** Gets the JSDoc augments tag for the node if present */
    function getJSDocAugmentsTag(node: Node): JSDocAugmentsTag | undefined;
    /** Gets the JSDoc class tag for the node if present */
    function getJSDocClassTag(node: Node): JSDocClassTag | undefined;
    /** Gets the JSDoc return tag for the node if present */
    function getJSDocReturnTag(node: Node): JSDocReturnTag | undefined;
    /** Gets the JSDoc template tag for the node if present */
    function getJSDocTemplateTag(node: Node): JSDocTemplateTag | undefined;
    /** Gets the JSDoc type tag for the node if present and valid */
    function getJSDocTypeTag(node: Node): JSDocTypeTag | undefined;
    /**
     * Gets the type node for the node if provided via JSDoc.
     *
     * @remarks The search includes any JSDoc param tag that relates
     * to the provided parameter, for example a type tag on the
     * parameter itself, or a param tag on a containing function
     * expression, or a param tag on a variable declaration whose
     * initializer is the containing function. The tags closest to the
     * node are examined first, so in the previous example, the type
     * tag directly on the node would be returned.
     */
    function getJSDocType(node: Node): TypeNode | undefined;
    /**
     * Gets the return type node for the node if provided via JSDoc's return tag.
     *
     * @remarks `getJSDocReturnTag` just gets the whole JSDoc tag. This function
     * gets the type from inside the braces.
     */
    function getJSDocReturnType(node: Node): TypeNode | undefined;
    /** Get all JSDoc tags related to a node, including those on parent nodes. */
    function getJSDocTags(node: Node): ReadonlyArray<JSDocTag> | undefined;
    /** Gets all JSDoc tags of a specified kind, or undefined if not present. */
    function getAllJSDocTagsOfKind(node: Node, kind: SyntaxKind): ReadonlyArray<JSDocTag> | undefined;
}
declare namespace ts {
    function isNumericLiteral(node: Node): node is NumericLiteral;
    function isStringLiteral(node: Node): node is StringLiteral;
    function isJsxText(node: Node): node is JsxText;
    function isRegularExpressionLiteral(node: Node): node is RegularExpressionLiteral;
    function isNoSubstitutionTemplateLiteral(node: Node): node is NoSubstitutionTemplateLiteral;
    function isTemplateHead(node: Node): node is TemplateHead;
    function isTemplateMiddle(node: Node): node is TemplateMiddle;
    function isTemplateTail(node: Node): node is TemplateTail;
    function isIdentifier(node: Node): node is Identifier;
    function isQualifiedName(node: Node): node is QualifiedName;
    function isComputedPropertyName(node: Node): node is ComputedPropertyName;
    function isTypeParameterDeclaration(node: Node): node is TypeParameterDeclaration;
    function isParameter(node: Node): node is ParameterDeclaration;
    function isDecorator(node: Node): node is Decorator;
    function isPropertySignature(node: Node): node is PropertySignature;
    function isPropertyDeclaration(node: Node): node is PropertyDeclaration;
    function isMethodSignature(node: Node): node is MethodSignature;
    function isMethodDeclaration(node: Node): node is MethodDeclaration;
    function isConstructorDeclaration(node: Node): node is ConstructorDeclaration;
    function isGetAccessorDeclaration(node: Node): node is GetAccessorDeclaration;
    function isSetAccessorDeclaration(node: Node): node is SetAccessorDeclaration;
    function isCallSignatureDeclaration(node: Node): node is CallSignatureDeclaration;
    function isConstructSignatureDeclaration(node: Node): node is ConstructSignatureDeclaration;
    function isIndexSignatureDeclaration(node: Node): node is IndexSignatureDeclaration;
    function isTypePredicateNode(node: Node): node is TypePredicateNode;
    function isTypeReferenceNode(node: Node): node is TypeReferenceNode;
    function isFunctionTypeNode(node: Node): node is FunctionTypeNode;
    function isConstructorTypeNode(node: Node): node is ConstructorTypeNode;
    function isTypeQueryNode(node: Node): node is TypeQueryNode;
    function isTypeLiteralNode(node: Node): node is TypeLiteralNode;
    function isArrayTypeNode(node: Node): node is ArrayTypeNode;
    function isTupleTypeNode(node: Node): node is TupleTypeNode;
    function isUnionTypeNode(node: Node): node is UnionTypeNode;
    function isIntersectionTypeNode(node: Node): node is IntersectionTypeNode;
    function isParenthesizedTypeNode(node: Node): node is ParenthesizedTypeNode;
    function isThisTypeNode(node: Node): node is ThisTypeNode;
    function isTypeOperatorNode(node: Node): node is TypeOperatorNode;
    function isIndexedAccessTypeNode(node: Node): node is IndexedAccessTypeNode;
    function isMappedTypeNode(node: Node): node is MappedTypeNode;
    function isLiteralTypeNode(node: Node): node is LiteralTypeNode;
    function isObjectBindingPattern(node: Node): node is ObjectBindingPattern;
    function isArrayBindingPattern(node: Node): node is ArrayBindingPattern;
    function isBindingElement(node: Node): node is BindingElement;
    function isArrayLiteralExpression(node: Node): node is ArrayLiteralExpression;
    function isObjectLiteralExpression(node: Node): node is ObjectLiteralExpression;
    function isPropertyAccessExpression(node: Node): node is PropertyAccessExpression;
    function isElementAccessExpression(node: Node): node is ElementAccessExpression;
    function isCallExpression(node: Node): node is CallExpression;
    function isNewExpression(node: Node): node is NewExpression;
    function isTaggedTemplateExpression(node: Node): node is TaggedTemplateExpression;
    function isTypeAssertion(node: Node): node is TypeAssertion;
    function isParenthesizedExpression(node: Node): node is ParenthesizedExpression;
    function skipPartiallyEmittedExpressions(node: Expression): Expression;
    function skipPartiallyEmittedExpressions(node: Node): Node;
    function isFunctionExpression(node: Node): node is FunctionExpression;
    function isArrowFunction(node: Node): node is ArrowFunction;
    function isDeleteExpression(node: Node): node is DeleteExpression;
    function isTypeOfExpression(node: Node): node is TypeOfExpression;
    function isVoidExpression(node: Node): node is VoidExpression;
    function isAwaitExpression(node: Node): node is AwaitExpression;
    function isPrefixUnaryExpression(node: Node): node is PrefixUnaryExpression;
    function isPostfixUnaryExpression(node: Node): node is PostfixUnaryExpression;
    function isBinaryExpression(node: Node): node is BinaryExpression;
    function isConditionalExpression(node: Node): node is ConditionalExpression;
    function isTemplateExpression(node: Node): node is TemplateExpression;
    function isYieldExpression(node: Node): node is YieldExpression;
    function isSpreadElement(node: Node): node is SpreadElement;
    function isClassExpression(node: Node): node is ClassExpression;
    function isOmittedExpression(node: Node): node is OmittedExpression;
    function isExpressionWithTypeArguments(node: Node): node is ExpressionWithTypeArguments;
    function isAsExpression(node: Node): node is AsExpression;
    function isNonNullExpression(node: Node): node is NonNullExpression;
    function isMetaProperty(node: Node): node is MetaProperty;
    function isTemplateSpan(node: Node): node is TemplateSpan;
    function isSemicolonClassElement(node: Node): node is SemicolonClassElement;
    function isBlock(node: Node): node is Block;
    function isVariableStatement(node: Node): node is VariableStatement;
    function isEmptyStatement(node: Node): node is EmptyStatement;
    function isExpressionStatement(node: Node): node is ExpressionStatement;
    function isIfStatement(node: Node): node is IfStatement;
    function isDoStatement(node: Node): node is DoStatement;
    function isWhileStatement(node: Node): node is WhileStatement;
    function isForStatement(node: Node): node is ForStatement;
    function isForInStatement(node: Node): node is ForInStatement;
    function isForOfStatement(node: Node): node is ForOfStatement;
    function isContinueStatement(node: Node): node is ContinueStatement;
    function isBreakStatement(node: Node): node is BreakStatement;
    function isBreakOrContinueStatement(node: Node): node is BreakOrContinueStatement;
    function isReturnStatement(node: Node): node is ReturnStatement;
    function isWithStatement(node: Node): node is WithStatement;
    function isSwitchStatement(node: Node): node is SwitchStatement;
    function isLabeledStatement(node: Node): node is LabeledStatement;
    function isThrowStatement(node: Node): node is ThrowStatement;
    function isTryStatement(node: Node): node is TryStatement;
    function isDebuggerStatement(node: Node): node is DebuggerStatement;
    function isVariableDeclaration(node: Node): node is VariableDeclaration;
    function isVariableDeclarationList(node: Node): node is VariableDeclarationList;
    function isFunctionDeclaration(node: Node): node is FunctionDeclaration;
    function isClassDeclaration(node: Node): node is ClassDeclaration;
    function isInterfaceDeclaration(node: Node): node is InterfaceDeclaration;
    function isTypeAliasDeclaration(node: Node): node is TypeAliasDeclaration;
    function isEnumDeclaration(node: Node): node is EnumDeclaration;
    function isModuleDeclaration(node: Node): node is ModuleDeclaration;
    function isModuleBlock(node: Node): node is ModuleBlock;
    function isCaseBlock(node: Node): node is CaseBlock;
    function isNamespaceExportDeclaration(node: Node): node is NamespaceExportDeclaration;
    function isImportEqualsDeclaration(node: Node): node is ImportEqualsDeclaration;
    function isImportDeclaration(node: Node): node is ImportDeclaration;
    function isImportClause(node: Node): node is ImportClause;
    function isNamespaceImport(node: Node): node is NamespaceImport;
    function isNamedImports(node: Node): node is NamedImports;
    function isImportSpecifier(node: Node): node is ImportSpecifier;
    function isExportAssignment(node: Node): node is ExportAssignment;
    function isExportDeclaration(node: Node): node is ExportDeclaration;
    function isNamedExports(node: Node): node is NamedExports;
    function isExportSpecifier(node: Node): node is ExportSpecifier;
    function isMissingDeclaration(node: Node): node is MissingDeclaration;
    function isExternalModuleReference(node: Node): node is ExternalModuleReference;
    function isJsxElement(node: Node): node is JsxElement;
    function isJsxSelfClosingElement(node: Node): node is JsxSelfClosingElement;
    function isJsxOpeningElement(node: Node): node is JsxOpeningElement;
    function isJsxClosingElement(node: Node): node is JsxClosingElement;
    function isJsxFragment(node: Node): node is JsxFragment;
    function isJsxOpeningFragment(node: Node): node is JsxOpeningFragment;
    function isJsxClosingFragment(node: Node): node is JsxClosingFragment;
    function isJsxAttribute(node: Node): node is JsxAttribute;
    function isJsxAttributes(node: Node): node is JsxAttributes;
    function isJsxSpreadAttribute(node: Node): node is JsxSpreadAttribute;
    function isJsxExpression(node: Node): node is JsxExpression;
    function isCaseClause(node: Node): node is CaseClause;
    function isDefaultClause(node: Node): node is DefaultClause;
    function isHeritageClause(node: Node): node is HeritageClause;
    function isCatchClause(node: Node): node is CatchClause;
    function isPropertyAssignment(node: Node): node is PropertyAssignment;
    function isShorthandPropertyAssignment(node: Node): node is ShorthandPropertyAssignment;
    function isSpreadAssignment(node: Node): node is SpreadAssignment;
    function isEnumMember(node: Node): node is EnumMember;
    function isSourceFile(node: Node): node is SourceFile;
    function isBundle(node: Node): node is Bundle;
    function isJSDocTypeExpression(node: Node): node is JSDocTypeExpression;
    function isJSDocAllType(node: JSDocAllType): node is JSDocAllType;
    function isJSDocUnknownType(node: Node): node is JSDocUnknownType;
    function isJSDocNullableType(node: Node): node is JSDocNullableType;
    function isJSDocNonNullableType(node: Node): node is JSDocNonNullableType;
    function isJSDocOptionalType(node: Node): node is JSDocOptionalType;
    function isJSDocFunctionType(node: Node): node is JSDocFunctionType;
    function isJSDocVariadicType(node: Node): node is JSDocVariadicType;
    function isJSDoc(node: Node): node is JSDoc;
    function isJSDocAugmentsTag(node: Node): node is JSDocAugmentsTag;
    function isJSDocParameterTag(node: Node): node is JSDocParameterTag;
    function isJSDocReturnTag(node: Node): node is JSDocReturnTag;
    function isJSDocTypeTag(node: Node): node is JSDocTypeTag;
    function isJSDocTemplateTag(node: Node): node is JSDocTemplateTag;
    function isJSDocTypedefTag(node: Node): node is JSDocTypedefTag;
    function isJSDocPropertyTag(node: Node): node is JSDocPropertyTag;
    function isJSDocPropertyLikeTag(node: Node): node is JSDocPropertyLikeTag;
    function isJSDocTypeLiteral(node: Node): node is JSDocTypeLiteral;
}
declare namespace ts {
    /**
     * True if node is of some token syntax kind.
     * For example, this is true for an IfKeyword but not for an IfStatement.
     */
    function isToken(n: Node): boolean;
    function isLiteralExpression(node: Node): node is LiteralExpression;
    function isTemplateMiddleOrTemplateTail(node: Node): node is TemplateMiddle | TemplateTail;
    function isStringTextContainingNode(node: Node): boolean;
    function isModifier(node: Node): node is Modifier;
    function isEntityName(node: Node): node is EntityName;
    function isPropertyName(node: Node): node is PropertyName;
    function isBindingName(node: Node): node is BindingName;
    function isFunctionLike(node: Node): node is FunctionLike;
    function isClassElement(node: Node): node is ClassElement;
    function isClassLike(node: Node): node is ClassLikeDeclaration;
    function isAccessor(node: Node): node is AccessorDeclaration;
    function isTypeElement(node: Node): node is TypeElement;
    function isObjectLiteralElementLike(node: Node): node is ObjectLiteralElementLike;
    /**
     * Node test that determines whether a node is a valid type node.
     * This differs from the `isPartOfTypeNode` function which determines whether a node is *part*
     * of a TypeNode.
     */
    function isTypeNode(node: Node): node is TypeNode;
    function isFunctionOrConstructorTypeNode(node: Node): node is FunctionTypeNode | ConstructorTypeNode;
    function isPropertyAccessOrQualifiedName(node: Node): node is PropertyAccessExpression | QualifiedName;
    function isCallLikeExpression(node: Node): node is CallLikeExpression;
    function isCallOrNewExpression(node: Node): node is CallExpression | NewExpression;
    function isTemplateLiteral(node: Node): node is TemplateLiteral;
    function isAssertionExpression(node: Node): node is AssertionExpression;
    function isIterationStatement(node: Node, lookInLabeledStatements: boolean): node is IterationStatement;
    function isJsxOpeningLikeElement(node: Node): node is JsxOpeningLikeElement;
    function isCaseOrDefaultClause(node: Node): node is CaseOrDefaultClause;
    /** True if node is of a kind that may contain comment text. */
    function isJSDocCommentContainingNode(node: Node): boolean;
    function isSetAccessor(node: Node): node is SetAccessorDeclaration;
    function isGetAccessor(node: Node): node is GetAccessorDeclaration;
}
declare namespace ts {
    function createNode(kind: SyntaxKind, pos?: number, end?: number): Node;
    /**
     * Invokes a callback for each child of the given node. The 'cbNode' callback is invoked for all child nodes
     * stored in properties. If a 'cbNodes' callback is specified, it is invoked for embedded arrays; otherwise,
     * embedded arrays are flattened and the 'cbNode' callback is invoked for each element. If a callback returns
     * a truthy value, iteration stops and that value is returned. Otherwise, undefined is returned.
     *
     * @param node a given node to visit its children
     * @param cbNode a callback to be invoked for all child nodes
     * @param cbNodes a callback to be invoked for embedded array
     *
     * @remarks `forEachChild` must visit the children of a node in the order
     * that they appear in the source code. The language service depends on this property to locate nodes by position.
     */
    function forEachChild<T>(node: Node, cbNode: (node: Node) => T | undefined, cbNodes?: (nodes: NodeArray<Node>) => T | undefined): T | undefined;
    function createSourceFile(fileName: string, sourceText: string, languageVersion: ScriptTarget, setParentNodes?: boolean, scriptKind?: ScriptKind): SourceFile;
    function parseIsolatedEntityName(text: string, languageVersion: ScriptTarget): EntityName;
    /**
     * Parse json text into SyntaxTree and return node and parse errors if any
     * @param fileName
     * @param sourceText
     */
    function parseJsonText(fileName: string, sourceText: string): JsonSourceFile;
    function isExternalModule(file: SourceFile): boolean;
    function updateSourceFile(sourceFile: SourceFile, newText: string, textChangeRange: TextChangeRange, aggressiveChecks?: boolean): SourceFile;
}
declare namespace ts {
    interface GetEffectiveTypeRootsHost {
        directoryExists?(directoryName: string): boolean;
        getCurrentDirectory?(): string;
    }
    function getEffectiveTypeRoots(options: CompilerOptions, host: GetEffectiveTypeRootsHost): string[] | undefined;
    /**
     * @param {string | undefined} containingFile - file that contains type reference directive, can be undefined if containing file is unknown.
     * This is possible in case if resolution is performed for directives specified via 'types' parameter. In this case initial path for secondary lookups
     * is assumed to be the same as root directory of the project.
     */
    function resolveTypeReferenceDirective(typeReferenceDirectiveName: string, containingFile: string | undefined, options: CompilerOptions, host: ModuleResolutionHost): ResolvedTypeReferenceDirectiveWithFailedLookupLocations;
    /**
     * Given a set of options, returns the set of type directive names
     *   that should be included for this program automatically.
     * This list could either come from the config file,
     *   or from enumerating the types root + initial secondary types lookup location.
     * More type directives might appear in the program later as a result of loading actual source files;
     *   this list is only the set of defaults that are implicitly included.
     */
    function getAutomaticTypeDirectiveNames(options: CompilerOptions, host: ModuleResolutionHost): string[];
    /**
     * Cached module resolutions per containing directory.
     * This assumes that any module id will have the same resolution for sibling files located in the same folder.
     */
    interface ModuleResolutionCache extends NonRelativeModuleNameResolutionCache {
        getOrCreateCacheForDirectory(directoryName: string): Map<ResolvedModuleWithFailedLookupLocations>;
    }
    /**
     * Stored map from non-relative module name to a table: directory -> result of module lookup in this directory
     * We support only non-relative module names because resolution of relative module names is usually more deterministic and thus less expensive.
     */
    interface NonRelativeModuleNameResolutionCache {
        getOrCreateCacheForModuleName(nonRelativeModuleName: string): PerModuleNameCache;
    }
    interface PerModuleNameCache {
        get(directory: string): ResolvedModuleWithFailedLookupLocations;
        set(directory: string, result: ResolvedModuleWithFailedLookupLocations): void;
    }
    function createModuleResolutionCache(currentDirectory: string, getCanonicalFileName: (s: string) => string): ModuleResolutionCache;
    function resolveModuleName(moduleName: string, containingFile: string, compilerOptions: CompilerOptions, host: ModuleResolutionHost, cache?: ModuleResolutionCache): ResolvedModuleWithFailedLookupLocations;
    function nodeModuleNameResolver(moduleName: string, containingFile: string, compilerOptions: CompilerOptions, host: ModuleResolutionHost, cache?: ModuleResolutionCache): ResolvedModuleWithFailedLookupLocations;
    function classicNameResolver(moduleName: string, containingFile: string, compilerOptions: CompilerOptions, host: ModuleResolutionHost, cache?: NonRelativeModuleNameResolutionCache): ResolvedModuleWithFailedLookupLocations;
}
declare namespace ts {
    function createNodeArray<T extends Node>(elements?: ReadonlyArray<T>, hasTrailingComma?: boolean): NodeArray<T>;
    /** If a node is passed, creates a string literal whose source text is read from a source node during emit. */
    function createLiteral(value: string | StringLiteral | NumericLiteral | Identifier): StringLiteral;
    function createLiteral(value: number): NumericLiteral;
    function createLiteral(value: boolean): BooleanLiteral;
    function createLiteral(value: string | number | boolean): PrimaryExpression;
    function createNumericLiteral(value: string): NumericLiteral;
    function createIdentifier(text: string): Identifier;
    function updateIdentifier(node: Identifier, typeArguments: NodeArray<TypeNode> | undefined): Identifier;
    /** Create a unique temporary variable. */
    function createTempVariable(recordTempVariable: ((node: Identifier) => void) | undefined): Identifier;
    /** Create a unique temporary variable for use in a loop. */
    function createLoopVariable(): Identifier;
    /** Create a unique name based on the supplied text. */
    function createUniqueName(text: string): Identifier;
    /** Create a unique name generated for a node. */
    function getGeneratedNameForNode(node: Node): Identifier;
    function createToken<TKind extends SyntaxKind>(token: TKind): Token<TKind>;
    function createSuper(): SuperExpression;
    function createThis(): ThisExpression & Token<SyntaxKind.ThisKeyword>;
    function createNull(): NullLiteral & Token<SyntaxKind.NullKeyword>;
    function createTrue(): BooleanLiteral & Token<SyntaxKind.TrueKeyword>;
    function createFalse(): BooleanLiteral & Token<SyntaxKind.FalseKeyword>;
    function createQualifiedName(left: EntityName, right: string | Identifier): QualifiedName;
    function updateQualifiedName(node: QualifiedName, left: EntityName, right: Identifier): QualifiedName;
    function createComputedPropertyName(expression: Expression): ComputedPropertyName;
    function updateComputedPropertyName(node: ComputedPropertyName, expression: Expression): ComputedPropertyName;
    function createTypeParameterDeclaration(name: string | Identifier, constraint?: TypeNode, defaultType?: TypeNode): TypeParameterDeclaration;
    function updateTypeParameterDeclaration(node: TypeParameterDeclaration, name: Identifier, constraint: TypeNode | undefined, defaultType: TypeNode | undefined): TypeParameterDeclaration;
    function createParameter(decorators: ReadonlyArray<Decorator> | undefined, modifiers: ReadonlyArray<Modifier> | undefined, dotDotDotToken: DotDotDotToken | undefined, name: string | BindingName, questionToken?: QuestionToken, type?: TypeNode, initializer?: Expression): ParameterDeclaration;
    function updateParameter(node: ParameterDeclaration, decorators: ReadonlyArray<Decorator> | undefined, modifiers: ReadonlyArray<Modifier> | undefined, dotDotDotToken: DotDotDotToken | undefined, name: string | BindingName, questionToken: QuestionToken | undefined, type: TypeNode | undefined, initializer: Expression | undefined): ParameterDeclaration;
    function createDecorator(expression: Expression): Decorator;
    function updateDecorator(node: Decorator, expression: Expression): Decorator;
    function createPropertySignature(modifiers: ReadonlyArray<Modifier> | undefined, name: PropertyName | string, questionToken: QuestionToken | undefined, type: TypeNode | undefined, initializer: Expression | undefined): PropertySignature;
    function updatePropertySignature(node: PropertySignature, modifiers: ReadonlyArray<Modifier> | undefined, name: PropertyName, questionToken: QuestionToken | undefined, type: TypeNode | undefined, initializer: Expression | undefined): PropertySignature;
    function createProperty(decorators: ReadonlyArray<Decorator> | undefined, modifiers: ReadonlyArray<Modifier> | undefined, name: string | PropertyName, questionToken: QuestionToken | undefined, type: TypeNode | undefined, initializer: Expression | undefined): PropertyDeclaration;
    function updateProperty(node: PropertyDeclaration, decorators: ReadonlyArray<Decorator> | undefined, modifiers: ReadonlyArray<Modifier> | undefined, name: string | PropertyName, questionToken: QuestionToken | undefined, type: TypeNode | undefined, initializer: Expression | undefined): PropertyDeclaration;
    function createMethodSignature(typeParameters: ReadonlyArray<TypeParameterDeclaration> | undefined, parameters: ReadonlyArray<ParameterDeclaration>, type: TypeNode | undefined, name: string | PropertyName, questionToken: QuestionToken | undefined): MethodSignature;
    function updateMethodSignature(node: MethodSignature, typeParameters: NodeArray<TypeParameterDeclaration> | undefined, parameters: NodeArray<ParameterDeclaration>, type: TypeNode | undefined, name: PropertyName, questionToken: QuestionToken | undefined): MethodSignature;
    function createMethod(decorators: ReadonlyArray<Decorator> | undefined, modifiers: ReadonlyArray<Modifier> | undefined, asteriskToken: AsteriskToken | undefined, name: string | PropertyName, questionToken: QuestionToken | undefined, typeParameters: ReadonlyArray<TypeParameterDeclaration> | undefined, parameters: ReadonlyArray<ParameterDeclaration>, type: TypeNode | undefined, body: Block | undefined): MethodDeclaration;
    function updateMethod(node: MethodDeclaration, decorators: ReadonlyArray<Decorator> | undefined, modifiers: ReadonlyArray<Modifier> | undefined, asteriskToken: AsteriskToken | undefined, name: PropertyName, questionToken: QuestionToken | undefined, typeParameters: ReadonlyArray<TypeParameterDeclaration> | undefined, parameters: ReadonlyArray<ParameterDeclaration>, type: TypeNode | undefined, body: Block | undefined): MethodDeclaration;
    function createConstructor(decorators: ReadonlyArray<Decorator> | undefined, modifiers: ReadonlyArray<Modifier> | undefined, parameters: ReadonlyArray<ParameterDeclaration>, body: Block | undefined): ConstructorDeclaration;
    function updateConstructor(node: ConstructorDeclaration, decorators: ReadonlyArray<Decorator> | undefined, modifiers: ReadonlyArray<Modifier> | undefined, parameters: ReadonlyArray<ParameterDeclaration>, body: Block | undefined): ConstructorDeclaration;
    function createGetAccessor(decorators: ReadonlyArray<Decorator> | undefined, modifiers: ReadonlyArray<Modifier> | undefined, name: string | PropertyName, parameters: ReadonlyArray<ParameterDeclaration>, type: TypeNode | undefined, body: Block | undefined): GetAccessorDeclaration;
    function updateGetAccessor(node: GetAccessorDeclaration, decorators: ReadonlyArray<Decorator> | undefined, modifiers: ReadonlyArray<Modifier> | undefined, name: PropertyName, parameters: ReadonlyArray<ParameterDeclaration>, type: TypeNode | undefined, body: Block | undefined): GetAccessorDeclaration;
    function createSetAccessor(decorators: ReadonlyArray<Decorator> | undefined, modifiers: ReadonlyArray<Modifier> | undefined, name: string | PropertyName, parameters: ReadonlyArray<ParameterDeclaration>, body: Block | undefined): SetAccessorDeclaration;
    function updateSetAccessor(node: SetAccessorDeclaration, decorators: ReadonlyArray<Decorator> | undefined, modifiers: ReadonlyArray<Modifier> | undefined, name: PropertyName, parameters: ReadonlyArray<ParameterDeclaration>, body: Block | undefined): SetAccessorDeclaration;
    function createCallSignature(typeParameters: TypeParameterDeclaration[] | undefined, parameters: ParameterDeclaration[], type: TypeNode | undefined): CallSignatureDeclaration;
    function updateCallSignature(node: CallSignatureDeclaration, typeParameters: NodeArray<TypeParameterDeclaration> | undefined, parameters: NodeArray<ParameterDeclaration>, type: TypeNode | undefined): CallSignatureDeclaration;
    function createConstructSignature(typeParameters: TypeParameterDeclaration[] | undefined, parameters: ParameterDeclaration[], type: TypeNode | undefined): ConstructSignatureDeclaration;
    function updateConstructSignature(node: ConstructSignatureDeclaration, typeParameters: NodeArray<TypeParameterDeclaration> | undefined, parameters: NodeArray<ParameterDeclaration>, type: TypeNode | undefined): ConstructSignatureDeclaration;
    function createIndexSignature(decorators: ReadonlyArray<Decorator> | undefined, modifiers: ReadonlyArray<Modifier> | undefined, parameters: ReadonlyArray<ParameterDeclaration>, type: TypeNode): IndexSignatureDeclaration;
    function updateIndexSignature(node: IndexSignatureDeclaration, decorators: ReadonlyArray<Decorator> | undefined, modifiers: ReadonlyArray<Modifier> | undefined, parameters: ReadonlyArray<ParameterDeclaration>, type: TypeNode): IndexSignatureDeclaration;
    function createKeywordTypeNode(kind: KeywordTypeNode["kind"]): KeywordTypeNode;
    function createTypePredicateNode(parameterName: Identifier | ThisTypeNode | string, type: TypeNode): TypePredicateNode;
    function updateTypePredicateNode(node: TypePredicateNode, parameterName: Identifier | ThisTypeNode, type: TypeNode): TypePredicateNode;
    function createTypeReferenceNode(typeName: string | EntityName, typeArguments: ReadonlyArray<TypeNode> | undefined): TypeReferenceNode;
    function updateTypeReferenceNode(node: TypeReferenceNode, typeName: EntityName, typeArguments: NodeArray<TypeNode> | undefined): TypeReferenceNode;
    function createFunctionTypeNode(typeParameters: TypeParameterDeclaration[] | undefined, parameters: ParameterDeclaration[], type: TypeNode | undefined): FunctionTypeNode;
    function updateFunctionTypeNode(node: FunctionTypeNode, typeParameters: NodeArray<TypeParameterDeclaration> | undefined, parameters: NodeArray<ParameterDeclaration>, type: TypeNode | undefined): FunctionTypeNode;
    function createConstructorTypeNode(typeParameters: TypeParameterDeclaration[] | undefined, parameters: ParameterDeclaration[], type: TypeNode | undefined): ConstructorTypeNode;
    function updateConstructorTypeNode(node: ConstructorTypeNode, typeParameters: NodeArray<TypeParameterDeclaration> | undefined, parameters: NodeArray<ParameterDeclaration>, type: TypeNode | undefined): ConstructorTypeNode;
    function createTypeQueryNode(exprName: EntityName): TypeQueryNode;
    function updateTypeQueryNode(node: TypeQueryNode, exprName: EntityName): TypeQueryNode;
    function createTypeLiteralNode(members: ReadonlyArray<TypeElement>): TypeLiteralNode;
    function updateTypeLiteralNode(node: TypeLiteralNode, members: NodeArray<TypeElement>): TypeLiteralNode;
    function createArrayTypeNode(elementType: TypeNode): ArrayTypeNode;
    function updateArrayTypeNode(node: ArrayTypeNode, elementType: TypeNode): ArrayTypeNode;
    function createTupleTypeNode(elementTypes: ReadonlyArray<TypeNode>): TupleTypeNode;
    function updateTypleTypeNode(node: TupleTypeNode, elementTypes: ReadonlyArray<TypeNode>): TupleTypeNode;
    function createUnionTypeNode(types: TypeNode[]): UnionTypeNode;
    function updateUnionTypeNode(node: UnionTypeNode, types: NodeArray<TypeNode>): UnionTypeNode;
    function createIntersectionTypeNode(types: TypeNode[]): IntersectionTypeNode;
    function updateIntersectionTypeNode(node: IntersectionTypeNode, types: NodeArray<TypeNode>): IntersectionTypeNode;
    function createUnionOrIntersectionTypeNode(kind: SyntaxKind.UnionType | SyntaxKind.IntersectionType, types: ReadonlyArray<TypeNode>): UnionOrIntersectionTypeNode;
    function createParenthesizedType(type: TypeNode): ParenthesizedTypeNode;
    function updateParenthesizedType(node: ParenthesizedTypeNode, type: TypeNode): ParenthesizedTypeNode;
    function createThisTypeNode(): ThisTypeNode;
    function createTypeOperatorNode(type: TypeNode): TypeOperatorNode;
    function createTypeOperatorNode(operator: SyntaxKind.KeyOfKeyword | SyntaxKind.UniqueKeyword, type: TypeNode): TypeOperatorNode;
    function updateTypeOperatorNode(node: TypeOperatorNode, type: TypeNode): TypeOperatorNode;
    function createIndexedAccessTypeNode(objectType: TypeNode, indexType: TypeNode): IndexedAccessTypeNode;
    function updateIndexedAccessTypeNode(node: IndexedAccessTypeNode, objectType: TypeNode, indexType: TypeNode): IndexedAccessTypeNode;
    function createMappedTypeNode(readonlyToken: ReadonlyToken | undefined, typeParameter: TypeParameterDeclaration, questionToken: QuestionToken | undefined, type: TypeNode | undefined): MappedTypeNode;
    function updateMappedTypeNode(node: MappedTypeNode, readonlyToken: ReadonlyToken | undefined, typeParameter: TypeParameterDeclaration, questionToken: QuestionToken | undefined, type: TypeNode | undefined): MappedTypeNode;
    function createLiteralTypeNode(literal: LiteralTypeNode["literal"]): LiteralTypeNode;
    function updateLiteralTypeNode(node: LiteralTypeNode, literal: LiteralTypeNode["literal"]): LiteralTypeNode;
    function createObjectBindingPattern(elements: ReadonlyArray<BindingElement>): ObjectBindingPattern;
    function updateObjectBindingPattern(node: ObjectBindingPattern, elements: ReadonlyArray<BindingElement>): ObjectBindingPattern;
    function createArrayBindingPattern(elements: ReadonlyArray<ArrayBindingElement>): ArrayBindingPattern;
    function updateArrayBindingPattern(node: ArrayBindingPattern, elements: ReadonlyArray<ArrayBindingElement>): ArrayBindingPattern;
    function createBindingElement(dotDotDotToken: DotDotDotToken | undefined, propertyName: string | PropertyName | undefined, name: string | BindingName, initializer?: Expression): BindingElement;
    function updateBindingElement(node: BindingElement, dotDotDotToken: DotDotDotToken | undefined, propertyName: PropertyName | undefined, name: BindingName, initializer: Expression | undefined): BindingElement;
    function createArrayLiteral(elements?: ReadonlyArray<Expression>, multiLine?: boolean): ArrayLiteralExpression;
    function updateArrayLiteral(node: ArrayLiteralExpression, elements: ReadonlyArray<Expression>): ArrayLiteralExpression;
    function createObjectLiteral(properties?: ReadonlyArray<ObjectLiteralElementLike>, multiLine?: boolean): ObjectLiteralExpression;
    function updateObjectLiteral(node: ObjectLiteralExpression, properties: ReadonlyArray<ObjectLiteralElementLike>): ObjectLiteralExpression;
    function createPropertyAccess(expression: Expression, name: string | Identifier): PropertyAccessExpression;
    function updatePropertyAccess(node: PropertyAccessExpression, expression: Expression, name: Identifier): PropertyAccessExpression;
    function createElementAccess(expression: Expression, index: number | Expression): ElementAccessExpression;
    function updateElementAccess(node: ElementAccessExpression, expression: Expression, argumentExpression: Expression): ElementAccessExpression;
    function createCall(expression: Expression, typeArguments: ReadonlyArray<TypeNode> | undefined, argumentsArray: ReadonlyArray<Expression>): CallExpression;
    function updateCall(node: CallExpression, expression: Expression, typeArguments: ReadonlyArray<TypeNode> | undefined, argumentsArray: ReadonlyArray<Expression>): CallExpression;
    function createNew(expression: Expression, typeArguments: ReadonlyArray<TypeNode> | undefined, argumentsArray: ReadonlyArray<Expression> | undefined): NewExpression;
    function updateNew(node: NewExpression, expression: Expression, typeArguments: ReadonlyArray<TypeNode> | undefined, argumentsArray: ReadonlyArray<Expression> | undefined): NewExpression;
    function createTaggedTemplate(tag: Expression, template: TemplateLiteral): TaggedTemplateExpression;
    function updateTaggedTemplate(node: TaggedTemplateExpression, tag: Expression, template: TemplateLiteral): TaggedTemplateExpression;
    function createTypeAssertion(type: TypeNode, expression: Expression): TypeAssertion;
    function updateTypeAssertion(node: TypeAssertion, type: TypeNode, expression: Expression): TypeAssertion;
    function createParen(expression: Expression): ParenthesizedExpression;
    function updateParen(node: ParenthesizedExpression, expression: Expression): ParenthesizedExpression;
    function createFunctionExpression(modifiers: ReadonlyArray<Modifier> | undefined, asteriskToken: AsteriskToken | undefined, name: string | Identifier | undefined, typeParameters: ReadonlyArray<TypeParameterDeclaration> | undefined, parameters: ReadonlyArray<ParameterDeclaration>, type: TypeNode | undefined, body: Block): FunctionExpression;
    function updateFunctionExpression(node: FunctionExpression, modifiers: ReadonlyArray<Modifier> | undefined, asteriskToken: AsteriskToken | undefined, name: Identifier | undefined, typeParameters: ReadonlyArray<TypeParameterDeclaration> | undefined, parameters: ReadonlyArray<ParameterDeclaration>, type: TypeNode | undefined, body: Block): FunctionExpression;
    function createArrowFunction(modifiers: ReadonlyArray<Modifier> | undefined, typeParameters: ReadonlyArray<TypeParameterDeclaration> | undefined, parameters: ReadonlyArray<ParameterDeclaration>, type: TypeNode | undefined, equalsGreaterThanToken: EqualsGreaterThanToken | undefined, body: ConciseBody): ArrowFunction;
    function updateArrowFunction(node: ArrowFunction, modifiers: ReadonlyArray<Modifier> | undefined, typeParameters: ReadonlyArray<TypeParameterDeclaration> | undefined, parameters: ReadonlyArray<ParameterDeclaration>, type: TypeNode | undefined, body: ConciseBody): ArrowFunction;
    function updateArrowFunction(node: ArrowFunction, modifiers: ReadonlyArray<Modifier> | undefined, typeParameters: ReadonlyArray<TypeParameterDeclaration> | undefined, parameters: ReadonlyArray<ParameterDeclaration>, type: TypeNode | undefined, equalsGreaterThanToken: Token<SyntaxKind.EqualsGreaterThanToken>, body: ConciseBody): ArrowFunction;
    function createDelete(expression: Expression): DeleteExpression;
    function updateDelete(node: DeleteExpression, expression: Expression): DeleteExpression;
    function createTypeOf(expression: Expression): TypeOfExpression;
    function updateTypeOf(node: TypeOfExpression, expression: Expression): TypeOfExpression;
    function createVoid(expression: Expression): VoidExpression;
    function updateVoid(node: VoidExpression, expression: Expression): VoidExpression;
    function createAwait(expression: Expression): AwaitExpression;
    function updateAwait(node: AwaitExpression, expression: Expression): AwaitExpression;
    function createPrefix(operator: PrefixUnaryOperator, operand: Expression): PrefixUnaryExpression;
    function updatePrefix(node: PrefixUnaryExpression, operand: Expression): PrefixUnaryExpression;
    function createPostfix(operand: Expression, operator: PostfixUnaryOperator): PostfixUnaryExpression;
    function updatePostfix(node: PostfixUnaryExpression, operand: Expression): PostfixUnaryExpression;
    function createBinary(left: Expression, operator: BinaryOperator | BinaryOperatorToken, right: Expression): BinaryExpression;
    function updateBinary(node: BinaryExpression, left: Expression, right: Expression, operator?: BinaryOperator | BinaryOperatorToken): BinaryExpression;
    function createConditional(condition: Expression, whenTrue: Expression, whenFalse: Expression): ConditionalExpression;
    function createConditional(condition: Expression, questionToken: QuestionToken, whenTrue: Expression, colonToken: ColonToken, whenFalse: Expression): ConditionalExpression;
    function updateConditional(node: ConditionalExpression, condition: Expression, whenTrue: Expression, whenFalse: Expression): ConditionalExpression;
    function updateConditional(node: ConditionalExpression, condition: Expression, questionToken: Token<SyntaxKind.QuestionToken>, whenTrue: Expression, colonToken: Token<SyntaxKind.ColonToken>, whenFalse: Expression): ConditionalExpression;
    function createTemplateExpression(head: TemplateHead, templateSpans: ReadonlyArray<TemplateSpan>): TemplateExpression;
    function updateTemplateExpression(node: TemplateExpression, head: TemplateHead, templateSpans: ReadonlyArray<TemplateSpan>): TemplateExpression;
    function createTemplateHead(text: string): TemplateHead;
    function createTemplateMiddle(text: string): TemplateMiddle;
    function createTemplateTail(text: string): TemplateTail;
    function createNoSubstitutionTemplateLiteral(text: string): NoSubstitutionTemplateLiteral;
    function createYield(expression?: Expression): YieldExpression;
    function createYield(asteriskToken: AsteriskToken, expression: Expression): YieldExpression;
    function updateYield(node: YieldExpression, asteriskToken: AsteriskToken | undefined, expression: Expression): YieldExpression;
    function createSpread(expression: Expression): SpreadElement;
    function updateSpread(node: SpreadElement, expression: Expression): SpreadElement;
    function createClassExpression(modifiers: ReadonlyArray<Modifier> | undefined, name: string | Identifier | undefined, typeParameters: ReadonlyArray<TypeParameterDeclaration> | undefined, heritageClauses: ReadonlyArray<HeritageClause>, members: ReadonlyArray<ClassElement>): ClassExpression;
    function updateClassExpression(node: ClassExpression, modifiers: ReadonlyArray<Modifier> | undefined, name: Identifier | undefined, typeParameters: ReadonlyArray<TypeParameterDeclaration> | undefined, heritageClauses: ReadonlyArray<HeritageClause>, members: ReadonlyArray<ClassElement>): ClassExpression;
    function createOmittedExpression(): OmittedExpression;
    function createExpressionWithTypeArguments(typeArguments: ReadonlyArray<TypeNode>, expression: Expression): ExpressionWithTypeArguments;
    function updateExpressionWithTypeArguments(node: ExpressionWithTypeArguments, typeArguments: ReadonlyArray<TypeNode>, expression: Expression): ExpressionWithTypeArguments;
    function createAsExpression(expression: Expression, type: TypeNode): AsExpression;
    function updateAsExpression(node: AsExpression, expression: Expression, type: TypeNode): AsExpression;
    function createNonNullExpression(expression: Expression): NonNullExpression;
    function updateNonNullExpression(node: NonNullExpression, expression: Expression): NonNullExpression;
    function createMetaProperty(keywordToken: MetaProperty["keywordToken"], name: Identifier): MetaProperty;
    function updateMetaProperty(node: MetaProperty, name: Identifier): MetaProperty;
    function createTemplateSpan(expression: Expression, literal: TemplateMiddle | TemplateTail): TemplateSpan;
    function updateTemplateSpan(node: TemplateSpan, expression: Expression, literal: TemplateMiddle | TemplateTail): TemplateSpan;
    function createSemicolonClassElement(): SemicolonClassElement;
    function createBlock(statements: ReadonlyArray<Statement>, multiLine?: boolean): Block;
    function updateBlock(node: Block, statements: ReadonlyArray<Statement>): Block;
    function createVariableStatement(modifiers: ReadonlyArray<Modifier> | undefined, declarationList: VariableDeclarationList | ReadonlyArray<VariableDeclaration>): VariableStatement;
    function updateVariableStatement(node: VariableStatement, modifiers: ReadonlyArray<Modifier> | undefined, declarationList: VariableDeclarationList): VariableStatement;
    function createEmptyStatement(): EmptyStatement;
    function createStatement(expression: Expression): ExpressionStatement;
    function updateStatement(node: ExpressionStatement, expression: Expression): ExpressionStatement;
    function createIf(expression: Expression, thenStatement: Statement, elseStatement?: Statement): IfStatement;
    function updateIf(node: IfStatement, expression: Expression, thenStatement: Statement, elseStatement: Statement | undefined): IfStatement;
    function createDo(statement: Statement, expression: Expression): DoStatement;
    function updateDo(node: DoStatement, statement: Statement, expression: Expression): DoStatement;
    function createWhile(expression: Expression, statement: Statement): WhileStatement;
    function updateWhile(node: WhileStatement, expression: Expression, statement: Statement): WhileStatement;
    function createFor(initializer: ForInitializer | undefined, condition: Expression | undefined, incrementor: Expression | undefined, statement: Statement): ForStatement;
    function updateFor(node: ForStatement, initializer: ForInitializer | undefined, condition: Expression | undefined, incrementor: Expression | undefined, statement: Statement): ForStatement;
    function createForIn(initializer: ForInitializer, expression: Expression, statement: Statement): ForInStatement;
    function updateForIn(node: ForInStatement, initializer: ForInitializer, expression: Expression, statement: Statement): ForInStatement;
    function createForOf(awaitModifier: AwaitKeywordToken, initializer: ForInitializer, expression: Expression, statement: Statement): ForOfStatement;
    function updateForOf(node: ForOfStatement, awaitModifier: AwaitKeywordToken, initializer: ForInitializer, expression: Expression, statement: Statement): ForOfStatement;
    function createContinue(label?: string | Identifier): ContinueStatement;
    function updateContinue(node: ContinueStatement, label: Identifier | undefined): ContinueStatement;
    function createBreak(label?: string | Identifier): BreakStatement;
    function updateBreak(node: BreakStatement, label: Identifier | undefined): BreakStatement;
    function createReturn(expression?: Expression): ReturnStatement;
    function updateReturn(node: ReturnStatement, expression: Expression | undefined): ReturnStatement;
    function createWith(expression: Expression, statement: Statement): WithStatement;
    function updateWith(node: WithStatement, expression: Expression, statement: Statement): WithStatement;
    function createSwitch(expression: Expression, caseBlock: CaseBlock): SwitchStatement;
    function updateSwitch(node: SwitchStatement, expression: Expression, caseBlock: CaseBlock): SwitchStatement;
    function createLabel(label: string | Identifier, statement: Statement): LabeledStatement;
    function updateLabel(node: LabeledStatement, label: Identifier, statement: Statement): LabeledStatement;
    function createThrow(expression: Expression): ThrowStatement;
    function updateThrow(node: ThrowStatement, expression: Expression): ThrowStatement;
    function createTry(tryBlock: Block, catchClause: CatchClause | undefined, finallyBlock: Block | undefined): TryStatement;
    function updateTry(node: TryStatement, tryBlock: Block, catchClause: CatchClause | undefined, finallyBlock: Block | undefined): TryStatement;
    function createDebuggerStatement(): DebuggerStatement;
    function createVariableDeclaration(name: string | BindingName, type?: TypeNode, initializer?: Expression): VariableDeclaration;
    function updateVariableDeclaration(node: VariableDeclaration, name: BindingName, type: TypeNode | undefined, initializer: Expression | undefined): VariableDeclaration;
    function createVariableDeclarationList(declarations: ReadonlyArray<VariableDeclaration>, flags?: NodeFlags): VariableDeclarationList;
    function updateVariableDeclarationList(node: VariableDeclarationList, declarations: ReadonlyArray<VariableDeclaration>): VariableDeclarationList;
    function createFunctionDeclaration(decorators: ReadonlyArray<Decorator> | undefined, modifiers: ReadonlyArray<Modifier> | undefined, asteriskToken: AsteriskToken | undefined, name: string | Identifier | undefined, typeParameters: ReadonlyArray<TypeParameterDeclaration> | undefined, parameters: ReadonlyArray<ParameterDeclaration>, type: TypeNode | undefined, body: Block | undefined): FunctionDeclaration;
    function updateFunctionDeclaration(node: FunctionDeclaration, decorators: ReadonlyArray<Decorator> | undefined, modifiers: ReadonlyArray<Modifier> | undefined, asteriskToken: AsteriskToken | undefined, name: Identifier | undefined, typeParameters: ReadonlyArray<TypeParameterDeclaration> | undefined, parameters: ReadonlyArray<ParameterDeclaration>, type: TypeNode | undefined, body: Block | undefined): FunctionDeclaration;
    function createClassDeclaration(decorators: ReadonlyArray<Decorator> | undefined, modifiers: ReadonlyArray<Modifier> | undefined, name: string | Identifier | undefined, typeParameters: ReadonlyArray<TypeParameterDeclaration> | undefined, heritageClauses: ReadonlyArray<HeritageClause>, members: ReadonlyArray<ClassElement>): ClassDeclaration;
    function updateClassDeclaration(node: ClassDeclaration, decorators: ReadonlyArray<Decorator> | undefined, modifiers: ReadonlyArray<Modifier> | undefined, name: Identifier | undefined, typeParameters: ReadonlyArray<TypeParameterDeclaration> | undefined, heritageClauses: ReadonlyArray<HeritageClause>, members: ReadonlyArray<ClassElement>): ClassDeclaration;
    function createInterfaceDeclaration(decorators: ReadonlyArray<Decorator> | undefined, modifiers: ReadonlyArray<Modifier> | undefined, name: string | Identifier, typeParameters: ReadonlyArray<TypeParameterDeclaration> | undefined, heritageClauses: ReadonlyArray<HeritageClause> | undefined, members: ReadonlyArray<TypeElement>): InterfaceDeclaration;
    function updateInterfaceDeclaration(node: InterfaceDeclaration, decorators: ReadonlyArray<Decorator> | undefined, modifiers: ReadonlyArray<Modifier> | undefined, name: Identifier, typeParameters: ReadonlyArray<TypeParameterDeclaration> | undefined, heritageClauses: ReadonlyArray<HeritageClause> | undefined, members: ReadonlyArray<TypeElement>): InterfaceDeclaration;
    function createTypeAliasDeclaration(decorators: ReadonlyArray<Decorator> | undefined, modifiers: ReadonlyArray<Modifier> | undefined, name: string | Identifier, typeParameters: ReadonlyArray<TypeParameterDeclaration> | undefined, type: TypeNode): TypeAliasDeclaration;
    function updateTypeAliasDeclaration(node: TypeAliasDeclaration, decorators: ReadonlyArray<Decorator> | undefined, modifiers: ReadonlyArray<Modifier> | undefined, name: Identifier, typeParameters: ReadonlyArray<TypeParameterDeclaration> | undefined, type: TypeNode): TypeAliasDeclaration;
    function createEnumDeclaration(decorators: ReadonlyArray<Decorator> | undefined, modifiers: ReadonlyArray<Modifier> | undefined, name: string | Identifier, members: ReadonlyArray<EnumMember>): EnumDeclaration;
    function updateEnumDeclaration(node: EnumDeclaration, decorators: ReadonlyArray<Decorator> | undefined, modifiers: ReadonlyArray<Modifier> | undefined, name: Identifier, members: ReadonlyArray<EnumMember>): EnumDeclaration;
    function createModuleDeclaration(decorators: ReadonlyArray<Decorator> | undefined, modifiers: ReadonlyArray<Modifier> | undefined, name: ModuleName, body: ModuleBody | undefined, flags?: NodeFlags): ModuleDeclaration;
    function updateModuleDeclaration(node: ModuleDeclaration, decorators: ReadonlyArray<Decorator> | undefined, modifiers: ReadonlyArray<Modifier> | undefined, name: ModuleName, body: ModuleBody | undefined): ModuleDeclaration;
    function createModuleBlock(statements: ReadonlyArray<Statement>): ModuleBlock;
    function updateModuleBlock(node: ModuleBlock, statements: ReadonlyArray<Statement>): ModuleBlock;
    function createCaseBlock(clauses: ReadonlyArray<CaseOrDefaultClause>): CaseBlock;
    function updateCaseBlock(node: CaseBlock, clauses: ReadonlyArray<CaseOrDefaultClause>): CaseBlock;
    function createNamespaceExportDeclaration(name: string | Identifier): NamespaceExportDeclaration;
    function updateNamespaceExportDeclaration(node: NamespaceExportDeclaration, name: Identifier): NamespaceExportDeclaration;
    function createImportEqualsDeclaration(decorators: ReadonlyArray<Decorator> | undefined, modifiers: ReadonlyArray<Modifier> | undefined, name: string | Identifier, moduleReference: ModuleReference): ImportEqualsDeclaration;
    function updateImportEqualsDeclaration(node: ImportEqualsDeclaration, decorators: ReadonlyArray<Decorator> | undefined, modifiers: ReadonlyArray<Modifier> | undefined, name: Identifier, moduleReference: ModuleReference): ImportEqualsDeclaration;
    function createImportDeclaration(decorators: ReadonlyArray<Decorator> | undefined, modifiers: ReadonlyArray<Modifier> | undefined, importClause: ImportClause | undefined, moduleSpecifier?: Expression): ImportDeclaration;
    function updateImportDeclaration(node: ImportDeclaration, decorators: ReadonlyArray<Decorator> | undefined, modifiers: ReadonlyArray<Modifier> | undefined, importClause: ImportClause | undefined, moduleSpecifier: Expression | undefined): ImportDeclaration;
    function createImportClause(name: Identifier | undefined, namedBindings: NamedImportBindings | undefined): ImportClause;
    function updateImportClause(node: ImportClause, name: Identifier | undefined, namedBindings: NamedImportBindings | undefined): ImportClause;
    function createNamespaceImport(name: Identifier): NamespaceImport;
    function updateNamespaceImport(node: NamespaceImport, name: Identifier): NamespaceImport;
    function createNamedImports(elements: ReadonlyArray<ImportSpecifier>): NamedImports;
    function updateNamedImports(node: NamedImports, elements: ReadonlyArray<ImportSpecifier>): NamedImports;
    function createImportSpecifier(propertyName: Identifier | undefined, name: Identifier): ImportSpecifier;
    function updateImportSpecifier(node: ImportSpecifier, propertyName: Identifier | undefined, name: Identifier): ImportSpecifier;
    function createExportAssignment(decorators: ReadonlyArray<Decorator> | undefined, modifiers: ReadonlyArray<Modifier> | undefined, isExportEquals: boolean, expression: Expression): ExportAssignment;
    function updateExportAssignment(node: ExportAssignment, decorators: ReadonlyArray<Decorator> | undefined, modifiers: ReadonlyArray<Modifier> | undefined, expression: Expression): ExportAssignment;
    function createExportDeclaration(decorators: ReadonlyArray<Decorator> | undefined, modifiers: ReadonlyArray<Modifier> | undefined, exportClause: NamedExports | undefined, moduleSpecifier?: Expression): ExportDeclaration;
    function updateExportDeclaration(node: ExportDeclaration, decorators: ReadonlyArray<Decorator> | undefined, modifiers: ReadonlyArray<Modifier> | undefined, exportClause: NamedExports | undefined, moduleSpecifier: Expression | undefined): ExportDeclaration;
    function createNamedExports(elements: ReadonlyArray<ExportSpecifier>): NamedExports;
    function updateNamedExports(node: NamedExports, elements: ReadonlyArray<ExportSpecifier>): NamedExports;
    function createExportSpecifier(propertyName: string | Identifier | undefined, name: string | Identifier): ExportSpecifier;
    function updateExportSpecifier(node: ExportSpecifier, propertyName: Identifier | undefined, name: Identifier): ExportSpecifier;
    function createExternalModuleReference(expression: Expression): ExternalModuleReference;
    function updateExternalModuleReference(node: ExternalModuleReference, expression: Expression): ExternalModuleReference;
    function createJsxElement(openingElement: JsxOpeningElement, children: ReadonlyArray<JsxChild>, closingElement: JsxClosingElement): JsxElement;
    function updateJsxElement(node: JsxElement, openingElement: JsxOpeningElement, children: ReadonlyArray<JsxChild>, closingElement: JsxClosingElement): JsxElement;
    function createJsxSelfClosingElement(tagName: JsxTagNameExpression, attributes: JsxAttributes): JsxSelfClosingElement;
    function updateJsxSelfClosingElement(node: JsxSelfClosingElement, tagName: JsxTagNameExpression, attributes: JsxAttributes): JsxSelfClosingElement;
    function createJsxOpeningElement(tagName: JsxTagNameExpression, attributes: JsxAttributes): JsxOpeningElement;
    function updateJsxOpeningElement(node: JsxOpeningElement, tagName: JsxTagNameExpression, attributes: JsxAttributes): JsxOpeningElement;
    function createJsxClosingElement(tagName: JsxTagNameExpression): JsxClosingElement;
    function updateJsxClosingElement(node: JsxClosingElement, tagName: JsxTagNameExpression): JsxClosingElement;
    function createJsxFragment(openingFragment: JsxOpeningFragment, children: ReadonlyArray<JsxChild>, closingFragment: JsxClosingFragment): JsxFragment;
    function updateJsxFragment(node: JsxFragment, openingFragment: JsxOpeningFragment, children: ReadonlyArray<JsxChild>, closingFragment: JsxClosingFragment): JsxFragment;
    function createJsxAttribute(name: Identifier, initializer: StringLiteral | JsxExpression): JsxAttribute;
    function updateJsxAttribute(node: JsxAttribute, name: Identifier, initializer: StringLiteral | JsxExpression): JsxAttribute;
    function createJsxAttributes(properties: ReadonlyArray<JsxAttributeLike>): JsxAttributes;
    function updateJsxAttributes(node: JsxAttributes, properties: ReadonlyArray<JsxAttributeLike>): JsxAttributes;
    function createJsxSpreadAttribute(expression: Expression): JsxSpreadAttribute;
    function updateJsxSpreadAttribute(node: JsxSpreadAttribute, expression: Expression): JsxSpreadAttribute;
    function createJsxExpression(dotDotDotToken: DotDotDotToken | undefined, expression: Expression | undefined): JsxExpression;
    function updateJsxExpression(node: JsxExpression, expression: Expression | undefined): JsxExpression;
    function createCaseClause(expression: Expression, statements: ReadonlyArray<Statement>): CaseClause;
    function updateCaseClause(node: CaseClause, expression: Expression, statements: ReadonlyArray<Statement>): CaseClause;
    function createDefaultClause(statements: ReadonlyArray<Statement>): DefaultClause;
    function updateDefaultClause(node: DefaultClause, statements: ReadonlyArray<Statement>): DefaultClause;
    function createHeritageClause(token: HeritageClause["token"], types: ReadonlyArray<ExpressionWithTypeArguments>): HeritageClause;
    function updateHeritageClause(node: HeritageClause, types: ReadonlyArray<ExpressionWithTypeArguments>): HeritageClause;
    function createCatchClause(variableDeclaration: string | VariableDeclaration | undefined, block: Block): CatchClause;
    function updateCatchClause(node: CatchClause, variableDeclaration: VariableDeclaration | undefined, block: Block): CatchClause;
    function createPropertyAssignment(name: string | PropertyName, initializer: Expression): PropertyAssignment;
    function updatePropertyAssignment(node: PropertyAssignment, name: PropertyName, initializer: Expression): PropertyAssignment;
    function createShorthandPropertyAssignment(name: string | Identifier, objectAssignmentInitializer?: Expression): ShorthandPropertyAssignment;
    function updateShorthandPropertyAssignment(node: ShorthandPropertyAssignment, name: Identifier, objectAssignmentInitializer: Expression | undefined): ShorthandPropertyAssignment;
    function createSpreadAssignment(expression: Expression): SpreadAssignment;
    function updateSpreadAssignment(node: SpreadAssignment, expression: Expression): SpreadAssignment;
    function createEnumMember(name: string | PropertyName, initializer?: Expression): EnumMember;
    function updateEnumMember(node: EnumMember, name: PropertyName, initializer: Expression | undefined): EnumMember;
    function updateSourceFileNode(node: SourceFile, statements: ReadonlyArray<Statement>): SourceFile;
    /**
     * Creates a shallow, memberwise clone of a node for mutation.
     */
    function getMutableClone<T extends Node>(node: T): T;
    /**
     * Creates a synthetic statement to act as a placeholder for a not-emitted statement in
     * order to preserve comments.
     *
     * @param original The original statement.
     */
    function createNotEmittedStatement(original: Node): NotEmittedStatement;
    /**
     * Creates a synthetic expression to act as a placeholder for a not-emitted expression in
     * order to preserve comments or sourcemap positions.
     *
     * @param expression The inner expression to emit.
     * @param original The original outer expression.
     * @param location The location for the expression. Defaults to the positions from "original" if provided.
     */
    function createPartiallyEmittedExpression(expression: Expression, original?: Node): PartiallyEmittedExpression;
    function updatePartiallyEmittedExpression(node: PartiallyEmittedExpression, expression: Expression): PartiallyEmittedExpression;
    function createCommaList(elements: ReadonlyArray<Expression>): CommaListExpression;
    function updateCommaList(node: CommaListExpression, elements: ReadonlyArray<Expression>): CommaListExpression;
    function createBundle(sourceFiles: ReadonlyArray<SourceFile>): Bundle;
    function updateBundle(node: Bundle, sourceFiles: ReadonlyArray<SourceFile>): Bundle;
    function createImmediatelyInvokedFunctionExpression(statements: Statement[]): CallExpression;
    function createImmediatelyInvokedFunctionExpression(statements: Statement[], param: ParameterDeclaration, paramValue: Expression): CallExpression;
    function createImmediatelyInvokedArrowFunction(statements: Statement[]): CallExpression;
    function createImmediatelyInvokedArrowFunction(statements: Statement[], param: ParameterDeclaration, paramValue: Expression): CallExpression;
    function createComma(left: Expression, right: Expression): Expression;
    function createLessThan(left: Expression, right: Expression): Expression;
    function createAssignment(left: ObjectLiteralExpression | ArrayLiteralExpression, right: Expression): DestructuringAssignment;
    function createAssignment(left: Expression, right: Expression): BinaryExpression;
    function createStrictEquality(left: Expression, right: Expression): BinaryExpression;
    function createStrictInequality(left: Expression, right: Expression): BinaryExpression;
    function createAdd(left: Expression, right: Expression): BinaryExpression;
    function createSubtract(left: Expression, right: Expression): BinaryExpression;
    function createPostfixIncrement(operand: Expression): PostfixUnaryExpression;
    function createLogicalAnd(left: Expression, right: Expression): BinaryExpression;
    function createLogicalOr(left: Expression, right: Expression): BinaryExpression;
    function createLogicalNot(operand: Expression): PrefixUnaryExpression;
    function createVoidZero(): VoidExpression;
    function createExportDefault(expression: Expression): ExportAssignment;
    function createExternalModuleExport(exportName: Identifier): ExportDeclaration;
    /**
     * Clears any EmitNode entries from parse-tree nodes.
     * @param sourceFile A source file.
     */
    function disposeEmitNodes(sourceFile: SourceFile): void;
    function setTextRange<T extends TextRange>(range: T, location: TextRange | undefined): T;
    /**
     * Sets flags that control emit behavior of a node.
     */
    function setEmitFlags<T extends Node>(node: T, emitFlags: EmitFlags): T;
    /**
     * Gets a custom text range to use when emitting source maps.
     */
    function getSourceMapRange(node: Node): SourceMapRange;
    /**
     * Sets a custom text range to use when emitting source maps.
     */
    function setSourceMapRange<T extends Node>(node: T, range: SourceMapRange | undefined): T;
    /**
     * Create an external source map source file reference
     */
    function createSourceMapSource(fileName: string, text: string, skipTrivia?: (pos: number) => number): SourceMapSource;
    /**
     * Gets the TextRange to use for source maps for a token of a node.
     */
    function getTokenSourceMapRange(node: Node, token: SyntaxKind): SourceMapRange | undefined;
    /**
     * Sets the TextRange to use for source maps for a token of a node.
     */
    function setTokenSourceMapRange<T extends Node>(node: T, token: SyntaxKind, range: SourceMapRange | undefined): T;
    /**
     * Gets a custom text range to use when emitting comments.
     */
    function getCommentRange(node: Node): TextRange;
    /**
     * Sets a custom text range to use when emitting comments.
     */
    function setCommentRange<T extends Node>(node: T, range: TextRange): T;
    function getSyntheticLeadingComments(node: Node): SynthesizedComment[] | undefined;
    function setSyntheticLeadingComments<T extends Node>(node: T, comments: SynthesizedComment[]): T;
    function addSyntheticLeadingComment<T extends Node>(node: T, kind: SyntaxKind.SingleLineCommentTrivia | SyntaxKind.MultiLineCommentTrivia, text: string, hasTrailingNewLine?: boolean): T;
    function getSyntheticTrailingComments(node: Node): SynthesizedComment[] | undefined;
    function setSyntheticTrailingComments<T extends Node>(node: T, comments: SynthesizedComment[]): T;
    function addSyntheticTrailingComment<T extends Node>(node: T, kind: SyntaxKind.SingleLineCommentTrivia | SyntaxKind.MultiLineCommentTrivia, text: string, hasTrailingNewLine?: boolean): T;
    /**
     * Gets the constant value to emit for an expression.
     */
    function getConstantValue(node: PropertyAccessExpression | ElementAccessExpression): string | number;
    /**
     * Sets the constant value to emit for an expression.
     */
    function setConstantValue(node: PropertyAccessExpression | ElementAccessExpression, value: string | number): PropertyAccessExpression | ElementAccessExpression;
    /**
     * Adds an EmitHelper to a node.
     */
    function addEmitHelper<T extends Node>(node: T, helper: EmitHelper): T;
    /**
     * Add EmitHelpers to a node.
     */
    function addEmitHelpers<T extends Node>(node: T, helpers: EmitHelper[] | undefined): T;
    /**
     * Removes an EmitHelper from a node.
     */
    function removeEmitHelper(node: Node, helper: EmitHelper): boolean;
    /**
     * Gets the EmitHelpers of a node.
     */
    function getEmitHelpers(node: Node): EmitHelper[] | undefined;
    /**
     * Moves matching emit helpers from a source node to a target node.
     */
    function moveEmitHelpers(source: Node, target: Node, predicate: (helper: EmitHelper) => boolean): void;
    function setOriginalNode<T extends Node>(node: T, original: Node | undefined): T;
}
declare namespace ts {
    /**
     * Visits a Node using the supplied visitor, possibly returning a new Node in its place.
     *
     * @param node The Node to visit.
     * @param visitor The callback used to visit the Node.
     * @param test A callback to execute to verify the Node is valid.
     * @param lift An optional callback to execute to lift a NodeArray into a valid Node.
     */
    function visitNode<T extends Node>(node: T, visitor: Visitor, test?: (node: Node) => boolean, lift?: (node: NodeArray<Node>) => T): T;
    /**
     * Visits a Node using the supplied visitor, possibly returning a new Node in its place.
     *
     * @param node The Node to visit.
     * @param visitor The callback used to visit the Node.
     * @param test A callback to execute to verify the Node is valid.
     * @param lift An optional callback to execute to lift a NodeArray into a valid Node.
     */
    function visitNode<T extends Node>(node: T | undefined, visitor: Visitor, test?: (node: Node) => boolean, lift?: (node: NodeArray<Node>) => T): T | undefined;
    /**
     * Visits a NodeArray using the supplied visitor, possibly returning a new NodeArray in its place.
     *
     * @param nodes The NodeArray to visit.
     * @param visitor The callback used to visit a Node.
     * @param test A node test to execute for each node.
     * @param start An optional value indicating the starting offset at which to start visiting.
     * @param count An optional value indicating the maximum number of nodes to visit.
     */
    function visitNodes<T extends Node>(nodes: NodeArray<T>, visitor: Visitor, test?: (node: Node) => boolean, start?: number, count?: number): NodeArray<T>;
    /**
     * Visits a NodeArray using the supplied visitor, possibly returning a new NodeArray in its place.
     *
     * @param nodes The NodeArray to visit.
     * @param visitor The callback used to visit a Node.
     * @param test A node test to execute for each node.
     * @param start An optional value indicating the starting offset at which to start visiting.
     * @param count An optional value indicating the maximum number of nodes to visit.
     */
    function visitNodes<T extends Node>(nodes: NodeArray<T> | undefined, visitor: Visitor, test?: (node: Node) => boolean, start?: number, count?: number): NodeArray<T> | undefined;
    /**
     * Starts a new lexical environment and visits a statement list, ending the lexical environment
     * and merging hoisted declarations upon completion.
     */
    function visitLexicalEnvironment(statements: NodeArray<Statement>, visitor: Visitor, context: TransformationContext, start?: number, ensureUseStrict?: boolean): NodeArray<Statement>;
    /**
     * Starts a new lexical environment and visits a parameter list, suspending the lexical
     * environment upon completion.
     */
    function visitParameterList(nodes: NodeArray<ParameterDeclaration>, visitor: Visitor, context: TransformationContext, nodesVisitor?: typeof visitNodes): NodeArray<ParameterDeclaration>;
    /**
     * Resumes a suspended lexical environment and visits a function body, ending the lexical
     * environment and merging hoisted declarations upon completion.
     */
    function visitFunctionBody(node: FunctionBody, visitor: Visitor, context: TransformationContext): FunctionBody;
    /**
     * Resumes a suspended lexical environment and visits a function body, ending the lexical
     * environment and merging hoisted declarations upon completion.
     */
    function visitFunctionBody(node: FunctionBody | undefined, visitor: Visitor, context: TransformationContext): FunctionBody | undefined;
    /**
     * Resumes a suspended lexical environment and visits a concise body, ending the lexical
     * environment and merging hoisted declarations upon completion.
     */
    function visitFunctionBody(node: ConciseBody, visitor: Visitor, context: TransformationContext): ConciseBody;
    /**
     * Visits each child of a Node using the supplied visitor, possibly returning a new Node of the same kind in its place.
     *
     * @param node The Node whose children will be visited.
     * @param visitor The callback used to visit each child.
     * @param context A lexical environment context for the visitor.
     */
    function visitEachChild<T extends Node>(node: T, visitor: Visitor, context: TransformationContext): T;
    /**
     * Visits each child of a Node using the supplied visitor, possibly returning a new Node of the same kind in its place.
     *
     * @param node The Node whose children will be visited.
     * @param visitor The callback used to visit each child.
     * @param context A lexical environment context for the visitor.
     */
    function visitEachChild<T extends Node>(node: T | undefined, visitor: Visitor, context: TransformationContext, nodesVisitor?: typeof visitNodes, tokenVisitor?: Visitor): T | undefined;
}
declare namespace ts {
    function createPrinter(printerOptions?: PrinterOptions, handlers?: PrintHandlers): Printer;
}
declare namespace ts {
<<<<<<< HEAD
    function findConfigFile(searchPath: string, fileExists: (fileName: string) => boolean, configName?: string): string;
=======
    interface EmitOutput {
        outputFiles: OutputFile[];
        emitSkipped: boolean;
    }
    interface OutputFile {
        name: string;
        writeByteOrderMark: boolean;
        text: string;
    }
}
declare namespace ts {
    function findConfigFile(searchPath: string, fileExists: (fileName: string) => boolean, configName?: string): string | undefined;
>>>>>>> fef7ad49
    function resolveTripleslashReference(moduleName: string, containingFile: string): string;
    function createCompilerHost(options: CompilerOptions, setParentNodes?: boolean): CompilerHost;
    function getPreEmitDiagnostics(program: Program, sourceFile?: SourceFile, cancellationToken?: CancellationToken): Diagnostic[];
    interface FormatDiagnosticsHost {
        getCurrentDirectory(): string;
        getCanonicalFileName(fileName: string): string;
        getNewLine(): string;
    }
    function formatDiagnostics(diagnostics: ReadonlyArray<Diagnostic>, host: FormatDiagnosticsHost): string;
    function formatDiagnostic(diagnostic: Diagnostic, host: FormatDiagnosticsHost): string;
    function formatDiagnosticsWithColorAndContext(diagnostics: ReadonlyArray<Diagnostic>, host: FormatDiagnosticsHost): string;
    function flattenDiagnosticMessageText(messageText: string | DiagnosticMessageChain, newLine: string): string;
    /**
     * Create a new 'Program' instance. A Program is an immutable collection of 'SourceFile's and a 'CompilerOptions'
     * that represent a compilation unit.
     *
     * Creating a program proceeds from a set of root files, expanding the set of inputs by following imports and
     * triple-slash-reference-path directives transitively. '@types' and triple-slash-reference-types are also pulled in.
     *
     * @param rootNames - A set of root files.
     * @param options - The compiler options which should be used.
     * @param host - The host interacts with the underlying file system.
     * @param oldProgram - Reuses an old program structure.
     * @returns A 'Program' object.
     */
    function createProgram(rootNames: ReadonlyArray<string>, options: CompilerOptions, host?: CompilerHost, oldProgram?: Program): Program;
}
declare namespace ts {
    interface EmitOutput {
        outputFiles: OutputFile[];
        emitSkipped: boolean;
    }
    interface OutputFile {
        name: string;
        writeByteOrderMark: boolean;
        text: string;
    }
}
declare namespace ts {
    type AffectedFileResult<T> = {
        result: T;
        affected: SourceFile | Program;
    } | undefined;
    interface BuilderProgramHost {
        /**
         * return true if file names are treated with case sensitivity
         */
        useCaseSensitiveFileNames(): boolean;
        /**
         * If provided this would be used this hash instead of actual file shape text for detecting changes
         */
        createHash?: (data: string) => string;
        /**
         * When emit or emitNextAffectedFile are called without writeFile,
         * this callback if present would be used to write files
         */
        writeFile?: WriteFileCallback;
    }
    /**
     * Builder to manage the program state changes
     */
    interface BuilderProgram {
        /**
         * Returns current program
         */
        getProgram(): Program;
        /**
         * Get compiler options of the program
         */
        getCompilerOptions(): CompilerOptions;
        /**
         * Get the source file in the program with file name
         */
        getSourceFile(fileName: string): SourceFile | undefined;
        /**
         * Get a list of files in the program
         */
        getSourceFiles(): ReadonlyArray<SourceFile>;
        /**
         * Get the diagnostics for compiler options
         */
        getOptionsDiagnostics(cancellationToken?: CancellationToken): ReadonlyArray<Diagnostic>;
        /**
         * Get the diagnostics that dont belong to any file
         */
        getGlobalDiagnostics(cancellationToken?: CancellationToken): ReadonlyArray<Diagnostic>;
        /**
         * Get the syntax diagnostics, for all source files if source file is not supplied
         */
        getSyntacticDiagnostics(sourceFile?: SourceFile, cancellationToken?: CancellationToken): ReadonlyArray<Diagnostic>;
        /**
         * Get all the dependencies of the file
         */
        getAllDependencies(sourceFile: SourceFile): ReadonlyArray<string>;
        /**
         * Gets the semantic diagnostics from the program corresponding to this state of file (if provided) or whole program
         * The semantic diagnostics are cached and managed here
         * Note that it is assumed that when asked about semantic diagnostics through this API,
         * the file has been taken out of affected files so it is safe to use cache or get from program and cache the diagnostics
         * In case of SemanticDiagnosticsBuilderProgram if the source file is not provided,
         * it will iterate through all the affected files, to ensure that cache stays valid and yet provide a way to get all semantic diagnostics
         */
        getSemanticDiagnostics(sourceFile?: SourceFile, cancellationToken?: CancellationToken): ReadonlyArray<Diagnostic>;
        /**
         * Emits the JavaScript and declaration files.
         * When targetSource file is specified, emits the files corresponding to that source file,
         * otherwise for the whole program.
         * In case of EmitAndSemanticDiagnosticsBuilderProgram, when targetSourceFile is specified,
         * it is assumed that that file is handled from affected file list. If targetSourceFile is not specified,
         * it will only emit all the affected files instead of whole program
         *
         * The first of writeFile if provided, writeFile of BuilderProgramHost if provided, writeFile of compiler host
         * in that order would be used to write the files
         */
        emit(targetSourceFile?: SourceFile, writeFile?: WriteFileCallback, cancellationToken?: CancellationToken, emitOnlyDtsFiles?: boolean, customTransformers?: CustomTransformers): EmitResult;
    }
    /**
     * The builder that caches the semantic diagnostics for the program and handles the changed files and affected files
     */
    interface SemanticDiagnosticsBuilderProgram extends BuilderProgram {
        /**
         * Gets the semantic diagnostics from the program for the next affected file and caches it
         * Returns undefined if the iteration is complete
         */
        getSemanticDiagnosticsOfNextAffectedFile(cancellationToken?: CancellationToken, ignoreSourceFile?: (sourceFile: SourceFile) => boolean): AffectedFileResult<ReadonlyArray<Diagnostic>>;
    }
    /**
     * The builder that can handle the changes in program and iterate through changed file to emit the files
     * The semantic diagnostics are cached per file and managed by clearing for the changed/affected files
     */
    interface EmitAndSemanticDiagnosticsBuilderProgram extends BuilderProgram {
        /**
         * Get the current directory of the program
         */
        getCurrentDirectory(): string;
        /**
         * Emits the next affected file's emit result (EmitResult and sourceFiles emitted) or returns undefined if iteration is complete
         * The first of writeFile if provided, writeFile of BuilderProgramHost if provided, writeFile of compiler host
         * in that order would be used to write the files
         */
        emitNextAffectedFile(writeFile?: WriteFileCallback, cancellationToken?: CancellationToken, emitOnlyDtsFiles?: boolean, customTransformers?: CustomTransformers): AffectedFileResult<EmitResult>;
    }
    /**
     * Create the builder to manage semantic diagnostics and cache them
     */
    function createSemanticDiagnosticsBuilderProgram(newProgram: Program, host: BuilderProgramHost, oldProgram?: SemanticDiagnosticsBuilderProgram): SemanticDiagnosticsBuilderProgram;
    /**
     * Create the builder that can handle the changes in program and iterate through changed files
     * to emit the those files and manage semantic diagnostics cache as well
     */
    function createEmitAndSemanticDiagnosticsBuilderProgram(newProgram: Program, host: BuilderProgramHost, oldProgram?: EmitAndSemanticDiagnosticsBuilderProgram): EmitAndSemanticDiagnosticsBuilderProgram;
}
declare namespace ts {
    type DiagnosticReporter = (diagnostic: Diagnostic) => void;
    interface WatchCompilerHost {
        /** If provided, callback to invoke before each program creation */
        beforeProgramCreate?(compilerOptions: CompilerOptions): void;
        /** If provided, callback to invoke after every new program creation */
        afterProgramCreate?(program: Program): void;
        /** If provided, called with Diagnostic message that informs about change in watch status */
        onWatchStatusChange?(diagnostic: Diagnostic, newLine: string): void;
        useCaseSensitiveFileNames(): boolean;
        getNewLine(): string;
        getCurrentDirectory(): string;
        getDefaultLibFileName(options: CompilerOptions): string;
        getDefaultLibLocation?(): string;
        /**
         * Use to check file presence for source files and
         * if resolveModuleNames is not provided (complier is in charge of module resolution) then module files as well
         */
        fileExists(path: string): boolean;
        /**
         * Use to read file text for source files and
         * if resolveModuleNames is not provided (complier is in charge of module resolution) then module files as well
         */
        readFile(path: string, encoding?: string): string | undefined;
        /** If provided, used for module resolution as well as to handle directory structure */
        directoryExists?(path: string): boolean;
        /** If provided, used in resolutions as well as handling directory structure */
        getDirectories?(path: string): string[];
        /** If provided, used to cache and handle directory structure modifications */
        readDirectory?(path: string, extensions?: ReadonlyArray<string>, exclude?: ReadonlyArray<string>, include?: ReadonlyArray<string>, depth?: number): string[];
        /** Symbol links resolution */
        realpath?(path: string): string;
        /** If provided would be used to write log about compilation */
        trace?(s: string): void;
        /** If provided, used to resolve the module names, otherwise typescript's default module resolution */
        resolveModuleNames?(moduleNames: string[], containingFile: string, reusedNames?: string[]): ResolvedModule[];
        /** If provided, used to resolve type reference directives, otherwise typescript's default resolution */
        resolveTypeReferenceDirectives?(typeReferenceDirectiveNames: string[], containingFile: string): ResolvedTypeReferenceDirective[];
        /** Used to watch changes in source files, missing files needed to update the program or config file */
        watchFile(path: string, callback: FileWatcherCallback, pollingInterval?: number): FileWatcher;
        /** Used to watch resolved module's failed lookup locations, config file specs, type roots where auto type reference directives are added */
        watchDirectory(path: string, callback: DirectoryWatcherCallback, recursive?: boolean): FileWatcher;
        /** If provided, will be used to set delayed compilation, so that multiple changes in short span are compiled together */
        setTimeout?(callback: (...args: any[]) => void, ms: number, ...args: any[]): any;
        /** If provided, will be used to reset existing delayed compilation */
        clearTimeout?(timeoutId: any): void;
    }
    /**
     * Host to create watch with root files and options
     */
    interface WatchCompilerHostOfFilesAndCompilerOptions extends WatchCompilerHost {
        /** root files to use to generate program */
        rootFiles: string[];
        /** Compiler options */
        options: CompilerOptions;
    }
    /**
     * Reports config file diagnostics
     */
    interface ConfigFileDiagnosticsReporter {
        /**
         * Reports the diagnostics in reading/writing or parsing of the config file
         */
        onConfigFileDiagnostic: DiagnosticReporter;
        /**
         * Reports unrecoverable error when parsing config file
         */
        onUnRecoverableConfigFileDiagnostic: DiagnosticReporter;
    }
    /**
     * Host to create watch with config file
     */
    interface WatchCompilerHostOfConfigFile extends WatchCompilerHost, ConfigFileDiagnosticsReporter {
        /** Name of the config file to compile */
        configFileName: string;
        /** Options to extend */
        optionsToExtend?: CompilerOptions;
        /**
         * Used to generate source file names from the config file and its include, exclude, files rules
         * and also to cache the directory stucture
         */
        readDirectory(path: string, extensions?: ReadonlyArray<string>, exclude?: ReadonlyArray<string>, include?: ReadonlyArray<string>, depth?: number): string[];
    }
    interface Watch<T> {
        /** Synchronize with host and get updated program */
        getProgram(): T;
    }
    /**
     * Creates the watch what generates program using the config file
     */
    interface WatchOfConfigFile<T> extends Watch<T> {
    }
    /**
     * Creates the watch that generates program using the root files and compiler options
     */
    interface WatchOfFilesAndCompilerOptions<T> extends Watch<T> {
        /** Updates the root files in the program, only if this is not config file compilation */
        updateRootFileNames(fileNames: string[]): void;
    }
    /**
     * Create the watched program for config file
     */
    function createWatchOfConfigFile(configFileName: string, optionsToExtend?: CompilerOptions, system?: System, reportDiagnostic?: DiagnosticReporter): WatchOfConfigFile<Program>;
    /**
     * Create the watched program for root files and compiler options
     */
    function createWatchOfFilesAndCompilerOptions(rootFiles: string[], options: CompilerOptions, system?: System, reportDiagnostic?: DiagnosticReporter): WatchOfFilesAndCompilerOptions<Program>;
    /**
     * Creates the watch from the host for root files and compiler options
     */
    function createWatchProgram(host: WatchCompilerHostOfFilesAndCompilerOptions): WatchOfFilesAndCompilerOptions<Program>;
    /**
     * Creates the watch from the host for config file
     */
    function createWatchProgram(host: WatchCompilerHostOfConfigFile): WatchOfConfigFile<Program>;
    /**
     * Creates the watch from the host for root files and compiler options
     */
    function createWatchBuilderProgram<T extends BuilderProgram>(host: WatchCompilerHostOfFilesAndCompilerOptions & BuilderProgramHost, createBuilderProgram: (newProgram: Program, host: BuilderProgramHost, oldProgram?: T) => T): WatchOfFilesAndCompilerOptions<T>;
    /**
     * Creates the watch from the host for config file
     */
    function createWatchBuilderProgram<T extends BuilderProgram>(host: WatchCompilerHostOfConfigFile & BuilderProgramHost, createBuilderProgram: (newProgram: Program, host: BuilderProgramHost, oldProgram?: T) => T): WatchOfConfigFile<T>;
}
declare namespace ts {
    function parseCommandLine(commandLine: ReadonlyArray<string>, readFile?: (path: string) => string | undefined): ParsedCommandLine;
    /**
     * Read tsconfig.json file
     * @param fileName The path to the config file
     */
    function readConfigFile(fileName: string, readFile: (path: string) => string | undefined): {
        config?: any;
        error?: Diagnostic;
    };
    /**
     * Parse the text of the tsconfig.json file
     * @param fileName The path to the config file
     * @param jsonText The text of the config file
     */
    function parseConfigFileTextToJson(fileName: string, jsonText: string): {
        config?: any;
        error?: Diagnostic;
    };
    /**
     * Read tsconfig.json file
     * @param fileName The path to the config file
     */
    function readJsonConfigFile(fileName: string, readFile: (path: string) => string | undefined): JsonSourceFile;
    /**
     * Convert the json syntax tree into the json value
     */
    function convertToObject(sourceFile: JsonSourceFile, errors: Push<Diagnostic>): any;
    /**
     * Parse the contents of a config file (tsconfig.json).
     * @param json The contents of the config file to parse
     * @param host Instance of ParseConfigHost used to enumerate files in folder.
     * @param basePath A root directory to resolve relative path entries in the config
     *    file to. e.g. outDir
     */
    function parseJsonConfigFileContent(json: any, host: ParseConfigHost, basePath: string, existingOptions?: CompilerOptions, configFileName?: string, resolutionStack?: Path[], extraFileExtensions?: ReadonlyArray<JsFileExtensionInfo>): ParsedCommandLine;
    /**
     * Parse the contents of a config file (tsconfig.json).
     * @param jsonNode The contents of the config file to parse
     * @param host Instance of ParseConfigHost used to enumerate files in folder.
     * @param basePath A root directory to resolve relative path entries in the config
     *    file to. e.g. outDir
     */
    function parseJsonSourceFileConfigFileContent(sourceFile: JsonSourceFile, host: ParseConfigHost, basePath: string, existingOptions?: CompilerOptions, configFileName?: string, resolutionStack?: Path[], extraFileExtensions?: ReadonlyArray<JsFileExtensionInfo>): ParsedCommandLine;
    function convertCompilerOptionsFromJson(jsonOptions: any, basePath: string, configFileName?: string): {
        options: CompilerOptions;
        errors: Diagnostic[];
    };
    function convertTypeAcquisitionFromJson(jsonOptions: any, basePath: string, configFileName?: string): {
        options: TypeAcquisition;
        errors: Diagnostic[];
    };
}
declare namespace ts {
    interface Node {
        getSourceFile(): SourceFile;
        getChildCount(sourceFile?: SourceFile): number;
        getChildAt(index: number, sourceFile?: SourceFile): Node;
        getChildren(sourceFile?: SourceFile): Node[];
        getStart(sourceFile?: SourceFile, includeJsDocComment?: boolean): number;
        getFullStart(): number;
        getEnd(): number;
        getWidth(sourceFile?: SourceFile): number;
        getFullWidth(): number;
        getLeadingTriviaWidth(sourceFile?: SourceFile): number;
        getFullText(sourceFile?: SourceFile): string;
        getText(sourceFile?: SourceFile): string;
        getFirstToken(sourceFile?: SourceFile): Node;
        getLastToken(sourceFile?: SourceFile): Node;
        forEachChild<T>(cbNode: (node: Node) => T | undefined, cbNodeArray?: (nodes: NodeArray<Node>) => T | undefined): T | undefined;
    }
    interface Identifier {
        readonly text: string;
    }
    interface Symbol {
        readonly name: string;
        getFlags(): SymbolFlags;
        getEscapedName(): __String;
        getName(): string;
        getDeclarations(): Declaration[] | undefined;
        getDocumentationComment(typeChecker: TypeChecker | undefined): SymbolDisplayPart[];
        getJsDocTags(): JSDocTagInfo[];
    }
    interface Type {
        getFlags(): TypeFlags;
        getSymbol(): Symbol | undefined;
        getProperties(): Symbol[];
        getProperty(propertyName: string): Symbol | undefined;
        getApparentProperties(): Symbol[];
        getCallSignatures(): Signature[];
        getConstructSignatures(): Signature[];
        getStringIndexType(): Type | undefined;
        getNumberIndexType(): Type | undefined;
        getBaseTypes(): BaseType[] | undefined;
        getNonNullableType(): Type;
        getConstraint(): Type | undefined;
        getDefault(): Type | undefined;
    }
    interface Signature {
        getDeclaration(): SignatureDeclaration;
        getTypeParameters(): TypeParameter[] | undefined;
        getParameters(): Symbol[];
        getReturnType(): Type;
        getDocumentationComment(typeChecker: TypeChecker | undefined): SymbolDisplayPart[];
        getJsDocTags(): JSDocTagInfo[];
    }
    interface SourceFile {
        getLineAndCharacterOfPosition(pos: number): LineAndCharacter;
        getLineEndOfPosition(pos: number): number;
        getLineStarts(): ReadonlyArray<number>;
        getPositionOfLineAndCharacter(line: number, character: number): number;
        update(newText: string, textChangeRange: TextChangeRange): SourceFile;
    }
    interface SourceFileLike {
        getLineAndCharacterOfPosition(pos: number): LineAndCharacter;
    }
    interface SourceMapSource {
        getLineAndCharacterOfPosition(pos: number): LineAndCharacter;
    }
    /**
     * Represents an immutable snapshot of a script at a specified time.Once acquired, the
     * snapshot is observably immutable. i.e. the same calls with the same parameters will return
     * the same values.
     */
    interface IScriptSnapshot {
        /** Gets a portion of the script snapshot specified by [start, end). */
        getText(start: number, end: number): string;
        /** Gets the length of this script snapshot. */
        getLength(): number;
        /**
         * Gets the TextChangeRange that describe how the text changed between this text and
         * an older version.  This information is used by the incremental parser to determine
         * what sections of the script need to be re-parsed.  'undefined' can be returned if the
         * change range cannot be determined.  However, in that case, incremental parsing will
         * not happen and the entire document will be re - parsed.
         */
        getChangeRange(oldSnapshot: IScriptSnapshot): TextChangeRange | undefined;
        /** Releases all resources held by this script snapshot */
        dispose?(): void;
    }
    namespace ScriptSnapshot {
        function fromString(text: string): IScriptSnapshot;
    }
    interface PreProcessedFileInfo {
        referencedFiles: FileReference[];
        typeReferenceDirectives: FileReference[];
        importedFiles: FileReference[];
        ambientExternalModules: string[];
        isLibFile: boolean;
    }
    interface HostCancellationToken {
        isCancellationRequested(): boolean;
    }
    interface InstallPackageOptions {
        fileName: Path;
        packageName: string;
    }
    interface LanguageServiceHost extends GetEffectiveTypeRootsHost {
        getCompilationSettings(): CompilerOptions;
        getNewLine?(): string;
        getProjectVersion?(): string;
        getScriptFileNames(): string[];
        getScriptKind?(fileName: string): ScriptKind;
        getScriptVersion(fileName: string): string;
        getScriptSnapshot(fileName: string): IScriptSnapshot | undefined;
        getLocalizedDiagnosticMessages?(): any;
        getCancellationToken?(): HostCancellationToken;
        getCurrentDirectory(): string;
        getDefaultLibFileName(options: CompilerOptions): string;
        log?(s: string): void;
        trace?(s: string): void;
        error?(s: string): void;
        useCaseSensitiveFileNames?(): boolean;
        readDirectory?(path: string, extensions?: ReadonlyArray<string>, exclude?: ReadonlyArray<string>, include?: ReadonlyArray<string>, depth?: number): string[];
        readFile?(path: string, encoding?: string): string | undefined;
        realpath?(path: string): string;
        fileExists?(path: string): boolean;
        getTypeRootsVersion?(): number;
        resolveModuleNames?(moduleNames: string[], containingFile: string, reusedNames?: string[]): ResolvedModule[];
        resolveTypeReferenceDirectives?(typeDirectiveNames: string[], containingFile: string): ResolvedTypeReferenceDirective[];
        getDirectories?(directoryName: string): string[];
        /**
         * Gets a set of custom transformers to use during emit.
         */
        getCustomTransformers?(): CustomTransformers | undefined;
        isKnownTypesPackageName?(name: string): boolean;
        installPackage?(options: InstallPackageOptions): Promise<ApplyCodeActionCommandResult>;
    }
    interface LanguageService {
        cleanupSemanticCache(): void;
        getSyntacticDiagnostics(fileName: string): Diagnostic[];
        getSemanticDiagnostics(fileName: string): Diagnostic[];
        getCompilerOptionsDiagnostics(): Diagnostic[];
        /**
         * @deprecated Use getEncodedSyntacticClassifications instead.
         */
        getSyntacticClassifications(fileName: string, span: TextSpan): ClassifiedSpan[];
        /**
         * @deprecated Use getEncodedSemanticClassifications instead.
         */
        getSemanticClassifications(fileName: string, span: TextSpan): ClassifiedSpan[];
        getEncodedSyntacticClassifications(fileName: string, span: TextSpan): Classifications;
        getEncodedSemanticClassifications(fileName: string, span: TextSpan): Classifications;
        getCompletionsAtPosition(fileName: string, position: number, options: GetCompletionsAtPositionOptions | undefined): CompletionInfo;
        getCompletionEntryDetails(fileName: string, position: number, name: string, options: FormatCodeOptions | FormatCodeSettings | undefined, source: string | undefined): CompletionEntryDetails;
        getCompletionEntrySymbol(fileName: string, position: number, name: string, source: string | undefined): Symbol;
        getQuickInfoAtPosition(fileName: string, position: number): QuickInfo;
        getNameOrDottedNameSpan(fileName: string, startPos: number, endPos: number): TextSpan;
        getBreakpointStatementAtPosition(fileName: string, position: number): TextSpan;
        getSignatureHelpItems(fileName: string, position: number): SignatureHelpItems;
        getRenameInfo(fileName: string, position: number): RenameInfo;
        findRenameLocations(fileName: string, position: number, findInStrings: boolean, findInComments: boolean): RenameLocation[];
        getDefinitionAtPosition(fileName: string, position: number): DefinitionInfo[];
        getDefinitionAndBoundSpan(fileName: string, position: number): DefinitionInfoAndBoundSpan;
        getTypeDefinitionAtPosition(fileName: string, position: number): DefinitionInfo[];
        getImplementationAtPosition(fileName: string, position: number): ImplementationLocation[];
        getReferencesAtPosition(fileName: string, position: number): ReferenceEntry[];
        findReferences(fileName: string, position: number): ReferencedSymbol[];
        getDocumentHighlights(fileName: string, position: number, filesToSearch: string[]): DocumentHighlights[];
        /** @deprecated */
        getOccurrencesAtPosition(fileName: string, position: number): ReferenceEntry[];
        getNavigateToItems(searchValue: string, maxResultCount?: number, fileName?: string, excludeDtsFiles?: boolean): NavigateToItem[];
        getNavigationBarItems(fileName: string): NavigationBarItem[];
        getNavigationTree(fileName: string): NavigationTree;
        getOutliningSpans(fileName: string): OutliningSpan[];
        getTodoComments(fileName: string, descriptors: TodoCommentDescriptor[]): TodoComment[];
        getBraceMatchingAtPosition(fileName: string, position: number): TextSpan[];
        getIndentationAtPosition(fileName: string, position: number, options: EditorOptions | EditorSettings): number;
        getFormattingEditsForRange(fileName: string, start: number, end: number, options: FormatCodeOptions | FormatCodeSettings): TextChange[];
        getFormattingEditsForDocument(fileName: string, options: FormatCodeOptions | FormatCodeSettings): TextChange[];
        getFormattingEditsAfterKeystroke(fileName: string, position: number, key: string, options: FormatCodeOptions | FormatCodeSettings): TextChange[];
        getDocCommentTemplateAtPosition(fileName: string, position: number): TextInsertion;
        isValidBraceCompletionAtPosition(fileName: string, position: number, openingBrace: number): boolean;
        getSpanOfEnclosingComment(fileName: string, position: number, onlyMultiLine: boolean): TextSpan;
        getCodeFixesAtPosition(fileName: string, start: number, end: number, errorCodes: ReadonlyArray<number>, formatOptions: FormatCodeSettings): ReadonlyArray<CodeAction>;
        applyCodeActionCommand(action: CodeActionCommand): Promise<ApplyCodeActionCommandResult>;
        applyCodeActionCommand(action: CodeActionCommand[]): Promise<ApplyCodeActionCommandResult[]>;
        applyCodeActionCommand(action: CodeActionCommand | CodeActionCommand[]): Promise<ApplyCodeActionCommandResult | ApplyCodeActionCommandResult[]>;
        /** @deprecated `fileName` will be ignored */
        applyCodeActionCommand(fileName: string, action: CodeActionCommand): Promise<ApplyCodeActionCommandResult>;
        /** @deprecated `fileName` will be ignored */
        applyCodeActionCommand(fileName: string, action: CodeActionCommand[]): Promise<ApplyCodeActionCommandResult[]>;
        /** @deprecated `fileName` will be ignored */
        applyCodeActionCommand(fileName: string, action: CodeActionCommand | CodeActionCommand[]): Promise<ApplyCodeActionCommandResult | ApplyCodeActionCommandResult[]>;
        getApplicableRefactors(fileName: string, positionOrRaneg: number | TextRange): ApplicableRefactorInfo[];
        getEditsForRefactor(fileName: string, formatOptions: FormatCodeSettings, positionOrRange: number | TextRange, refactorName: string, actionName: string): RefactorEditInfo | undefined;
        getEmitOutput(fileName: string, emitOnlyDtsFiles?: boolean): EmitOutput;
        getProgram(): Program;
        dispose(): void;
    }
    interface GetCompletionsAtPositionOptions {
        includeExternalModuleExports: boolean;
    }
    interface ApplyCodeActionCommandResult {
        successMessage: string;
    }
    interface Classifications {
        spans: number[];
        endOfLineState: EndOfLineState;
    }
    interface ClassifiedSpan {
        textSpan: TextSpan;
        classificationType: ClassificationTypeNames;
    }
    /**
     * Navigation bar interface designed for visual studio's dual-column layout.
     * This does not form a proper tree.
     * The navbar is returned as a list of top-level items, each of which has a list of child items.
     * Child items always have an empty array for their `childItems`.
     */
    interface NavigationBarItem {
        text: string;
        kind: ScriptElementKind;
        kindModifiers: string;
        spans: TextSpan[];
        childItems: NavigationBarItem[];
        indent: number;
        bolded: boolean;
        grayed: boolean;
    }
    /**
     * Node in a tree of nested declarations in a file.
     * The top node is always a script or module node.
     */
    interface NavigationTree {
        /** Name of the declaration, or a short description, e.g. "<class>". */
        text: string;
        kind: ScriptElementKind;
        /** ScriptElementKindModifier separated by commas, e.g. "public,abstract" */
        kindModifiers: string;
        /**
         * Spans of the nodes that generated this declaration.
         * There will be more than one if this is the result of merging.
         */
        spans: TextSpan[];
        /** Present if non-empty */
        childItems?: NavigationTree[];
    }
    interface TodoCommentDescriptor {
        text: string;
        priority: number;
    }
    interface TodoComment {
        descriptor: TodoCommentDescriptor;
        message: string;
        position: number;
    }
    class TextChange {
        span: TextSpan;
        newText: string;
    }
    interface FileTextChanges {
        fileName: string;
        textChanges: TextChange[];
    }
    interface CodeAction {
        /** Description of the code action to display in the UI of the editor */
        description: string;
        /** Text changes to apply to each file as part of the code action */
        changes: FileTextChanges[];
        /**
         * If the user accepts the code fix, the editor should send the action back in a `applyAction` request.
         * This allows the language service to have side effects (e.g. installing dependencies) upon a code fix.
         */
        commands?: CodeActionCommand[];
    }
    type CodeActionCommand = InstallPackageAction;
    interface InstallPackageAction {
    }
    /**
     * A set of one or more available refactoring actions, grouped under a parent refactoring.
     */
    interface ApplicableRefactorInfo {
        /**
         * The programmatic name of the refactoring
         */
        name: string;
        /**
         * A description of this refactoring category to show to the user.
         * If the refactoring gets inlined (see below), this text will not be visible.
         */
        description: string;
        /**
         * Inlineable refactorings can have their actions hoisted out to the top level
         * of a context menu. Non-inlineanable refactorings should always be shown inside
         * their parent grouping.
         *
         * If not specified, this value is assumed to be 'true'
         */
        inlineable?: boolean;
        actions: RefactorActionInfo[];
    }
    /**
     * Represents a single refactoring action - for example, the "Extract Method..." refactor might
     * offer several actions, each corresponding to a surround class or closure to extract into.
     */
    interface RefactorActionInfo {
        /**
         * The programmatic name of the refactoring action
         */
        name: string;
        /**
         * A description of this refactoring action to show to the user.
         * If the parent refactoring is inlined away, this will be the only text shown,
         * so this description should make sense by itself if the parent is inlineable=true
         */
        description: string;
    }
    /**
     * A set of edits to make in response to a refactor action, plus an optional
     * location where renaming should be invoked from
     */
    interface RefactorEditInfo {
        edits: FileTextChanges[];
        renameFilename: string | undefined;
        renameLocation: number | undefined;
        commands?: CodeActionCommand[];
    }
    interface TextInsertion {
        newText: string;
        /** The position in newText the caret should point to after the insertion. */
        caretOffset: number;
    }
    interface DocumentSpan {
        textSpan: TextSpan;
        fileName: string;
    }
    interface RenameLocation extends DocumentSpan {
    }
    interface ReferenceEntry extends DocumentSpan {
        isWriteAccess: boolean;
        isDefinition: boolean;
        isInString?: true;
    }
    interface ImplementationLocation extends DocumentSpan {
        kind: ScriptElementKind;
        displayParts: SymbolDisplayPart[];
    }
    interface DocumentHighlights {
        fileName: string;
        highlightSpans: HighlightSpan[];
    }
    enum HighlightSpanKind {
        none = "none",
        definition = "definition",
        reference = "reference",
        writtenReference = "writtenReference",
    }
    interface HighlightSpan {
        fileName?: string;
        isInString?: true;
        textSpan: TextSpan;
        kind: HighlightSpanKind;
    }
    interface NavigateToItem {
        name: string;
        kind: ScriptElementKind;
        kindModifiers: string;
        matchKind: string;
        isCaseSensitive: boolean;
        fileName: string;
        textSpan: TextSpan;
        containerName: string;
        containerKind: ScriptElementKind;
    }
    enum IndentStyle {
        None = 0,
        Block = 1,
        Smart = 2,
    }
    interface EditorOptions {
        BaseIndentSize?: number;
        IndentSize: number;
        TabSize: number;
        NewLineCharacter: string;
        ConvertTabsToSpaces: boolean;
        IndentStyle: IndentStyle;
    }
    interface EditorSettings {
        baseIndentSize?: number;
        indentSize?: number;
        tabSize?: number;
        newLineCharacter?: string;
        convertTabsToSpaces?: boolean;
        indentStyle?: IndentStyle;
    }
    interface FormatCodeOptions extends EditorOptions {
        InsertSpaceAfterCommaDelimiter: boolean;
        InsertSpaceAfterSemicolonInForStatements: boolean;
        InsertSpaceBeforeAndAfterBinaryOperators: boolean;
        InsertSpaceAfterConstructor?: boolean;
        InsertSpaceAfterKeywordsInControlFlowStatements: boolean;
        InsertSpaceAfterFunctionKeywordForAnonymousFunctions: boolean;
        InsertSpaceAfterOpeningAndBeforeClosingNonemptyParenthesis: boolean;
        InsertSpaceAfterOpeningAndBeforeClosingNonemptyBrackets: boolean;
        InsertSpaceAfterOpeningAndBeforeClosingNonemptyBraces?: boolean;
        InsertSpaceAfterOpeningAndBeforeClosingTemplateStringBraces: boolean;
        InsertSpaceAfterOpeningAndBeforeClosingJsxExpressionBraces?: boolean;
        InsertSpaceAfterTypeAssertion?: boolean;
        InsertSpaceBeforeFunctionParenthesis?: boolean;
        PlaceOpenBraceOnNewLineForFunctions: boolean;
        PlaceOpenBraceOnNewLineForControlBlocks: boolean;
    }
    interface FormatCodeSettings extends EditorSettings {
        insertSpaceAfterCommaDelimiter?: boolean;
        insertSpaceAfterSemicolonInForStatements?: boolean;
        insertSpaceBeforeAndAfterBinaryOperators?: boolean;
        insertSpaceAfterConstructor?: boolean;
        insertSpaceAfterKeywordsInControlFlowStatements?: boolean;
        insertSpaceAfterFunctionKeywordForAnonymousFunctions?: boolean;
        insertSpaceAfterOpeningAndBeforeClosingNonemptyParenthesis?: boolean;
        insertSpaceAfterOpeningAndBeforeClosingNonemptyBrackets?: boolean;
        insertSpaceAfterOpeningAndBeforeClosingNonemptyBraces?: boolean;
        insertSpaceAfterOpeningAndBeforeClosingTemplateStringBraces?: boolean;
        insertSpaceAfterOpeningAndBeforeClosingJsxExpressionBraces?: boolean;
        insertSpaceAfterTypeAssertion?: boolean;
        insertSpaceBeforeFunctionParenthesis?: boolean;
        placeOpenBraceOnNewLineForFunctions?: boolean;
        placeOpenBraceOnNewLineForControlBlocks?: boolean;
    }
    interface DefinitionInfo {
        fileName: string;
        textSpan: TextSpan;
        kind: ScriptElementKind;
        name: string;
        containerKind: ScriptElementKind;
        containerName: string;
    }
    interface DefinitionInfoAndBoundSpan {
        definitions: ReadonlyArray<DefinitionInfo>;
        textSpan: TextSpan;
    }
    interface ReferencedSymbolDefinitionInfo extends DefinitionInfo {
        displayParts: SymbolDisplayPart[];
    }
    interface ReferencedSymbol {
        definition: ReferencedSymbolDefinitionInfo;
        references: ReferenceEntry[];
    }
    enum SymbolDisplayPartKind {
        aliasName = 0,
        className = 1,
        enumName = 2,
        fieldName = 3,
        interfaceName = 4,
        keyword = 5,
        lineBreak = 6,
        numericLiteral = 7,
        stringLiteral = 8,
        localName = 9,
        methodName = 10,
        moduleName = 11,
        operator = 12,
        parameterName = 13,
        propertyName = 14,
        punctuation = 15,
        space = 16,
        text = 17,
        typeParameterName = 18,
        enumMemberName = 19,
        functionName = 20,
        regularExpressionLiteral = 21,
    }
    interface SymbolDisplayPart {
        text: string;
        kind: string;
    }
    interface JSDocTagInfo {
        name: string;
        text?: string;
    }
    interface QuickInfo {
        kind: ScriptElementKind;
        kindModifiers: string;
        textSpan: TextSpan;
        displayParts: SymbolDisplayPart[];
        documentation: SymbolDisplayPart[];
        tags: JSDocTagInfo[];
    }
    interface RenameInfo {
        canRename: boolean;
        localizedErrorMessage: string;
        displayName: string;
        fullDisplayName: string;
        kind: ScriptElementKind;
        kindModifiers: string;
        triggerSpan: TextSpan;
    }
    interface SignatureHelpParameter {
        name: string;
        documentation: SymbolDisplayPart[];
        displayParts: SymbolDisplayPart[];
        isOptional: boolean;
    }
    /**
     * Represents a single signature to show in signature help.
     * The id is used for subsequent calls into the language service to ask questions about the
     * signature help item in the context of any documents that have been updated.  i.e. after
     * an edit has happened, while signature help is still active, the host can ask important
     * questions like 'what parameter is the user currently contained within?'.
     */
    interface SignatureHelpItem {
        isVariadic: boolean;
        prefixDisplayParts: SymbolDisplayPart[];
        suffixDisplayParts: SymbolDisplayPart[];
        separatorDisplayParts: SymbolDisplayPart[];
        parameters: SignatureHelpParameter[];
        documentation: SymbolDisplayPart[];
        tags: JSDocTagInfo[];
    }
    /**
     * Represents a set of signature help items, and the preferred item that should be selected.
     */
    interface SignatureHelpItems {
        items: SignatureHelpItem[];
        applicableSpan: TextSpan;
        selectedItemIndex: number;
        argumentIndex: number;
        argumentCount: number;
    }
    interface CompletionInfo {
        isGlobalCompletion: boolean;
        isMemberCompletion: boolean;
        /**
         * true when the current location also allows for a new identifier
         */
        isNewIdentifierLocation: boolean;
        entries: CompletionEntry[];
    }
    interface CompletionEntry {
        name: string;
        kind: ScriptElementKind;
        kindModifiers: string;
        sortText: string;
        /**
         * An optional span that indicates the text to be replaced by this completion item.
         * If present, this span should be used instead of the default one.
         * It will be set if the required span differs from the one generated by the default replacement behavior.
         */
        replacementSpan?: TextSpan;
        hasAction?: true;
        source?: string;
        isRecommended?: true;
    }
    interface CompletionEntryDetails {
        name: string;
        kind: ScriptElementKind;
        kindModifiers: string;
        displayParts: SymbolDisplayPart[];
        documentation: SymbolDisplayPart[];
        tags: JSDocTagInfo[];
        codeActions?: CodeAction[];
        source?: SymbolDisplayPart[];
    }
    interface OutliningSpan {
        /** The span of the document to actually collapse. */
        textSpan: TextSpan;
        /** The span of the document to display when the user hovers over the collapsed span. */
        hintSpan: TextSpan;
        /** The text to display in the editor for the collapsed region. */
        bannerText: string;
        /**
         * Whether or not this region should be automatically collapsed when
         * the 'Collapse to Definitions' command is invoked.
         */
        autoCollapse: boolean;
    }
    enum OutputFileType {
        JavaScript = 0,
        SourceMap = 1,
        Declaration = 2,
    }
    enum EndOfLineState {
        None = 0,
        InMultiLineCommentTrivia = 1,
        InSingleQuoteStringLiteral = 2,
        InDoubleQuoteStringLiteral = 3,
        InTemplateHeadOrNoSubstitutionTemplate = 4,
        InTemplateMiddleOrTail = 5,
        InTemplateSubstitutionPosition = 6,
    }
    enum TokenClass {
        Punctuation = 0,
        Keyword = 1,
        Operator = 2,
        Comment = 3,
        Whitespace = 4,
        Identifier = 5,
        NumberLiteral = 6,
        StringLiteral = 7,
        RegExpLiteral = 8,
    }
    interface ClassificationResult {
        finalLexState: EndOfLineState;
        entries: ClassificationInfo[];
    }
    interface ClassificationInfo {
        length: number;
        classification: TokenClass;
    }
    interface Classifier {
        /**
         * Gives lexical classifications of tokens on a line without any syntactic context.
         * For instance, a token consisting of the text 'string' can be either an identifier
         * named 'string' or the keyword 'string', however, because this classifier is not aware,
         * it relies on certain heuristics to give acceptable results. For classifications where
         * speed trumps accuracy, this function is preferable; however, for true accuracy, the
         * syntactic classifier is ideal. In fact, in certain editing scenarios, combining the
         * lexical, syntactic, and semantic classifiers may issue the best user experience.
         *
         * @param text                      The text of a line to classify.
         * @param lexState                  The state of the lexical classifier at the end of the previous line.
         * @param syntacticClassifierAbsent Whether the client is *not* using a syntactic classifier.
         *                                  If there is no syntactic classifier (syntacticClassifierAbsent=true),
         *                                  certain heuristics may be used in its place; however, if there is a
         *                                  syntactic classifier (syntacticClassifierAbsent=false), certain
         *                                  classifications which may be incorrectly categorized will be given
         *                                  back as Identifiers in order to allow the syntactic classifier to
         *                                  subsume the classification.
         * @deprecated Use getLexicalClassifications instead.
         */
        getClassificationsForLine(text: string, lexState: EndOfLineState, syntacticClassifierAbsent: boolean): ClassificationResult;
        getEncodedLexicalClassifications(text: string, endOfLineState: EndOfLineState, syntacticClassifierAbsent: boolean): Classifications;
    }
    enum ScriptElementKind {
        unknown = "",
        warning = "warning",
        /** predefined type (void) or keyword (class) */
        keyword = "keyword",
        /** top level script node */
        scriptElement = "script",
        /** module foo {} */
        moduleElement = "module",
        /** class X {} */
        classElement = "class",
        /** var x = class X {} */
        localClassElement = "local class",
        /** interface Y {} */
        interfaceElement = "interface",
        /** type T = ... */
        typeElement = "type",
        /** enum E */
        enumElement = "enum",
        enumMemberElement = "enum member",
        /**
         * Inside module and script only
         * const v = ..
         */
        variableElement = "var",
        /** Inside function */
        localVariableElement = "local var",
        /**
         * Inside module and script only
         * function f() { }
         */
        functionElement = "function",
        /** Inside function */
        localFunctionElement = "local function",
        /** class X { [public|private]* foo() {} } */
        memberFunctionElement = "method",
        /** class X { [public|private]* [get|set] foo:number; } */
        memberGetAccessorElement = "getter",
        memberSetAccessorElement = "setter",
        /**
         * class X { [public|private]* foo:number; }
         * interface Y { foo:number; }
         */
        memberVariableElement = "property",
        /** class X { constructor() { } } */
        constructorImplementationElement = "constructor",
        /** interface Y { ():number; } */
        callSignatureElement = "call",
        /** interface Y { []:number; } */
        indexSignatureElement = "index",
        /** interface Y { new():Y; } */
        constructSignatureElement = "construct",
        /** function foo(*Y*: string) */
        parameterElement = "parameter",
        typeParameterElement = "type parameter",
        primitiveType = "primitive type",
        label = "label",
        alias = "alias",
        constElement = "const",
        letElement = "let",
        directory = "directory",
        externalModuleName = "external module name",
        /**
         * <JsxTagName attribute1 attribute2={0} />
         */
        jsxAttribute = "JSX attribute",
    }
    enum ScriptElementKindModifier {
        none = "",
        publicMemberModifier = "public",
        privateMemberModifier = "private",
        protectedMemberModifier = "protected",
        exportedModifier = "export",
        ambientModifier = "declare",
        staticModifier = "static",
        abstractModifier = "abstract",
        optionalModifier = "optional",
    }
    enum ClassificationTypeNames {
        comment = "comment",
        identifier = "identifier",
        keyword = "keyword",
        numericLiteral = "number",
        operator = "operator",
        stringLiteral = "string",
        whiteSpace = "whitespace",
        text = "text",
        punctuation = "punctuation",
        className = "class name",
        enumName = "enum name",
        interfaceName = "interface name",
        moduleName = "module name",
        typeParameterName = "type parameter name",
        typeAliasName = "type alias name",
        parameterName = "parameter name",
        docCommentTagName = "doc comment tag name",
        jsxOpenTagName = "jsx open tag name",
        jsxCloseTagName = "jsx close tag name",
        jsxSelfClosingTagName = "jsx self closing tag name",
        jsxAttribute = "jsx attribute",
        jsxText = "jsx text",
        jsxAttributeStringLiteralValue = "jsx attribute string literal value",
    }
    enum ClassificationType {
        comment = 1,
        identifier = 2,
        keyword = 3,
        numericLiteral = 4,
        operator = 5,
        stringLiteral = 6,
        regularExpressionLiteral = 7,
        whiteSpace = 8,
        text = 9,
        punctuation = 10,
        className = 11,
        enumName = 12,
        interfaceName = 13,
        moduleName = 14,
        typeParameterName = 15,
        typeAliasName = 16,
        parameterName = 17,
        docCommentTagName = 18,
        jsxOpenTagName = 19,
        jsxCloseTagName = 20,
        jsxSelfClosingTagName = 21,
        jsxAttribute = 22,
        jsxText = 23,
        jsxAttributeStringLiteralValue = 24,
    }
}
declare namespace ts {
    function createClassifier(): Classifier;
}
declare namespace ts {
    /**
     * The document registry represents a store of SourceFile objects that can be shared between
     * multiple LanguageService instances. A LanguageService instance holds on the SourceFile (AST)
     * of files in the context.
     * SourceFile objects account for most of the memory usage by the language service. Sharing
     * the same DocumentRegistry instance between different instances of LanguageService allow
     * for more efficient memory utilization since all projects will share at least the library
     * file (lib.d.ts).
     *
     * A more advanced use of the document registry is to serialize sourceFile objects to disk
     * and re-hydrate them when needed.
     *
     * To create a default DocumentRegistry, use createDocumentRegistry to create one, and pass it
     * to all subsequent createLanguageService calls.
     */
    interface DocumentRegistry {
        /**
         * Request a stored SourceFile with a given fileName and compilationSettings.
         * The first call to acquire will call createLanguageServiceSourceFile to generate
         * the SourceFile if was not found in the registry.
         *
         * @param fileName The name of the file requested
         * @param compilationSettings Some compilation settings like target affects the
         * shape of a the resulting SourceFile. This allows the DocumentRegistry to store
         * multiple copies of the same file for different compilation settings.
         * @param scriptSnapshot Text of the file. Only used if the file was not found
         * in the registry and a new one was created.
         * @param version Current version of the file. Only used if the file was not found
         * in the registry and a new one was created.
         */
        acquireDocument(fileName: string, compilationSettings: CompilerOptions, scriptSnapshot: IScriptSnapshot, version: string, scriptKind?: ScriptKind): SourceFile;
        acquireDocumentWithKey(fileName: string, path: Path, compilationSettings: CompilerOptions, key: DocumentRegistryBucketKey, scriptSnapshot: IScriptSnapshot, version: string, scriptKind?: ScriptKind): SourceFile;
        /**
         * Request an updated version of an already existing SourceFile with a given fileName
         * and compilationSettings. The update will in-turn call updateLanguageServiceSourceFile
         * to get an updated SourceFile.
         *
         * @param fileName The name of the file requested
         * @param compilationSettings Some compilation settings like target affects the
         * shape of a the resulting SourceFile. This allows the DocumentRegistry to store
         * multiple copies of the same file for different compilation settings.
         * @param scriptSnapshot Text of the file.
         * @param version Current version of the file.
         */
        updateDocument(fileName: string, compilationSettings: CompilerOptions, scriptSnapshot: IScriptSnapshot, version: string, scriptKind?: ScriptKind): SourceFile;
        updateDocumentWithKey(fileName: string, path: Path, compilationSettings: CompilerOptions, key: DocumentRegistryBucketKey, scriptSnapshot: IScriptSnapshot, version: string, scriptKind?: ScriptKind): SourceFile;
        getKeyForCompilationSettings(settings: CompilerOptions): DocumentRegistryBucketKey;
        /**
         * Informs the DocumentRegistry that a file is not needed any longer.
         *
         * Note: It is not allowed to call release on a SourceFile that was not acquired from
         * this registry originally.
         *
         * @param fileName The name of the file to be released
         * @param compilationSettings The compilation settings used to acquire the file
         */
        releaseDocument(fileName: string, compilationSettings: CompilerOptions): void;
        releaseDocumentWithKey(path: Path, key: DocumentRegistryBucketKey): void;
        reportStats(): string;
    }
    type DocumentRegistryBucketKey = string & {
        __bucketKey: any;
    };
    function createDocumentRegistry(useCaseSensitiveFileNames?: boolean, currentDirectory?: string): DocumentRegistry;
}
declare namespace ts {
    function preProcessFile(sourceText: string, readImportFiles?: boolean, detectJavaScriptImports?: boolean): PreProcessedFileInfo;
}
declare namespace ts {
    interface TranspileOptions {
        compilerOptions?: CompilerOptions;
        fileName?: string;
        reportDiagnostics?: boolean;
        moduleName?: string;
        renamedDependencies?: MapLike<string>;
        transformers?: CustomTransformers;
    }
    interface TranspileOutput {
        outputText: string;
        diagnostics?: Diagnostic[];
        sourceMapText?: string;
    }
    function transpileModule(input: string, transpileOptions: TranspileOptions): TranspileOutput;
    function transpile(input: string, compilerOptions?: CompilerOptions, fileName?: string, diagnostics?: Diagnostic[], moduleName?: string): string;
}
declare namespace ts {
    /** The version of the language service API */
    const servicesVersion = "0.7";
    interface DisplayPartsSymbolWriter extends SymbolWriter {
        displayParts(): SymbolDisplayPart[];
    }
    function toEditorSettings(options: EditorOptions | EditorSettings): EditorSettings;
    function displayPartsToString(displayParts: SymbolDisplayPart[]): string;
    function getDefaultCompilerOptions(): CompilerOptions;
    function getSupportedCodeFixes(): string[];
    function createLanguageServiceSourceFile(fileName: string, scriptSnapshot: IScriptSnapshot, scriptTarget: ScriptTarget, version: string, setNodeParents: boolean, scriptKind?: ScriptKind): SourceFile;
    let disableIncrementalParsing: boolean;
    function updateLanguageServiceSourceFile(sourceFile: SourceFile, scriptSnapshot: IScriptSnapshot, version: string, textChangeRange: TextChangeRange, aggressiveChecks?: boolean): SourceFile;
    function createLanguageService(host: LanguageServiceHost, documentRegistry?: DocumentRegistry): LanguageService;
    /**
     * Get the path of the default library files (lib.d.ts) as distributed with the typescript
     * node package.
     * The functionality is not supported if the ts module is consumed outside of a node module.
     */
    function getDefaultLibFilePath(options: CompilerOptions): string;
}
declare namespace ts {
    /**
     * Transform one or more nodes using the supplied transformers.
     * @param source A single `Node` or an array of `Node` objects.
     * @param transformers An array of `TransformerFactory` callbacks used to process the transformation.
     * @param compilerOptions Optional compiler options.
     */
    function transform<T extends Node>(source: T | T[], transformers: TransformerFactory<T>[], compilerOptions?: CompilerOptions): TransformationResult<T>;
}

export = ts;<|MERGE_RESOLUTION|>--- conflicted
+++ resolved
@@ -2472,12 +2472,8 @@
         /**
          * This method is a companion for 'resolveModuleNames' and is used to resolve 'types' references to actual type declaration files
          */
-<<<<<<< HEAD
-        resolveTypeReferenceDirectives?(typeReferenceDirectiveNames: string[], containingFile: string): ResolvedTypeReferenceDirective[];
-=======
         resolveTypeReferenceDirectives?(typeReferenceDirectiveNames: string[], containingFile: string): (ResolvedTypeReferenceDirective | undefined)[];
         getEnvironmentVariable?(name: string): string;
->>>>>>> fef7ad49
     }
     interface SourceMapRange extends TextRange {
         source?: SourceMapSource;
@@ -3706,22 +3702,7 @@
     function createPrinter(printerOptions?: PrinterOptions, handlers?: PrintHandlers): Printer;
 }
 declare namespace ts {
-<<<<<<< HEAD
-    function findConfigFile(searchPath: string, fileExists: (fileName: string) => boolean, configName?: string): string;
-=======
-    interface EmitOutput {
-        outputFiles: OutputFile[];
-        emitSkipped: boolean;
-    }
-    interface OutputFile {
-        name: string;
-        writeByteOrderMark: boolean;
-        text: string;
-    }
-}
-declare namespace ts {
     function findConfigFile(searchPath: string, fileExists: (fileName: string) => boolean, configName?: string): string | undefined;
->>>>>>> fef7ad49
     function resolveTripleslashReference(moduleName: string, containingFile: string): string;
     function createCompilerHost(options: CompilerOptions, setParentNodes?: boolean): CompilerHost;
     function getPreEmitDiagnostics(program: Program, sourceFile?: SourceFile, cancellationToken?: CancellationToken): Diagnostic[];
@@ -3876,6 +3857,7 @@
 }
 declare namespace ts {
     type DiagnosticReporter = (diagnostic: Diagnostic) => void;
+    type WatchStatusReporter = (diagnostic: Diagnostic, newLine: string) => void;
     interface WatchCompilerHost {
         /** If provided, callback to invoke before each program creation */
         beforeProgramCreate?(compilerOptions: CompilerOptions): void;
@@ -3908,10 +3890,12 @@
         realpath?(path: string): string;
         /** If provided would be used to write log about compilation */
         trace?(s: string): void;
+        /** If provided is used to get the environment variable */
+        getEnvironmentVariable?(name: string): string;
         /** If provided, used to resolve the module names, otherwise typescript's default module resolution */
         resolveModuleNames?(moduleNames: string[], containingFile: string, reusedNames?: string[]): ResolvedModule[];
         /** If provided, used to resolve type reference directives, otherwise typescript's default resolution */
-        resolveTypeReferenceDirectives?(typeReferenceDirectiveNames: string[], containingFile: string): ResolvedTypeReferenceDirective[];
+        resolveTypeReferenceDirectives?(typeReferenceDirectiveNames: string[], containingFile: string): (ResolvedTypeReferenceDirective | undefined)[];
         /** Used to watch changes in source files, missing files needed to update the program or config file */
         watchFile(path: string, callback: FileWatcherCallback, pollingInterval?: number): FileWatcher;
         /** Used to watch resolved module's failed lookup locations, config file specs, type roots where auto type reference directives are added */
@@ -3976,11 +3960,11 @@
     /**
      * Create the watched program for config file
      */
-    function createWatchOfConfigFile(configFileName: string, optionsToExtend?: CompilerOptions, system?: System, reportDiagnostic?: DiagnosticReporter): WatchOfConfigFile<Program>;
+    function createWatchOfConfigFile(configFileName: string, optionsToExtend?: CompilerOptions, system?: System, reportDiagnostic?: DiagnosticReporter, reportWatchStatus?: WatchStatusReporter): WatchOfConfigFile<Program>;
     /**
      * Create the watched program for root files and compiler options
      */
-    function createWatchOfFilesAndCompilerOptions(rootFiles: string[], options: CompilerOptions, system?: System, reportDiagnostic?: DiagnosticReporter): WatchOfFilesAndCompilerOptions<Program>;
+    function createWatchOfFilesAndCompilerOptions(rootFiles: string[], options: CompilerOptions, system?: System, reportDiagnostic?: DiagnosticReporter, reportWatchStatus?: WatchStatusReporter): WatchOfFilesAndCompilerOptions<Program>;
     /**
      * Creates the watch from the host for root files and compiler options
      */
