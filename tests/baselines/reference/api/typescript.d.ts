/*! *****************************************************************************
Copyright (c) Microsoft Corporation. All rights reserved. 
Licensed under the Apache License, Version 2.0 (the "License"); you may not use
this file except in compliance with the License. You may obtain a copy of the
License at http://www.apache.org/licenses/LICENSE-2.0  
 
THIS CODE IS PROVIDED ON AN *AS IS* BASIS, WITHOUT WARRANTIES OR CONDITIONS OF ANY
KIND, EITHER EXPRESS OR IMPLIED, INCLUDING WITHOUT LIMITATION ANY IMPLIED
WARRANTIES OR CONDITIONS OF TITLE, FITNESS FOR A PARTICULAR PURPOSE, 
MERCHANTABLITY OR NON-INFRINGEMENT. 
 
See the Apache Version 2.0 License for specific language governing permissions
and limitations under the License.
***************************************************************************** */

declare namespace ts {
    /**
     * Type of objects whose values are all of the same type.
     * The `in` and `for-in` operators can *not* be safely used,
     * since `Object.prototype` may be modified by outside code.
     */
    interface MapLike<T> {
        [index: string]: T;
    }
    /** ES6 Map interface, only read methods included. */
    interface ReadonlyMap<T> {
        get(key: string): T | undefined;
        has(key: string): boolean;
        forEach(action: (value: T, key: string) => void): void;
        readonly size: number;
        keys(): Iterator<string>;
        values(): Iterator<T>;
        entries(): Iterator<[string, T]>;
    }
    /** ES6 Map interface. */
    interface Map<T> extends ReadonlyMap<T> {
        set(key: string, value: T): this;
        delete(key: string): boolean;
        clear(): void;
    }
    /** ES6 Iterator type. */
    interface Iterator<T> {
        next(): {
            value: T;
            done: false;
        } | {
            value: never;
            done: true;
        };
    }
    /** Array that is only intended to be pushed to, never read. */
    interface Push<T> {
        push(...values: T[]): void;
    }
    type Path = string & {
        __pathBrand: any;
    };
    interface TextRange {
        pos: number;
        end: number;
    }
    type JsDocSyntaxKind = SyntaxKind.EndOfFileToken | SyntaxKind.WhitespaceTrivia | SyntaxKind.AtToken | SyntaxKind.NewLineTrivia | SyntaxKind.AsteriskToken | SyntaxKind.OpenBraceToken | SyntaxKind.CloseBraceToken | SyntaxKind.LessThanToken | SyntaxKind.OpenBracketToken | SyntaxKind.CloseBracketToken | SyntaxKind.EqualsToken | SyntaxKind.CommaToken | SyntaxKind.DotToken | SyntaxKind.Identifier | SyntaxKind.NoSubstitutionTemplateLiteral | SyntaxKind.Unknown;
    type JsxTokenSyntaxKind = SyntaxKind.LessThanSlashToken | SyntaxKind.EndOfFileToken | SyntaxKind.ConflictMarkerTrivia | SyntaxKind.JsxText | SyntaxKind.JsxTextAllWhiteSpaces | SyntaxKind.OpenBraceToken | SyntaxKind.LessThanToken;
    enum SyntaxKind {
        Unknown = 0,
        EndOfFileToken = 1,
        SingleLineCommentTrivia = 2,
        MultiLineCommentTrivia = 3,
        NewLineTrivia = 4,
        WhitespaceTrivia = 5,
        ShebangTrivia = 6,
        ConflictMarkerTrivia = 7,
        NumericLiteral = 8,
        StringLiteral = 9,
        JsxText = 10,
        JsxTextAllWhiteSpaces = 11,
        RegularExpressionLiteral = 12,
        NoSubstitutionTemplateLiteral = 13,
        TemplateHead = 14,
        TemplateMiddle = 15,
        TemplateTail = 16,
        OpenBraceToken = 17,
        CloseBraceToken = 18,
        OpenParenToken = 19,
        CloseParenToken = 20,
        OpenBracketToken = 21,
        CloseBracketToken = 22,
        DotToken = 23,
        DotDotDotToken = 24,
        SemicolonToken = 25,
        CommaToken = 26,
        LessThanToken = 27,
        LessThanSlashToken = 28,
        GreaterThanToken = 29,
        LessThanEqualsToken = 30,
        GreaterThanEqualsToken = 31,
        EqualsEqualsToken = 32,
        ExclamationEqualsToken = 33,
        EqualsEqualsEqualsToken = 34,
        ExclamationEqualsEqualsToken = 35,
        EqualsGreaterThanToken = 36,
        PlusToken = 37,
        MinusToken = 38,
        AsteriskToken = 39,
        AsteriskAsteriskToken = 40,
        SlashToken = 41,
        PercentToken = 42,
        PlusPlusToken = 43,
        MinusMinusToken = 44,
        LessThanLessThanToken = 45,
        GreaterThanGreaterThanToken = 46,
        GreaterThanGreaterThanGreaterThanToken = 47,
        AmpersandToken = 48,
        BarToken = 49,
        CaretToken = 50,
        ExclamationToken = 51,
        TildeToken = 52,
        AmpersandAmpersandToken = 53,
        BarBarToken = 54,
        QuestionToken = 55,
        ColonToken = 56,
        AtToken = 57,
        EqualsToken = 58,
        PlusEqualsToken = 59,
        MinusEqualsToken = 60,
        AsteriskEqualsToken = 61,
        AsteriskAsteriskEqualsToken = 62,
        SlashEqualsToken = 63,
        PercentEqualsToken = 64,
        LessThanLessThanEqualsToken = 65,
        GreaterThanGreaterThanEqualsToken = 66,
        GreaterThanGreaterThanGreaterThanEqualsToken = 67,
        AmpersandEqualsToken = 68,
        BarEqualsToken = 69,
        CaretEqualsToken = 70,
        Identifier = 71,
        BreakKeyword = 72,
        CaseKeyword = 73,
        CatchKeyword = 74,
        ClassKeyword = 75,
        ConstKeyword = 76,
        ContinueKeyword = 77,
        DebuggerKeyword = 78,
        DefaultKeyword = 79,
        DeleteKeyword = 80,
        DoKeyword = 81,
        ElseKeyword = 82,
        EnumKeyword = 83,
        ExportKeyword = 84,
        ExtendsKeyword = 85,
        FalseKeyword = 86,
        FinallyKeyword = 87,
        ForKeyword = 88,
        FunctionKeyword = 89,
        IfKeyword = 90,
        ImportKeyword = 91,
        InKeyword = 92,
        InstanceOfKeyword = 93,
        NewKeyword = 94,
        NullKeyword = 95,
        ReturnKeyword = 96,
        SuperKeyword = 97,
        SwitchKeyword = 98,
        ThisKeyword = 99,
        ThrowKeyword = 100,
        TrueKeyword = 101,
        TryKeyword = 102,
        TypeOfKeyword = 103,
        VarKeyword = 104,
        VoidKeyword = 105,
        WhileKeyword = 106,
        WithKeyword = 107,
        ImplementsKeyword = 108,
        InterfaceKeyword = 109,
        LetKeyword = 110,
        PackageKeyword = 111,
        PrivateKeyword = 112,
        ProtectedKeyword = 113,
        PublicKeyword = 114,
        StaticKeyword = 115,
        YieldKeyword = 116,
        AbstractKeyword = 117,
        AsKeyword = 118,
        AnyKeyword = 119,
        AsyncKeyword = 120,
        AwaitKeyword = 121,
        BooleanKeyword = 122,
        ConstructorKeyword = 123,
        DeclareKeyword = 124,
        GetKeyword = 125,
        InferKeyword = 126,
        IsKeyword = 127,
        KeyOfKeyword = 128,
        ModuleKeyword = 129,
        NamespaceKeyword = 130,
        NeverKeyword = 131,
        ReadonlyKeyword = 132,
        RequireKeyword = 133,
        NumberKeyword = 134,
        ObjectKeyword = 135,
        SetKeyword = 136,
        StringKeyword = 137,
        SymbolKeyword = 138,
        TypeKeyword = 139,
        UndefinedKeyword = 140,
        UniqueKeyword = 141,
        FromKeyword = 142,
        GlobalKeyword = 143,
        OfKeyword = 144,
        QualifiedName = 145,
        ComputedPropertyName = 146,
        TypeParameter = 147,
        Parameter = 148,
        Decorator = 149,
        PropertySignature = 150,
        PropertyDeclaration = 151,
        MethodSignature = 152,
        MethodDeclaration = 153,
        Constructor = 154,
        GetAccessor = 155,
        SetAccessor = 156,
        CallSignature = 157,
        ConstructSignature = 158,
        IndexSignature = 159,
        TypePredicate = 160,
        TypeReference = 161,
        FunctionType = 162,
        ConstructorType = 163,
        TypeQuery = 164,
        TypeLiteral = 165,
        ArrayType = 166,
        TupleType = 167,
        UnionType = 168,
        IntersectionType = 169,
        ConditionalType = 170,
        InferType = 171,
        ParenthesizedType = 172,
        ThisType = 173,
        TypeOperator = 174,
        IndexedAccessType = 175,
        MappedType = 176,
        LiteralType = 177,
        ImportType = 178,
        ObjectBindingPattern = 179,
        ArrayBindingPattern = 180,
        BindingElement = 181,
        ArrayLiteralExpression = 182,
        ObjectLiteralExpression = 183,
        PropertyAccessExpression = 184,
        ElementAccessExpression = 185,
        CallExpression = 186,
        NewExpression = 187,
        TaggedTemplateExpression = 188,
        TypeAssertionExpression = 189,
        ParenthesizedExpression = 190,
        FunctionExpression = 191,
        ArrowFunction = 192,
        DeleteExpression = 193,
        TypeOfExpression = 194,
        VoidExpression = 195,
        AwaitExpression = 196,
        PrefixUnaryExpression = 197,
        PostfixUnaryExpression = 198,
        BinaryExpression = 199,
        ConditionalExpression = 200,
        TemplateExpression = 201,
        YieldExpression = 202,
        SpreadElement = 203,
        ClassExpression = 204,
        OmittedExpression = 205,
        ExpressionWithTypeArguments = 206,
        AsExpression = 207,
        NonNullExpression = 208,
        MetaProperty = 209,
        TemplateSpan = 210,
        SemicolonClassElement = 211,
        Block = 212,
        VariableStatement = 213,
        EmptyStatement = 214,
        ExpressionStatement = 215,
        IfStatement = 216,
        DoStatement = 217,
        WhileStatement = 218,
        ForStatement = 219,
        ForInStatement = 220,
        ForOfStatement = 221,
        ContinueStatement = 222,
        BreakStatement = 223,
        ReturnStatement = 224,
        WithStatement = 225,
        SwitchStatement = 226,
        LabeledStatement = 227,
        ThrowStatement = 228,
        TryStatement = 229,
        DebuggerStatement = 230,
        VariableDeclaration = 231,
        VariableDeclarationList = 232,
        FunctionDeclaration = 233,
        ClassDeclaration = 234,
        InterfaceDeclaration = 235,
        TypeAliasDeclaration = 236,
        EnumDeclaration = 237,
        ModuleDeclaration = 238,
        ModuleBlock = 239,
        CaseBlock = 240,
        NamespaceExportDeclaration = 241,
        ImportEqualsDeclaration = 242,
        ImportDeclaration = 243,
        ImportClause = 244,
        NamespaceImport = 245,
        NamedImports = 246,
        ImportSpecifier = 247,
        ExportAssignment = 248,
        ExportDeclaration = 249,
        NamedExports = 250,
        ExportSpecifier = 251,
        MissingDeclaration = 252,
        ExternalModuleReference = 253,
        JsxElement = 254,
        JsxSelfClosingElement = 255,
        JsxOpeningElement = 256,
        JsxClosingElement = 257,
        JsxFragment = 258,
        JsxOpeningFragment = 259,
        JsxClosingFragment = 260,
        JsxAttribute = 261,
        JsxAttributes = 262,
        JsxSpreadAttribute = 263,
        JsxExpression = 264,
        CaseClause = 265,
        DefaultClause = 266,
        HeritageClause = 267,
        CatchClause = 268,
        PropertyAssignment = 269,
        ShorthandPropertyAssignment = 270,
        SpreadAssignment = 271,
        EnumMember = 272,
        SourceFile = 273,
        Bundle = 274,
        JSDocTypeExpression = 275,
        JSDocAllType = 276,
        JSDocUnknownType = 277,
        JSDocNullableType = 278,
        JSDocNonNullableType = 279,
        JSDocOptionalType = 280,
        JSDocFunctionType = 281,
        JSDocVariadicType = 282,
        JSDocComment = 283,
        JSDocTypeLiteral = 284,
        JSDocTag = 285,
        JSDocAugmentsTag = 286,
        JSDocClassTag = 287,
        JSDocParameterTag = 288,
        JSDocReturnTag = 289,
        JSDocTypeTag = 290,
        JSDocTemplateTag = 291,
        JSDocTypedefTag = 292,
        JSDocPropertyTag = 293,
        SyntaxList = 294,
        NotEmittedStatement = 295,
        PartiallyEmittedExpression = 296,
        CommaListExpression = 297,
        MergeDeclarationMarker = 298,
        EndOfDeclarationMarker = 299,
        Count = 300,
        FirstAssignment = 58,
        LastAssignment = 70,
        FirstCompoundAssignment = 59,
        LastCompoundAssignment = 70,
        FirstReservedWord = 72,
        LastReservedWord = 107,
        FirstKeyword = 72,
        LastKeyword = 144,
        FirstFutureReservedWord = 108,
        LastFutureReservedWord = 116,
        FirstTypeNode = 160,
        LastTypeNode = 178,
        FirstPunctuation = 17,
        LastPunctuation = 70,
        FirstToken = 0,
        LastToken = 144,
        FirstTriviaToken = 2,
        LastTriviaToken = 7,
        FirstLiteralToken = 8,
        LastLiteralToken = 13,
        FirstTemplateToken = 13,
        LastTemplateToken = 16,
        FirstBinaryOperator = 27,
        LastBinaryOperator = 70,
        FirstNode = 145,
        FirstJSDocNode = 275,
        LastJSDocNode = 293,
        FirstJSDocTagNode = 285,
        LastJSDocTagNode = 293
    }
    enum NodeFlags {
        None = 0,
        Let = 1,
        Const = 2,
        NestedNamespace = 4,
        Synthesized = 8,
        Namespace = 16,
        ExportContext = 32,
        ContainsThis = 64,
        HasImplicitReturn = 128,
        HasExplicitReturn = 256,
        GlobalAugmentation = 512,
        HasAsyncFunctions = 1024,
        DisallowInContext = 2048,
        YieldContext = 4096,
        DecoratorContext = 8192,
        AwaitContext = 16384,
        ThisNodeHasError = 32768,
        JavaScriptFile = 65536,
        ThisNodeOrAnySubNodesHasError = 131072,
        HasAggregatedChildData = 262144,
        JSDoc = 1048576,
        BlockScoped = 3,
        ReachabilityCheckFlags = 384,
        ReachabilityAndEmitFlags = 1408,
        ContextFlags = 6387712,
        TypeExcludesFlags = 20480
    }
    enum ModifierFlags {
        None = 0,
        Export = 1,
        Ambient = 2,
        Public = 4,
        Private = 8,
        Protected = 16,
        Static = 32,
        Readonly = 64,
        Abstract = 128,
        Async = 256,
        Default = 512,
        Const = 2048,
        HasComputedFlags = 536870912,
        AccessibilityModifier = 28,
        ParameterPropertyModifier = 92,
        NonPublicAccessibilityModifier = 24,
        TypeScriptModifier = 2270,
        ExportDefault = 513,
        All = 3071
    }
    enum JsxFlags {
        None = 0,
        /** An element from a named property of the JSX.IntrinsicElements interface */
        IntrinsicNamedElement = 1,
        /** An element inferred from the string index signature of the JSX.IntrinsicElements interface */
        IntrinsicIndexedElement = 2,
        IntrinsicElement = 3
    }
    interface Node extends TextRange {
        kind: SyntaxKind;
        flags: NodeFlags;
        decorators?: NodeArray<Decorator>;
        modifiers?: ModifiersArray;
        parent: Node;
    }
    interface JSDocContainer {
    }
    type HasJSDoc = ParameterDeclaration | CallSignatureDeclaration | ConstructSignatureDeclaration | MethodSignature | PropertySignature | ArrowFunction | ParenthesizedExpression | SpreadAssignment | ShorthandPropertyAssignment | PropertyAssignment | FunctionExpression | LabeledStatement | ExpressionStatement | VariableStatement | FunctionDeclaration | ConstructorDeclaration | MethodDeclaration | PropertyDeclaration | AccessorDeclaration | ClassLikeDeclaration | InterfaceDeclaration | TypeAliasDeclaration | EnumMember | EnumDeclaration | ModuleDeclaration | ImportEqualsDeclaration | IndexSignatureDeclaration | FunctionTypeNode | ConstructorTypeNode | JSDocFunctionType | EndOfFileToken;
    type HasType = SignatureDeclaration | VariableDeclaration | ParameterDeclaration | PropertySignature | PropertyDeclaration | TypePredicateNode | ParenthesizedTypeNode | TypeOperatorNode | MappedTypeNode | AssertionExpression | TypeAliasDeclaration | JSDocTypeExpression | JSDocNonNullableType | JSDocNullableType | JSDocOptionalType | JSDocVariadicType;
    type HasInitializer = HasExpressionInitializer | ForStatement | ForInStatement | ForOfStatement | JsxAttribute;
    type HasExpressionInitializer = VariableDeclaration | ParameterDeclaration | BindingElement | PropertySignature | PropertyDeclaration | PropertyAssignment | EnumMember;
    interface NodeArray<T extends Node> extends ReadonlyArray<T>, TextRange {
        hasTrailingComma?: boolean;
    }
    interface Token<TKind extends SyntaxKind> extends Node {
        kind: TKind;
    }
    type DotDotDotToken = Token<SyntaxKind.DotDotDotToken>;
    type QuestionToken = Token<SyntaxKind.QuestionToken>;
    type ExclamationToken = Token<SyntaxKind.ExclamationToken>;
    type ColonToken = Token<SyntaxKind.ColonToken>;
    type EqualsToken = Token<SyntaxKind.EqualsToken>;
    type AsteriskToken = Token<SyntaxKind.AsteriskToken>;
    type EqualsGreaterThanToken = Token<SyntaxKind.EqualsGreaterThanToken>;
    type EndOfFileToken = Token<SyntaxKind.EndOfFileToken> & JSDocContainer;
    type AtToken = Token<SyntaxKind.AtToken>;
    type ReadonlyToken = Token<SyntaxKind.ReadonlyKeyword>;
    type AwaitKeywordToken = Token<SyntaxKind.AwaitKeyword>;
    type PlusToken = Token<SyntaxKind.PlusToken>;
    type MinusToken = Token<SyntaxKind.MinusToken>;
    type Modifier = Token<SyntaxKind.AbstractKeyword> | Token<SyntaxKind.AsyncKeyword> | Token<SyntaxKind.ConstKeyword> | Token<SyntaxKind.DeclareKeyword> | Token<SyntaxKind.DefaultKeyword> | Token<SyntaxKind.ExportKeyword> | Token<SyntaxKind.PublicKeyword> | Token<SyntaxKind.PrivateKeyword> | Token<SyntaxKind.ProtectedKeyword> | Token<SyntaxKind.ReadonlyKeyword> | Token<SyntaxKind.StaticKeyword>;
    type ModifiersArray = NodeArray<Modifier>;
    interface Identifier extends PrimaryExpression, Declaration {
        kind: SyntaxKind.Identifier;
        /**
         * Prefer to use `id.unescapedText`. (Note: This is available only in services, not internally to the TypeScript compiler.)
         * Text of identifier, but if the identifier begins with two underscores, this will begin with three.
         */
        escapedText: __String;
        originalKeywordKind?: SyntaxKind;
        isInJSDocNamespace?: boolean;
    }
    interface TransientIdentifier extends Identifier {
        resolvedSymbol: Symbol;
    }
    interface QualifiedName extends Node {
        kind: SyntaxKind.QualifiedName;
        left: EntityName;
        right: Identifier;
    }
    type EntityName = Identifier | QualifiedName;
    type PropertyName = Identifier | StringLiteral | NumericLiteral | ComputedPropertyName;
    type DeclarationName = Identifier | StringLiteral | NumericLiteral | ComputedPropertyName | BindingPattern;
    interface Declaration extends Node {
        _declarationBrand: any;
    }
    interface NamedDeclaration extends Declaration {
        name?: DeclarationName;
    }
    interface DeclarationStatement extends NamedDeclaration, Statement {
        name?: Identifier | StringLiteral | NumericLiteral;
    }
    interface ComputedPropertyName extends Node {
        kind: SyntaxKind.ComputedPropertyName;
        expression: Expression;
    }
    interface Decorator extends Node {
        kind: SyntaxKind.Decorator;
        parent: NamedDeclaration;
        expression: LeftHandSideExpression;
    }
    interface TypeParameterDeclaration extends NamedDeclaration {
        kind: SyntaxKind.TypeParameter;
        parent: DeclarationWithTypeParameters | InferTypeNode;
        name: Identifier;
        constraint?: TypeNode;
        default?: TypeNode;
        expression?: Expression;
    }
    interface SignatureDeclarationBase extends NamedDeclaration, JSDocContainer {
        kind: SignatureDeclaration["kind"];
        name?: PropertyName;
        typeParameters?: NodeArray<TypeParameterDeclaration>;
        parameters: NodeArray<ParameterDeclaration>;
        type: TypeNode | undefined;
    }
    type SignatureDeclaration = CallSignatureDeclaration | ConstructSignatureDeclaration | MethodSignature | IndexSignatureDeclaration | FunctionTypeNode | ConstructorTypeNode | JSDocFunctionType | FunctionDeclaration | MethodDeclaration | ConstructorDeclaration | AccessorDeclaration | FunctionExpression | ArrowFunction;
    interface CallSignatureDeclaration extends SignatureDeclarationBase, TypeElement {
        kind: SyntaxKind.CallSignature;
    }
    interface ConstructSignatureDeclaration extends SignatureDeclarationBase, TypeElement {
        kind: SyntaxKind.ConstructSignature;
    }
    type BindingName = Identifier | BindingPattern;
    interface VariableDeclaration extends NamedDeclaration {
        kind: SyntaxKind.VariableDeclaration;
        parent: VariableDeclarationList | CatchClause;
        name: BindingName;
        exclamationToken?: ExclamationToken;
        type?: TypeNode;
        initializer?: Expression;
    }
    interface VariableDeclarationList extends Node {
        kind: SyntaxKind.VariableDeclarationList;
        parent: VariableStatement | ForStatement | ForOfStatement | ForInStatement;
        declarations: NodeArray<VariableDeclaration>;
    }
    interface ParameterDeclaration extends NamedDeclaration, JSDocContainer {
        kind: SyntaxKind.Parameter;
        parent: SignatureDeclaration;
        dotDotDotToken?: DotDotDotToken;
        name: BindingName;
        questionToken?: QuestionToken;
        type?: TypeNode;
        initializer?: Expression;
    }
    interface BindingElement extends NamedDeclaration {
        kind: SyntaxKind.BindingElement;
        parent: BindingPattern;
        propertyName?: PropertyName;
        dotDotDotToken?: DotDotDotToken;
        name: BindingName;
        initializer?: Expression;
    }
    interface PropertySignature extends TypeElement, JSDocContainer {
        kind: SyntaxKind.PropertySignature;
        name: PropertyName;
        questionToken?: QuestionToken;
        type?: TypeNode;
        initializer?: Expression;
    }
    interface PropertyDeclaration extends ClassElement, JSDocContainer {
        kind: SyntaxKind.PropertyDeclaration;
        name: PropertyName;
        questionToken?: QuestionToken;
        exclamationToken?: ExclamationToken;
        type?: TypeNode;
        initializer?: Expression;
    }
    interface ObjectLiteralElement extends NamedDeclaration {
        _objectLiteralBrandBrand: any;
        name?: PropertyName;
    }
    type ObjectLiteralElementLike = PropertyAssignment | ShorthandPropertyAssignment | SpreadAssignment | MethodDeclaration | AccessorDeclaration;
    interface PropertyAssignment extends ObjectLiteralElement, JSDocContainer {
        parent: ObjectLiteralExpression;
        kind: SyntaxKind.PropertyAssignment;
        name: PropertyName;
        questionToken?: QuestionToken;
        initializer: Expression | undefined;
    }
    interface ShorthandPropertyAssignment extends ObjectLiteralElement, JSDocContainer {
        parent: ObjectLiteralExpression;
        kind: SyntaxKind.ShorthandPropertyAssignment;
        name: Identifier;
        questionToken?: QuestionToken;
        equalsToken?: Token<SyntaxKind.EqualsToken>;
        objectAssignmentInitializer?: Expression;
    }
    interface SpreadAssignment extends ObjectLiteralElement, JSDocContainer {
        parent: ObjectLiteralExpression;
        kind: SyntaxKind.SpreadAssignment;
        expression: Expression;
    }
    type VariableLikeDeclaration = VariableDeclaration | ParameterDeclaration | BindingElement | PropertyDeclaration | PropertyAssignment | PropertySignature | JsxAttribute | ShorthandPropertyAssignment | EnumMember | JSDocPropertyTag | JSDocParameterTag;
    interface PropertyLikeDeclaration extends NamedDeclaration {
        name: PropertyName;
    }
    interface ObjectBindingPattern extends Node {
        kind: SyntaxKind.ObjectBindingPattern;
        parent: VariableDeclaration | ParameterDeclaration | BindingElement;
        elements: NodeArray<BindingElement>;
    }
    interface ArrayBindingPattern extends Node {
        kind: SyntaxKind.ArrayBindingPattern;
        parent: VariableDeclaration | ParameterDeclaration | BindingElement;
        elements: NodeArray<ArrayBindingElement>;
    }
    type BindingPattern = ObjectBindingPattern | ArrayBindingPattern;
    type ArrayBindingElement = BindingElement | OmittedExpression;
    /**
     * Several node kinds share function-like features such as a signature,
     * a name, and a body. These nodes should extend FunctionLikeDeclarationBase.
     * Examples:
     * - FunctionDeclaration
     * - MethodDeclaration
     * - AccessorDeclaration
     */
    interface FunctionLikeDeclarationBase extends SignatureDeclarationBase {
        _functionLikeDeclarationBrand: any;
        asteriskToken?: AsteriskToken;
        questionToken?: QuestionToken;
        body?: Block | Expression;
    }
    type FunctionLikeDeclaration = FunctionDeclaration | MethodDeclaration | GetAccessorDeclaration | SetAccessorDeclaration | ConstructorDeclaration | FunctionExpression | ArrowFunction;
    /** @deprecated Use SignatureDeclaration */
    type FunctionLike = SignatureDeclaration;
    interface FunctionDeclaration extends FunctionLikeDeclarationBase, DeclarationStatement {
        kind: SyntaxKind.FunctionDeclaration;
        name?: Identifier;
        body?: FunctionBody;
    }
    interface MethodSignature extends SignatureDeclarationBase, TypeElement {
        kind: SyntaxKind.MethodSignature;
        parent: ObjectTypeDeclaration;
        name: PropertyName;
    }
    interface MethodDeclaration extends FunctionLikeDeclarationBase, ClassElement, ObjectLiteralElement, JSDocContainer {
        kind: SyntaxKind.MethodDeclaration;
        parent: ClassLikeDeclaration | ObjectLiteralExpression;
        name: PropertyName;
        body?: FunctionBody;
    }
    interface ConstructorDeclaration extends FunctionLikeDeclarationBase, ClassElement, JSDocContainer {
        kind: SyntaxKind.Constructor;
        parent: ClassLikeDeclaration;
        body?: FunctionBody;
    }
    /** For when we encounter a semicolon in a class declaration. ES6 allows these as class elements. */
    interface SemicolonClassElement extends ClassElement {
        kind: SyntaxKind.SemicolonClassElement;
        parent: ClassLikeDeclaration;
    }
    interface GetAccessorDeclaration extends FunctionLikeDeclarationBase, ClassElement, ObjectLiteralElement, JSDocContainer {
        kind: SyntaxKind.GetAccessor;
        parent: ClassLikeDeclaration | ObjectLiteralExpression;
        name: PropertyName;
        body?: FunctionBody;
    }
    interface SetAccessorDeclaration extends FunctionLikeDeclarationBase, ClassElement, ObjectLiteralElement, JSDocContainer {
        kind: SyntaxKind.SetAccessor;
        parent: ClassLikeDeclaration | ObjectLiteralExpression;
        name: PropertyName;
        body?: FunctionBody;
    }
    type AccessorDeclaration = GetAccessorDeclaration | SetAccessorDeclaration;
    interface IndexSignatureDeclaration extends SignatureDeclarationBase, ClassElement, TypeElement {
        kind: SyntaxKind.IndexSignature;
        parent: ObjectTypeDeclaration;
    }
    interface TypeNode extends Node {
        _typeNodeBrand: any;
    }
    interface KeywordTypeNode extends TypeNode {
        kind: SyntaxKind.AnyKeyword | SyntaxKind.NumberKeyword | SyntaxKind.ObjectKeyword | SyntaxKind.BooleanKeyword | SyntaxKind.StringKeyword | SyntaxKind.SymbolKeyword | SyntaxKind.ThisKeyword | SyntaxKind.VoidKeyword | SyntaxKind.UndefinedKeyword | SyntaxKind.NullKeyword | SyntaxKind.NeverKeyword;
    }
    interface ImportTypeNode extends NodeWithTypeArguments {
        kind: SyntaxKind.ImportType;
        isTypeOf?: boolean;
        argument: TypeNode;
        qualifier?: EntityName;
    }
    interface ThisTypeNode extends TypeNode {
        kind: SyntaxKind.ThisType;
    }
    type FunctionOrConstructorTypeNode = FunctionTypeNode | ConstructorTypeNode;
    interface FunctionTypeNode extends TypeNode, SignatureDeclarationBase {
        kind: SyntaxKind.FunctionType;
    }
    interface ConstructorTypeNode extends TypeNode, SignatureDeclarationBase {
        kind: SyntaxKind.ConstructorType;
    }
    interface NodeWithTypeArguments extends TypeNode {
        typeArguments?: NodeArray<TypeNode>;
    }
    type TypeReferenceType = TypeReferenceNode | ExpressionWithTypeArguments;
    interface TypeReferenceNode extends NodeWithTypeArguments {
        kind: SyntaxKind.TypeReference;
        typeName: EntityName;
    }
    interface TypePredicateNode extends TypeNode {
        kind: SyntaxKind.TypePredicate;
        parent: SignatureDeclaration;
        parameterName: Identifier | ThisTypeNode;
        type: TypeNode;
    }
    interface TypeQueryNode extends TypeNode {
        kind: SyntaxKind.TypeQuery;
        exprName: EntityName;
    }
    interface TypeLiteralNode extends TypeNode, Declaration {
        kind: SyntaxKind.TypeLiteral;
        members: NodeArray<TypeElement>;
    }
    interface ArrayTypeNode extends TypeNode {
        kind: SyntaxKind.ArrayType;
        elementType: TypeNode;
    }
    interface TupleTypeNode extends TypeNode {
        kind: SyntaxKind.TupleType;
        elementTypes: NodeArray<TypeNode>;
    }
    type UnionOrIntersectionTypeNode = UnionTypeNode | IntersectionTypeNode;
    interface UnionTypeNode extends TypeNode {
        kind: SyntaxKind.UnionType;
        types: NodeArray<TypeNode>;
    }
    interface IntersectionTypeNode extends TypeNode {
        kind: SyntaxKind.IntersectionType;
        types: NodeArray<TypeNode>;
    }
    interface ConditionalTypeNode extends TypeNode {
        kind: SyntaxKind.ConditionalType;
        checkType: TypeNode;
        extendsType: TypeNode;
        trueType: TypeNode;
        falseType: TypeNode;
    }
    interface InferTypeNode extends TypeNode {
        kind: SyntaxKind.InferType;
        typeParameter: TypeParameterDeclaration;
    }
    interface ParenthesizedTypeNode extends TypeNode {
        kind: SyntaxKind.ParenthesizedType;
        type: TypeNode;
    }
    interface TypeOperatorNode extends TypeNode {
        kind: SyntaxKind.TypeOperator;
        operator: SyntaxKind.KeyOfKeyword | SyntaxKind.UniqueKeyword;
        type: TypeNode;
    }
    interface IndexedAccessTypeNode extends TypeNode {
        kind: SyntaxKind.IndexedAccessType;
        objectType: TypeNode;
        indexType: TypeNode;
    }
    interface MappedTypeNode extends TypeNode, Declaration {
        kind: SyntaxKind.MappedType;
        readonlyToken?: ReadonlyToken | PlusToken | MinusToken;
        typeParameter: TypeParameterDeclaration;
        questionToken?: QuestionToken | PlusToken | MinusToken;
        type?: TypeNode;
    }
    interface LiteralTypeNode extends TypeNode {
        kind: SyntaxKind.LiteralType;
        literal: BooleanLiteral | LiteralExpression | PrefixUnaryExpression;
    }
    interface StringLiteral extends LiteralExpression {
        kind: SyntaxKind.StringLiteral;
    }
    type StringLiteralLike = StringLiteral | NoSubstitutionTemplateLiteral;
    interface Expression extends Node {
        _expressionBrand: any;
    }
    interface OmittedExpression extends Expression {
        kind: SyntaxKind.OmittedExpression;
    }
    interface PartiallyEmittedExpression extends LeftHandSideExpression {
        kind: SyntaxKind.PartiallyEmittedExpression;
        expression: Expression;
    }
    interface UnaryExpression extends Expression {
        _unaryExpressionBrand: any;
    }
    /** Deprecated, please use UpdateExpression */
    type IncrementExpression = UpdateExpression;
    interface UpdateExpression extends UnaryExpression {
        _updateExpressionBrand: any;
    }
    type PrefixUnaryOperator = SyntaxKind.PlusPlusToken | SyntaxKind.MinusMinusToken | SyntaxKind.PlusToken | SyntaxKind.MinusToken | SyntaxKind.TildeToken | SyntaxKind.ExclamationToken;
    interface PrefixUnaryExpression extends UpdateExpression {
        kind: SyntaxKind.PrefixUnaryExpression;
        operator: PrefixUnaryOperator;
        operand: UnaryExpression;
    }
    type PostfixUnaryOperator = SyntaxKind.PlusPlusToken | SyntaxKind.MinusMinusToken;
    interface PostfixUnaryExpression extends UpdateExpression {
        kind: SyntaxKind.PostfixUnaryExpression;
        operand: LeftHandSideExpression;
        operator: PostfixUnaryOperator;
    }
    interface LeftHandSideExpression extends UpdateExpression {
        _leftHandSideExpressionBrand: any;
    }
    interface MemberExpression extends LeftHandSideExpression {
        _memberExpressionBrand: any;
    }
    interface PrimaryExpression extends MemberExpression {
        _primaryExpressionBrand: any;
    }
    interface NullLiteral extends PrimaryExpression, TypeNode {
        kind: SyntaxKind.NullKeyword;
    }
    interface BooleanLiteral extends PrimaryExpression, TypeNode {
        kind: SyntaxKind.TrueKeyword | SyntaxKind.FalseKeyword;
    }
    interface ThisExpression extends PrimaryExpression, KeywordTypeNode {
        kind: SyntaxKind.ThisKeyword;
    }
    interface SuperExpression extends PrimaryExpression {
        kind: SyntaxKind.SuperKeyword;
    }
    interface ImportExpression extends PrimaryExpression {
        kind: SyntaxKind.ImportKeyword;
    }
    interface DeleteExpression extends UnaryExpression {
        kind: SyntaxKind.DeleteExpression;
        expression: UnaryExpression;
    }
    interface TypeOfExpression extends UnaryExpression {
        kind: SyntaxKind.TypeOfExpression;
        expression: UnaryExpression;
    }
    interface VoidExpression extends UnaryExpression {
        kind: SyntaxKind.VoidExpression;
        expression: UnaryExpression;
    }
    interface AwaitExpression extends UnaryExpression {
        kind: SyntaxKind.AwaitExpression;
        expression: UnaryExpression;
    }
    interface YieldExpression extends Expression {
        kind: SyntaxKind.YieldExpression;
        asteriskToken?: AsteriskToken;
        expression?: Expression;
    }
    type ExponentiationOperator = SyntaxKind.AsteriskAsteriskToken;
    type MultiplicativeOperator = SyntaxKind.AsteriskToken | SyntaxKind.SlashToken | SyntaxKind.PercentToken;
    type MultiplicativeOperatorOrHigher = ExponentiationOperator | MultiplicativeOperator;
    type AdditiveOperator = SyntaxKind.PlusToken | SyntaxKind.MinusToken;
    type AdditiveOperatorOrHigher = MultiplicativeOperatorOrHigher | AdditiveOperator;
    type ShiftOperator = SyntaxKind.LessThanLessThanToken | SyntaxKind.GreaterThanGreaterThanToken | SyntaxKind.GreaterThanGreaterThanGreaterThanToken;
    type ShiftOperatorOrHigher = AdditiveOperatorOrHigher | ShiftOperator;
    type RelationalOperator = SyntaxKind.LessThanToken | SyntaxKind.LessThanEqualsToken | SyntaxKind.GreaterThanToken | SyntaxKind.GreaterThanEqualsToken | SyntaxKind.InstanceOfKeyword | SyntaxKind.InKeyword;
    type RelationalOperatorOrHigher = ShiftOperatorOrHigher | RelationalOperator;
    type EqualityOperator = SyntaxKind.EqualsEqualsToken | SyntaxKind.EqualsEqualsEqualsToken | SyntaxKind.ExclamationEqualsEqualsToken | SyntaxKind.ExclamationEqualsToken;
    type EqualityOperatorOrHigher = RelationalOperatorOrHigher | EqualityOperator;
    type BitwiseOperator = SyntaxKind.AmpersandToken | SyntaxKind.BarToken | SyntaxKind.CaretToken;
    type BitwiseOperatorOrHigher = EqualityOperatorOrHigher | BitwiseOperator;
    type LogicalOperator = SyntaxKind.AmpersandAmpersandToken | SyntaxKind.BarBarToken;
    type LogicalOperatorOrHigher = BitwiseOperatorOrHigher | LogicalOperator;
    type CompoundAssignmentOperator = SyntaxKind.PlusEqualsToken | SyntaxKind.MinusEqualsToken | SyntaxKind.AsteriskAsteriskEqualsToken | SyntaxKind.AsteriskEqualsToken | SyntaxKind.SlashEqualsToken | SyntaxKind.PercentEqualsToken | SyntaxKind.AmpersandEqualsToken | SyntaxKind.BarEqualsToken | SyntaxKind.CaretEqualsToken | SyntaxKind.LessThanLessThanEqualsToken | SyntaxKind.GreaterThanGreaterThanGreaterThanEqualsToken | SyntaxKind.GreaterThanGreaterThanEqualsToken;
    type AssignmentOperator = SyntaxKind.EqualsToken | CompoundAssignmentOperator;
    type AssignmentOperatorOrHigher = LogicalOperatorOrHigher | AssignmentOperator;
    type BinaryOperator = AssignmentOperatorOrHigher | SyntaxKind.CommaToken;
    type BinaryOperatorToken = Token<BinaryOperator>;
    interface BinaryExpression extends Expression, Declaration {
        kind: SyntaxKind.BinaryExpression;
        left: Expression;
        operatorToken: BinaryOperatorToken;
        right: Expression;
    }
    type AssignmentOperatorToken = Token<AssignmentOperator>;
    interface AssignmentExpression<TOperator extends AssignmentOperatorToken> extends BinaryExpression {
        left: LeftHandSideExpression;
        operatorToken: TOperator;
    }
    interface ObjectDestructuringAssignment extends AssignmentExpression<EqualsToken> {
        left: ObjectLiteralExpression;
    }
    interface ArrayDestructuringAssignment extends AssignmentExpression<EqualsToken> {
        left: ArrayLiteralExpression;
    }
    type DestructuringAssignment = ObjectDestructuringAssignment | ArrayDestructuringAssignment;
    type BindingOrAssignmentElement = VariableDeclaration | ParameterDeclaration | BindingElement | PropertyAssignment | ShorthandPropertyAssignment | SpreadAssignment | OmittedExpression | SpreadElement | ArrayLiteralExpression | ObjectLiteralExpression | AssignmentExpression<EqualsToken> | Identifier | PropertyAccessExpression | ElementAccessExpression;
    type BindingOrAssignmentElementRestIndicator = DotDotDotToken | SpreadElement | SpreadAssignment;
    type BindingOrAssignmentElementTarget = BindingOrAssignmentPattern | Identifier | PropertyAccessExpression | ElementAccessExpression | OmittedExpression;
    type ObjectBindingOrAssignmentPattern = ObjectBindingPattern | ObjectLiteralExpression;
    type ArrayBindingOrAssignmentPattern = ArrayBindingPattern | ArrayLiteralExpression;
    type AssignmentPattern = ObjectLiteralExpression | ArrayLiteralExpression;
    type BindingOrAssignmentPattern = ObjectBindingOrAssignmentPattern | ArrayBindingOrAssignmentPattern;
    interface ConditionalExpression extends Expression {
        kind: SyntaxKind.ConditionalExpression;
        condition: Expression;
        questionToken: QuestionToken;
        whenTrue: Expression;
        colonToken: ColonToken;
        whenFalse: Expression;
    }
    type FunctionBody = Block;
    type ConciseBody = FunctionBody | Expression;
    interface FunctionExpression extends PrimaryExpression, FunctionLikeDeclarationBase, JSDocContainer {
        kind: SyntaxKind.FunctionExpression;
        name?: Identifier;
        body: FunctionBody;
    }
    interface ArrowFunction extends Expression, FunctionLikeDeclarationBase, JSDocContainer {
        kind: SyntaxKind.ArrowFunction;
        equalsGreaterThanToken: EqualsGreaterThanToken;
        body: ConciseBody;
        name: never;
    }
    interface LiteralLikeNode extends Node {
        text: string;
        isUnterminated?: boolean;
        hasExtendedUnicodeEscape?: boolean;
    }
    interface LiteralExpression extends LiteralLikeNode, PrimaryExpression {
        _literalExpressionBrand: any;
    }
    interface RegularExpressionLiteral extends LiteralExpression {
        kind: SyntaxKind.RegularExpressionLiteral;
    }
    interface NoSubstitutionTemplateLiteral extends LiteralExpression {
        kind: SyntaxKind.NoSubstitutionTemplateLiteral;
    }
    interface NumericLiteral extends LiteralExpression {
        kind: SyntaxKind.NumericLiteral;
    }
    interface TemplateHead extends LiteralLikeNode {
        kind: SyntaxKind.TemplateHead;
        parent: TemplateExpression;
    }
    interface TemplateMiddle extends LiteralLikeNode {
        kind: SyntaxKind.TemplateMiddle;
        parent: TemplateSpan;
    }
    interface TemplateTail extends LiteralLikeNode {
        kind: SyntaxKind.TemplateTail;
        parent: TemplateSpan;
    }
    type TemplateLiteral = TemplateExpression | NoSubstitutionTemplateLiteral;
    interface TemplateExpression extends PrimaryExpression {
        kind: SyntaxKind.TemplateExpression;
        head: TemplateHead;
        templateSpans: NodeArray<TemplateSpan>;
    }
    interface TemplateSpan extends Node {
        kind: SyntaxKind.TemplateSpan;
        parent: TemplateExpression;
        expression: Expression;
        literal: TemplateMiddle | TemplateTail;
    }
    interface ParenthesizedExpression extends PrimaryExpression, JSDocContainer {
        kind: SyntaxKind.ParenthesizedExpression;
        expression: Expression;
    }
    interface ArrayLiteralExpression extends PrimaryExpression {
        kind: SyntaxKind.ArrayLiteralExpression;
        elements: NodeArray<Expression>;
    }
    interface SpreadElement extends Expression {
        kind: SyntaxKind.SpreadElement;
        parent: ArrayLiteralExpression | CallExpression | NewExpression;
        expression: Expression;
    }
    /**
     * This interface is a base interface for ObjectLiteralExpression and JSXAttributes to extend from. JSXAttributes is similar to
     * ObjectLiteralExpression in that it contains array of properties; however, JSXAttributes' properties can only be
     * JSXAttribute or JSXSpreadAttribute. ObjectLiteralExpression, on the other hand, can only have properties of type
     * ObjectLiteralElement (e.g. PropertyAssignment, ShorthandPropertyAssignment etc.)
     */
    interface ObjectLiteralExpressionBase<T extends ObjectLiteralElement> extends PrimaryExpression, Declaration {
        properties: NodeArray<T>;
    }
    interface ObjectLiteralExpression extends ObjectLiteralExpressionBase<ObjectLiteralElementLike> {
        kind: SyntaxKind.ObjectLiteralExpression;
    }
    type EntityNameExpression = Identifier | PropertyAccessEntityNameExpression;
    type EntityNameOrEntityNameExpression = EntityName | EntityNameExpression;
    interface PropertyAccessExpression extends MemberExpression, NamedDeclaration {
        kind: SyntaxKind.PropertyAccessExpression;
        expression: LeftHandSideExpression;
        name: Identifier;
    }
    interface SuperPropertyAccessExpression extends PropertyAccessExpression {
        expression: SuperExpression;
    }
    /** Brand for a PropertyAccessExpression which, like a QualifiedName, consists of a sequence of identifiers separated by dots. */
    interface PropertyAccessEntityNameExpression extends PropertyAccessExpression {
        _propertyAccessExpressionLikeQualifiedNameBrand?: any;
        expression: EntityNameExpression;
    }
    interface ElementAccessExpression extends MemberExpression {
        kind: SyntaxKind.ElementAccessExpression;
        expression: LeftHandSideExpression;
        argumentExpression?: Expression;
    }
    interface SuperElementAccessExpression extends ElementAccessExpression {
        expression: SuperExpression;
    }
    type SuperProperty = SuperPropertyAccessExpression | SuperElementAccessExpression;
    interface CallExpression extends LeftHandSideExpression, Declaration {
        kind: SyntaxKind.CallExpression;
        expression: LeftHandSideExpression;
        typeArguments?: NodeArray<TypeNode>;
        arguments: NodeArray<Expression>;
    }
    interface SuperCall extends CallExpression {
        expression: SuperExpression;
    }
    interface ImportCall extends CallExpression {
        expression: ImportExpression;
    }
    interface ExpressionWithTypeArguments extends NodeWithTypeArguments {
        kind: SyntaxKind.ExpressionWithTypeArguments;
        parent: HeritageClause;
        expression: LeftHandSideExpression;
    }
    interface NewExpression extends PrimaryExpression, Declaration {
        kind: SyntaxKind.NewExpression;
        expression: LeftHandSideExpression;
        typeArguments?: NodeArray<TypeNode>;
        arguments?: NodeArray<Expression>;
    }
    interface TaggedTemplateExpression extends MemberExpression {
        kind: SyntaxKind.TaggedTemplateExpression;
        tag: LeftHandSideExpression;
        template: TemplateLiteral;
    }
    type CallLikeExpression = CallExpression | NewExpression | TaggedTemplateExpression | Decorator | JsxOpeningLikeElement;
    interface AsExpression extends Expression {
        kind: SyntaxKind.AsExpression;
        expression: Expression;
        type: TypeNode;
    }
    interface TypeAssertion extends UnaryExpression {
        kind: SyntaxKind.TypeAssertionExpression;
        type: TypeNode;
        expression: UnaryExpression;
    }
    type AssertionExpression = TypeAssertion | AsExpression;
    interface NonNullExpression extends LeftHandSideExpression {
        kind: SyntaxKind.NonNullExpression;
        expression: Expression;
    }
    interface MetaProperty extends PrimaryExpression {
        kind: SyntaxKind.MetaProperty;
        keywordToken: SyntaxKind.NewKeyword;
        name: Identifier;
    }
    interface JsxElement extends PrimaryExpression {
        kind: SyntaxKind.JsxElement;
        openingElement: JsxOpeningElement;
        children: NodeArray<JsxChild>;
        closingElement: JsxClosingElement;
    }
    type JsxOpeningLikeElement = JsxSelfClosingElement | JsxOpeningElement;
    type JsxAttributeLike = JsxAttribute | JsxSpreadAttribute;
    type JsxTagNameExpression = PrimaryExpression | PropertyAccessExpression;
    interface JsxAttributes extends ObjectLiteralExpressionBase<JsxAttributeLike> {
        parent: JsxOpeningLikeElement;
    }
    interface JsxOpeningElement extends Expression {
        kind: SyntaxKind.JsxOpeningElement;
        parent: JsxElement;
        tagName: JsxTagNameExpression;
        typeArguments?: NodeArray<TypeNode>;
        attributes: JsxAttributes;
    }
    interface JsxSelfClosingElement extends PrimaryExpression {
        kind: SyntaxKind.JsxSelfClosingElement;
        tagName: JsxTagNameExpression;
        typeArguments?: NodeArray<TypeNode>;
        attributes: JsxAttributes;
    }
    interface JsxFragment extends PrimaryExpression {
        kind: SyntaxKind.JsxFragment;
        openingFragment: JsxOpeningFragment;
        children: NodeArray<JsxChild>;
        closingFragment: JsxClosingFragment;
    }
    interface JsxOpeningFragment extends Expression {
        kind: SyntaxKind.JsxOpeningFragment;
        parent: JsxFragment;
    }
    interface JsxClosingFragment extends Expression {
        kind: SyntaxKind.JsxClosingFragment;
        parent: JsxFragment;
    }
    interface JsxAttribute extends ObjectLiteralElement {
        kind: SyntaxKind.JsxAttribute;
        parent: JsxAttributes;
        name: Identifier;
        initializer?: StringLiteral | JsxExpression;
    }
    interface JsxSpreadAttribute extends ObjectLiteralElement {
        kind: SyntaxKind.JsxSpreadAttribute;
        parent: JsxAttributes;
        expression: Expression;
    }
    interface JsxClosingElement extends Node {
        kind: SyntaxKind.JsxClosingElement;
        parent: JsxElement;
        tagName: JsxTagNameExpression;
    }
    interface JsxExpression extends Expression {
        kind: SyntaxKind.JsxExpression;
        parent: JsxElement | JsxAttributeLike;
        dotDotDotToken?: Token<SyntaxKind.DotDotDotToken>;
        expression?: Expression;
    }
    interface JsxText extends Node {
        kind: SyntaxKind.JsxText;
        containsOnlyWhiteSpaces: boolean;
        parent: JsxElement;
    }
    type JsxChild = JsxText | JsxExpression | JsxElement | JsxSelfClosingElement | JsxFragment;
    interface Statement extends Node {
        _statementBrand: any;
    }
    interface NotEmittedStatement extends Statement {
        kind: SyntaxKind.NotEmittedStatement;
    }
    /**
     * A list of comma-seperated expressions. This node is only created by transformations.
     */
    interface CommaListExpression extends Expression {
        kind: SyntaxKind.CommaListExpression;
        elements: NodeArray<Expression>;
    }
    interface EmptyStatement extends Statement {
        kind: SyntaxKind.EmptyStatement;
    }
    interface DebuggerStatement extends Statement {
        kind: SyntaxKind.DebuggerStatement;
    }
    interface MissingDeclaration extends DeclarationStatement, ClassElement, ObjectLiteralElement, TypeElement {
        kind: SyntaxKind.MissingDeclaration;
        name?: Identifier;
    }
    type BlockLike = SourceFile | Block | ModuleBlock | CaseOrDefaultClause;
    interface Block extends Statement {
        kind: SyntaxKind.Block;
        statements: NodeArray<Statement>;
    }
    interface VariableStatement extends Statement, JSDocContainer {
        kind: SyntaxKind.VariableStatement;
        declarationList: VariableDeclarationList;
    }
    interface ExpressionStatement extends Statement, JSDocContainer {
        kind: SyntaxKind.ExpressionStatement;
        expression: Expression;
    }
    interface IfStatement extends Statement {
        kind: SyntaxKind.IfStatement;
        expression: Expression;
        thenStatement: Statement;
        elseStatement?: Statement;
    }
    interface IterationStatement extends Statement {
        statement: Statement;
    }
    interface DoStatement extends IterationStatement {
        kind: SyntaxKind.DoStatement;
        expression: Expression;
    }
    interface WhileStatement extends IterationStatement {
        kind: SyntaxKind.WhileStatement;
        expression: Expression;
    }
    type ForInitializer = VariableDeclarationList | Expression;
    interface ForStatement extends IterationStatement {
        kind: SyntaxKind.ForStatement;
        initializer?: ForInitializer;
        condition?: Expression;
        incrementor?: Expression;
    }
    type ForInOrOfStatement = ForInStatement | ForOfStatement;
    interface ForInStatement extends IterationStatement {
        kind: SyntaxKind.ForInStatement;
        initializer: ForInitializer;
        expression: Expression;
    }
    interface ForOfStatement extends IterationStatement {
        kind: SyntaxKind.ForOfStatement;
        awaitModifier?: AwaitKeywordToken;
        initializer: ForInitializer;
        expression: Expression;
    }
    interface BreakStatement extends Statement {
        kind: SyntaxKind.BreakStatement;
        label?: Identifier;
    }
    interface ContinueStatement extends Statement {
        kind: SyntaxKind.ContinueStatement;
        label?: Identifier;
    }
    type BreakOrContinueStatement = BreakStatement | ContinueStatement;
    interface ReturnStatement extends Statement {
        kind: SyntaxKind.ReturnStatement;
        expression?: Expression;
    }
    interface WithStatement extends Statement {
        kind: SyntaxKind.WithStatement;
        expression: Expression;
        statement: Statement;
    }
    interface SwitchStatement extends Statement {
        kind: SyntaxKind.SwitchStatement;
        expression: Expression;
        caseBlock: CaseBlock;
        possiblyExhaustive?: boolean;
    }
    interface CaseBlock extends Node {
        kind: SyntaxKind.CaseBlock;
        parent: SwitchStatement;
        clauses: NodeArray<CaseOrDefaultClause>;
    }
    interface CaseClause extends Node {
        kind: SyntaxKind.CaseClause;
        parent: CaseBlock;
        expression: Expression;
        statements: NodeArray<Statement>;
    }
    interface DefaultClause extends Node {
        kind: SyntaxKind.DefaultClause;
        parent: CaseBlock;
        statements: NodeArray<Statement>;
    }
    type CaseOrDefaultClause = CaseClause | DefaultClause;
    interface LabeledStatement extends Statement, JSDocContainer {
        kind: SyntaxKind.LabeledStatement;
        label: Identifier;
        statement: Statement;
    }
    interface ThrowStatement extends Statement {
        kind: SyntaxKind.ThrowStatement;
        expression: Expression | undefined;
    }
    interface TryStatement extends Statement {
        kind: SyntaxKind.TryStatement;
        tryBlock: Block;
        catchClause?: CatchClause;
        finallyBlock?: Block;
    }
    interface CatchClause extends Node {
        kind: SyntaxKind.CatchClause;
        parent: TryStatement;
        variableDeclaration?: VariableDeclaration;
        block: Block;
    }
    type ObjectTypeDeclaration = ClassLikeDeclaration | InterfaceDeclaration | TypeLiteralNode;
    type DeclarationWithTypeParameters = SignatureDeclaration | ClassLikeDeclaration | InterfaceDeclaration | TypeAliasDeclaration | JSDocTemplateTag;
    interface ClassLikeDeclarationBase extends NamedDeclaration, JSDocContainer {
        kind: SyntaxKind.ClassDeclaration | SyntaxKind.ClassExpression;
        name?: Identifier;
        typeParameters?: NodeArray<TypeParameterDeclaration>;
        heritageClauses?: NodeArray<HeritageClause>;
        members: NodeArray<ClassElement>;
    }
    interface ClassDeclaration extends ClassLikeDeclarationBase, DeclarationStatement {
        kind: SyntaxKind.ClassDeclaration;
        /** May be undefined in `export default class { ... }`. */
        name?: Identifier;
    }
    interface ClassExpression extends ClassLikeDeclarationBase, PrimaryExpression {
        kind: SyntaxKind.ClassExpression;
    }
    type ClassLikeDeclaration = ClassDeclaration | ClassExpression;
    interface ClassElement extends NamedDeclaration {
        _classElementBrand: any;
        name?: PropertyName;
    }
    interface TypeElement extends NamedDeclaration {
        _typeElementBrand: any;
        name?: PropertyName;
        questionToken?: QuestionToken;
    }
    interface InterfaceDeclaration extends DeclarationStatement, JSDocContainer {
        kind: SyntaxKind.InterfaceDeclaration;
        name: Identifier;
        typeParameters?: NodeArray<TypeParameterDeclaration>;
        heritageClauses?: NodeArray<HeritageClause>;
        members: NodeArray<TypeElement>;
    }
    interface HeritageClause extends Node {
        kind: SyntaxKind.HeritageClause;
        parent: InterfaceDeclaration | ClassLikeDeclaration;
        token: SyntaxKind.ExtendsKeyword | SyntaxKind.ImplementsKeyword;
        types: NodeArray<ExpressionWithTypeArguments>;
    }
    interface TypeAliasDeclaration extends DeclarationStatement, JSDocContainer {
        kind: SyntaxKind.TypeAliasDeclaration;
        name: Identifier;
        typeParameters?: NodeArray<TypeParameterDeclaration>;
        type: TypeNode;
    }
    interface EnumMember extends NamedDeclaration, JSDocContainer {
        kind: SyntaxKind.EnumMember;
        parent: EnumDeclaration;
        name: PropertyName;
        initializer?: Expression;
    }
    interface EnumDeclaration extends DeclarationStatement, JSDocContainer {
        kind: SyntaxKind.EnumDeclaration;
        name: Identifier;
        members: NodeArray<EnumMember>;
    }
    type ModuleName = Identifier | StringLiteral;
    type ModuleBody = NamespaceBody | JSDocNamespaceBody;
    interface ModuleDeclaration extends DeclarationStatement, JSDocContainer {
        kind: SyntaxKind.ModuleDeclaration;
        parent: ModuleBody | SourceFile;
        name: ModuleName;
        body?: ModuleBody | JSDocNamespaceDeclaration;
    }
    type NamespaceBody = ModuleBlock | NamespaceDeclaration;
    interface NamespaceDeclaration extends ModuleDeclaration {
        name: Identifier;
        body: NamespaceBody;
    }
    type JSDocNamespaceBody = Identifier | JSDocNamespaceDeclaration;
    interface JSDocNamespaceDeclaration extends ModuleDeclaration {
        name: Identifier;
        body: JSDocNamespaceBody | undefined;
    }
    interface ModuleBlock extends Node, Statement {
        kind: SyntaxKind.ModuleBlock;
        parent: ModuleDeclaration;
        statements: NodeArray<Statement>;
    }
    type ModuleReference = EntityName | ExternalModuleReference;
    /**
     * One of:
     * - import x = require("mod");
     * - import x = M.x;
     */
    interface ImportEqualsDeclaration extends DeclarationStatement, JSDocContainer {
        kind: SyntaxKind.ImportEqualsDeclaration;
        parent: SourceFile | ModuleBlock;
        name: Identifier;
        moduleReference: ModuleReference;
    }
    interface ExternalModuleReference extends Node {
        kind: SyntaxKind.ExternalModuleReference;
        parent: ImportEqualsDeclaration;
        expression: Expression;
    }
    interface ImportDeclaration extends Statement {
        kind: SyntaxKind.ImportDeclaration;
        parent: SourceFile | ModuleBlock;
        importClause?: ImportClause;
        /** If this is not a StringLiteral it will be a grammar error. */
        moduleSpecifier: Expression;
    }
    type NamedImportBindings = NamespaceImport | NamedImports;
    interface ImportClause extends NamedDeclaration {
        kind: SyntaxKind.ImportClause;
        parent: ImportDeclaration;
        name?: Identifier;
        namedBindings?: NamedImportBindings;
    }
    interface NamespaceImport extends NamedDeclaration {
        kind: SyntaxKind.NamespaceImport;
        parent: ImportClause;
        name: Identifier;
    }
    interface NamespaceExportDeclaration extends DeclarationStatement {
        kind: SyntaxKind.NamespaceExportDeclaration;
        name: Identifier;
    }
    interface ExportDeclaration extends DeclarationStatement {
        kind: SyntaxKind.ExportDeclaration;
        parent: SourceFile | ModuleBlock;
        /** Will not be assigned in the case of `export * from "foo";` */
        exportClause?: NamedExports;
        /** If this is not a StringLiteral it will be a grammar error. */
        moduleSpecifier?: Expression;
    }
    interface NamedImports extends Node {
        kind: SyntaxKind.NamedImports;
        parent: ImportClause;
        elements: NodeArray<ImportSpecifier>;
    }
    interface NamedExports extends Node {
        kind: SyntaxKind.NamedExports;
        parent: ExportDeclaration;
        elements: NodeArray<ExportSpecifier>;
    }
    type NamedImportsOrExports = NamedImports | NamedExports;
    interface ImportSpecifier extends NamedDeclaration {
        kind: SyntaxKind.ImportSpecifier;
        parent: NamedImports;
        propertyName?: Identifier;
        name: Identifier;
    }
    interface ExportSpecifier extends NamedDeclaration {
        kind: SyntaxKind.ExportSpecifier;
        parent: NamedExports;
        propertyName?: Identifier;
        name: Identifier;
    }
    type ImportOrExportSpecifier = ImportSpecifier | ExportSpecifier;
    /**
     * This is either an `export =` or an `export default` declaration.
     * Unless `isExportEquals` is set, this node was parsed as an `export default`.
     */
    interface ExportAssignment extends DeclarationStatement {
        kind: SyntaxKind.ExportAssignment;
        parent: SourceFile;
        isExportEquals?: boolean;
        expression: Expression;
    }
    interface FileReference extends TextRange {
        fileName: string;
    }
    interface CheckJsDirective extends TextRange {
        enabled: boolean;
    }
    type CommentKind = SyntaxKind.SingleLineCommentTrivia | SyntaxKind.MultiLineCommentTrivia;
    interface CommentRange extends TextRange {
        hasTrailingNewLine?: boolean;
        kind: CommentKind;
    }
    interface SynthesizedComment extends CommentRange {
        text: string;
        pos: -1;
        end: -1;
    }
    interface JSDocTypeExpression extends TypeNode {
        kind: SyntaxKind.JSDocTypeExpression;
        type: TypeNode;
    }
    interface JSDocType extends TypeNode {
        _jsDocTypeBrand: any;
    }
    interface JSDocAllType extends JSDocType {
        kind: SyntaxKind.JSDocAllType;
    }
    interface JSDocUnknownType extends JSDocType {
        kind: SyntaxKind.JSDocUnknownType;
    }
    interface JSDocNonNullableType extends JSDocType {
        kind: SyntaxKind.JSDocNonNullableType;
        type: TypeNode;
    }
    interface JSDocNullableType extends JSDocType {
        kind: SyntaxKind.JSDocNullableType;
        type: TypeNode;
    }
    interface JSDocOptionalType extends JSDocType {
        kind: SyntaxKind.JSDocOptionalType;
        type: TypeNode;
    }
    interface JSDocFunctionType extends JSDocType, SignatureDeclarationBase {
        kind: SyntaxKind.JSDocFunctionType;
    }
    interface JSDocVariadicType extends JSDocType {
        kind: SyntaxKind.JSDocVariadicType;
        type: TypeNode;
    }
    type JSDocTypeReferencingNode = JSDocVariadicType | JSDocOptionalType | JSDocNullableType | JSDocNonNullableType;
    interface JSDoc extends Node {
        kind: SyntaxKind.JSDocComment;
        parent: HasJSDoc;
        tags: NodeArray<JSDocTag> | undefined;
        comment: string | undefined;
    }
    interface JSDocTag extends Node {
        parent: JSDoc;
        atToken: AtToken;
        tagName: Identifier;
        comment: string | undefined;
    }
    interface JSDocUnknownTag extends JSDocTag {
        kind: SyntaxKind.JSDocTag;
    }
    /**
     * Note that `@extends` is a synonym of `@augments`.
     * Both tags are represented by this interface.
     */
    interface JSDocAugmentsTag extends JSDocTag {
        kind: SyntaxKind.JSDocAugmentsTag;
        class: ExpressionWithTypeArguments & {
            expression: Identifier | PropertyAccessEntityNameExpression;
        };
    }
    interface JSDocClassTag extends JSDocTag {
        kind: SyntaxKind.JSDocClassTag;
    }
    interface JSDocTemplateTag extends JSDocTag {
        kind: SyntaxKind.JSDocTemplateTag;
        typeParameters: NodeArray<TypeParameterDeclaration>;
    }
    interface JSDocReturnTag extends JSDocTag {
        kind: SyntaxKind.JSDocReturnTag;
        typeExpression: JSDocTypeExpression | undefined;
    }
    interface JSDocTypeTag extends JSDocTag {
        kind: SyntaxKind.JSDocTypeTag;
        typeExpression: JSDocTypeExpression | undefined;
    }
    interface JSDocTypedefTag extends JSDocTag, NamedDeclaration {
        parent: JSDoc;
        kind: SyntaxKind.JSDocTypedefTag;
        fullName?: JSDocNamespaceDeclaration | Identifier;
        name?: Identifier;
        typeExpression?: JSDocTypeExpression | JSDocTypeLiteral;
    }
    interface JSDocPropertyLikeTag extends JSDocTag, Declaration {
        parent: JSDoc;
        name: EntityName;
        typeExpression?: JSDocTypeExpression;
        /** Whether the property name came before the type -- non-standard for JSDoc, but Typescript-like */
        isNameFirst: boolean;
        isBracketed: boolean;
    }
    interface JSDocPropertyTag extends JSDocPropertyLikeTag {
        kind: SyntaxKind.JSDocPropertyTag;
    }
    interface JSDocParameterTag extends JSDocPropertyLikeTag {
        kind: SyntaxKind.JSDocParameterTag;
    }
    interface JSDocTypeLiteral extends JSDocType {
        kind: SyntaxKind.JSDocTypeLiteral;
        jsDocPropertyTags?: ReadonlyArray<JSDocPropertyLikeTag>;
        /** If true, then this type literal represents an *array* of its type. */
        isArrayType?: boolean;
    }
    enum FlowFlags {
        Unreachable = 1,
        Start = 2,
        BranchLabel = 4,
        LoopLabel = 8,
        Assignment = 16,
        TrueCondition = 32,
        FalseCondition = 64,
        SwitchClause = 128,
        ArrayMutation = 256,
        Referenced = 512,
        Shared = 1024,
        PreFinally = 2048,
        AfterFinally = 4096,
        Label = 12,
        Condition = 96
    }
    interface FlowLock {
        locked?: boolean;
    }
    interface AfterFinallyFlow extends FlowNodeBase, FlowLock {
        antecedent: FlowNode;
    }
    interface PreFinallyFlow extends FlowNodeBase {
        antecedent: FlowNode;
        lock: FlowLock;
    }
    type FlowNode = AfterFinallyFlow | PreFinallyFlow | FlowStart | FlowLabel | FlowAssignment | FlowCondition | FlowSwitchClause | FlowArrayMutation;
    interface FlowNodeBase {
        flags: FlowFlags;
        id?: number;
    }
    interface FlowStart extends FlowNodeBase {
        container?: FunctionExpression | ArrowFunction | MethodDeclaration;
    }
    interface FlowLabel extends FlowNodeBase {
        antecedents: FlowNode[] | undefined;
    }
    interface FlowAssignment extends FlowNodeBase {
        node: Expression | VariableDeclaration | BindingElement;
        antecedent: FlowNode;
    }
    interface FlowCondition extends FlowNodeBase {
        expression: Expression;
        antecedent: FlowNode;
    }
    interface FlowSwitchClause extends FlowNodeBase {
        switchStatement: SwitchStatement;
        clauseStart: number;
        clauseEnd: number;
        antecedent: FlowNode;
    }
    interface FlowArrayMutation extends FlowNodeBase {
        node: CallExpression | BinaryExpression;
        antecedent: FlowNode;
    }
    type FlowType = Type | IncompleteType;
    interface IncompleteType {
        flags: TypeFlags;
        type: Type;
    }
    interface AmdDependency {
        path: string;
        name: string | undefined;
    }
    interface SourceFile extends Declaration {
        kind: SyntaxKind.SourceFile;
        statements: NodeArray<Statement>;
        endOfFileToken: Token<SyntaxKind.EndOfFileToken>;
        fileName: string;
        text: string;
        amdDependencies: ReadonlyArray<AmdDependency>;
        moduleName: string | undefined;
        referencedFiles: ReadonlyArray<FileReference>;
        typeReferenceDirectives: ReadonlyArray<FileReference>;
        languageVariant: LanguageVariant;
        isDeclarationFile: boolean;
        /**
         * lib.d.ts should have a reference comment like
         *
         *  /// <reference no-default-lib="true"/>
         *
         * If any other file has this comment, it signals not to include lib.d.ts
         * because this containing file is intended to act as a default library.
         */
        hasNoDefaultLib: boolean;
        languageVersion: ScriptTarget;
    }
    interface Bundle extends Node {
        kind: SyntaxKind.Bundle;
        sourceFiles: ReadonlyArray<SourceFile>;
    }
    interface JsonSourceFile extends SourceFile {
        jsonObject?: ObjectLiteralExpression;
        extendedSourceFiles?: string[];
    }
    interface ScriptReferenceHost {
        getCompilerOptions(): CompilerOptions;
        getSourceFile(fileName: string): SourceFile | undefined;
        getSourceFileByPath(path: Path): SourceFile | undefined;
        getCurrentDirectory(): string;
    }
    interface ParseConfigHost {
        useCaseSensitiveFileNames: boolean;
        readDirectory(rootDir: string, extensions: ReadonlyArray<string>, excludes: ReadonlyArray<string> | undefined, includes: ReadonlyArray<string>, depth?: number): string[];
        /**
         * Gets a value indicating whether the specified path exists and is a file.
         * @param path The path to test.
         */
        fileExists(path: string): boolean;
        readFile(path: string): string | undefined;
    }
    type WriteFileCallback = (fileName: string, data: string, writeByteOrderMark: boolean, onError: ((message: string) => void) | undefined, sourceFiles: ReadonlyArray<SourceFile>) => void;
    class OperationCanceledException {
    }
    interface CancellationToken {
        isCancellationRequested(): boolean;
        /** @throws OperationCanceledException if isCancellationRequested is true */
        throwIfCancellationRequested(): void;
    }
    interface Program extends ScriptReferenceHost {
        /**
         * Get a list of root file names that were passed to a 'createProgram'
         */
        getRootFileNames(): ReadonlyArray<string>;
        /**
         * Get a list of files in the program
         */
        getSourceFiles(): ReadonlyArray<SourceFile>;
        /**
         * Emits the JavaScript and declaration files.  If targetSourceFile is not specified, then
         * the JavaScript and declaration files will be produced for all the files in this program.
         * If targetSourceFile is specified, then only the JavaScript and declaration for that
         * specific file will be generated.
         *
         * If writeFile is not specified then the writeFile callback from the compiler host will be
         * used for writing the JavaScript and declaration files.  Otherwise, the writeFile parameter
         * will be invoked when writing the JavaScript and declaration files.
         */
        emit(targetSourceFile?: SourceFile, writeFile?: WriteFileCallback, cancellationToken?: CancellationToken, emitOnlyDtsFiles?: boolean, customTransformers?: CustomTransformers): EmitResult;
        getOptionsDiagnostics(cancellationToken?: CancellationToken): ReadonlyArray<Diagnostic>;
        getGlobalDiagnostics(cancellationToken?: CancellationToken): ReadonlyArray<Diagnostic>;
        getSyntacticDiagnostics(sourceFile?: SourceFile, cancellationToken?: CancellationToken): ReadonlyArray<Diagnostic>;
        getSemanticDiagnostics(sourceFile?: SourceFile, cancellationToken?: CancellationToken): ReadonlyArray<Diagnostic>;
        getDeclarationDiagnostics(sourceFile?: SourceFile, cancellationToken?: CancellationToken): ReadonlyArray<Diagnostic>;
        getConfigFileParsingDiagnostics(): ReadonlyArray<Diagnostic>;
        /**
         * Gets a type checker that can be used to semantically analyze source files in the program.
         */
        getTypeChecker(): TypeChecker;
        isSourceFileFromExternalLibrary(file: SourceFile): boolean;
    }
    interface CustomTransformers {
        /** Custom transformers to evaluate before built-in transformations. */
        before?: TransformerFactory<SourceFile>[];
        /** Custom transformers to evaluate after built-in transformations. */
        after?: TransformerFactory<SourceFile>[];
    }
    interface SourceMapSpan {
        /** Line number in the .js file. */
        emittedLine: number;
        /** Column number in the .js file. */
        emittedColumn: number;
        /** Line number in the .ts file. */
        sourceLine: number;
        /** Column number in the .ts file. */
        sourceColumn: number;
        /** Optional name (index into names array) associated with this span. */
        nameIndex?: number;
        /** .ts file (index into sources array) associated with this span */
        sourceIndex: number;
    }
    interface SourceMapData {
        sourceMapFilePath: string;
        jsSourceMappingURL: string;
        sourceMapFile: string;
        sourceMapSourceRoot: string;
        sourceMapSources: string[];
        sourceMapSourcesContent?: string[];
        inputSourceFileNames: string[];
        sourceMapNames?: string[];
        sourceMapMappings: string;
        sourceMapDecodedMappings: SourceMapSpan[];
    }
    /** Return code used by getEmitOutput function to indicate status of the function */
    enum ExitStatus {
        Success = 0,
        DiagnosticsPresent_OutputsSkipped = 1,
        DiagnosticsPresent_OutputsGenerated = 2
    }
    interface EmitResult {
        emitSkipped: boolean;
        /** Contains declaration emit diagnostics */
        diagnostics: ReadonlyArray<Diagnostic>;
        emittedFiles: string[];
    }
    interface TypeChecker {
        getTypeOfSymbolAtLocation(symbol: Symbol, node: Node): Type;
        getDeclaredTypeOfSymbol(symbol: Symbol): Type;
        getPropertiesOfType(type: Type): Symbol[];
        getPropertyOfType(type: Type, propertyName: string): Symbol | undefined;
        getIndexInfoOfType(type: Type, kind: IndexKind): IndexInfo | undefined;
        getSignaturesOfType(type: Type, kind: SignatureKind): Signature[];
        getIndexTypeOfType(type: Type, kind: IndexKind): Type | undefined;
        getBaseTypes(type: InterfaceType): BaseType[];
        getBaseTypeOfLiteralType(type: Type): Type;
        getWidenedType(type: Type): Type;
        getReturnTypeOfSignature(signature: Signature): Type;
        getNullableType(type: Type, flags: TypeFlags): Type;
        getNonNullableType(type: Type): Type;
        /** Note that the resulting nodes cannot be checked. */
        typeToTypeNode(type: Type, enclosingDeclaration?: Node, flags?: NodeBuilderFlags): TypeNode | undefined;
        /** Note that the resulting nodes cannot be checked. */
        signatureToSignatureDeclaration(signature: Signature, kind: SyntaxKind, enclosingDeclaration?: Node, flags?: NodeBuilderFlags): (SignatureDeclaration & {
            typeArguments?: NodeArray<TypeNode>;
        }) | undefined;
        /** Note that the resulting nodes cannot be checked. */
        indexInfoToIndexSignatureDeclaration(indexInfo: IndexInfo, kind: IndexKind, enclosingDeclaration?: Node, flags?: NodeBuilderFlags): IndexSignatureDeclaration | undefined;
        /** Note that the resulting nodes cannot be checked. */
        symbolToEntityName(symbol: Symbol, meaning: SymbolFlags, enclosingDeclaration?: Node, flags?: NodeBuilderFlags): EntityName | undefined;
        /** Note that the resulting nodes cannot be checked. */
        symbolToExpression(symbol: Symbol, meaning: SymbolFlags, enclosingDeclaration?: Node, flags?: NodeBuilderFlags): Expression | undefined;
        /** Note that the resulting nodes cannot be checked. */
        symbolToTypeParameterDeclarations(symbol: Symbol, enclosingDeclaration?: Node, flags?: NodeBuilderFlags): NodeArray<TypeParameterDeclaration> | undefined;
        /** Note that the resulting nodes cannot be checked. */
        symbolToParameterDeclaration(symbol: Symbol, enclosingDeclaration?: Node, flags?: NodeBuilderFlags): ParameterDeclaration | undefined;
        /** Note that the resulting nodes cannot be checked. */
        typeParameterToDeclaration(parameter: TypeParameter, enclosingDeclaration?: Node, flags?: NodeBuilderFlags): TypeParameterDeclaration | undefined;
        getSymbolsInScope(location: Node, meaning: SymbolFlags): Symbol[];
        getSymbolAtLocation(node: Node): Symbol | undefined;
        getSymbolsOfParameterPropertyDeclaration(parameter: ParameterDeclaration, parameterName: string): Symbol[];
        /**
         * The function returns the value (local variable) symbol of an identifier in the short-hand property assignment.
         * This is necessary as an identifier in short-hand property assignment can contains two meaning: property name and property value.
         */
        getShorthandAssignmentValueSymbol(location: Node): Symbol | undefined;
        getExportSpecifierLocalTargetSymbol(location: ExportSpecifier): Symbol | undefined;
        /**
         * If a symbol is a local symbol with an associated exported symbol, returns the exported symbol.
         * Otherwise returns its input.
         * For example, at `export type T = number;`:
         *     - `getSymbolAtLocation` at the location `T` will return the exported symbol for `T`.
         *     - But the result of `getSymbolsInScope` will contain the *local* symbol for `T`, not the exported symbol.
         *     - Calling `getExportSymbolOfSymbol` on that local symbol will return the exported symbol.
         */
        getExportSymbolOfSymbol(symbol: Symbol): Symbol;
        getPropertySymbolOfDestructuringAssignment(location: Identifier): Symbol | undefined;
        getTypeAtLocation(node: Node): Type | undefined;
        getTypeFromTypeNode(node: TypeNode): Type;
        signatureToString(signature: Signature, enclosingDeclaration?: Node, flags?: TypeFormatFlags, kind?: SignatureKind): string;
        typeToString(type: Type, enclosingDeclaration?: Node, flags?: TypeFormatFlags): string;
        symbolToString(symbol: Symbol, enclosingDeclaration?: Node, meaning?: SymbolFlags, flags?: SymbolFormatFlags): string;
        typePredicateToString(predicate: TypePredicate, enclosingDeclaration?: Node, flags?: TypeFormatFlags): string;
        /**
         * @deprecated Use the createX factory functions or XToY typechecker methods and `createPrinter` or the `xToString` methods instead
         * This will be removed in a future version.
         */
        getSymbolDisplayBuilder(): SymbolDisplayBuilder;
        getFullyQualifiedName(symbol: Symbol): string;
        getAugmentedPropertiesOfType(type: Type): Symbol[];
        getRootSymbols(symbol: Symbol): Symbol[];
        getContextualType(node: Expression): Type | undefined;
        /**
         * returns unknownSignature in the case of an error.
         * returns undefined if the node is not valid.
         * @param argumentCount Apparent number of arguments, passed in case of a possibly incomplete call. This should come from an ArgumentListInfo. See `signatureHelp.ts`.
         */
        getResolvedSignature(node: CallLikeExpression, candidatesOutArray?: Signature[], argumentCount?: number): Signature | undefined;
        getSignatureFromDeclaration(declaration: SignatureDeclaration): Signature | undefined;
        isImplementationOfOverload(node: SignatureDeclaration): boolean | undefined;
        isUndefinedSymbol(symbol: Symbol): boolean;
        isArgumentsSymbol(symbol: Symbol): boolean;
        isUnknownSymbol(symbol: Symbol): boolean;
        getConstantValue(node: EnumMember | PropertyAccessExpression | ElementAccessExpression): string | number | undefined;
        isValidPropertyAccess(node: PropertyAccessExpression | QualifiedName | ImportTypeNode, propertyName: string): boolean;
        /** Follow all aliases to get the original symbol. */
        getAliasedSymbol(symbol: Symbol): Symbol;
        getExportsOfModule(moduleSymbol: Symbol): Symbol[];
        getAllAttributesTypeFromJsxOpeningLikeElement(elementNode: JsxOpeningLikeElement): Type | undefined;
        getJsxIntrinsicTagNamesAt(location: Node): Symbol[];
        isOptionalParameter(node: ParameterDeclaration): boolean;
        getAmbientModules(): Symbol[];
        tryGetMemberInModuleExports(memberName: string, moduleSymbol: Symbol): Symbol | undefined;
        getApparentType(type: Type): Type;
        getSuggestionForNonexistentProperty(node: Identifier, containingType: Type): string | undefined;
        getSuggestionForNonexistentSymbol(location: Node, name: string, meaning: SymbolFlags): string | undefined;
        getSuggestionForNonexistentModule(node: Identifier, target: Symbol): string | undefined;
        getBaseConstraintOfType(type: Type): Type | undefined;
        getDefaultFromTypeParameter(type: Type): Type | undefined;
    }
    enum NodeBuilderFlags {
        None = 0,
        NoTruncation = 1,
        WriteArrayAsGenericType = 2,
        UseStructuralFallback = 8,
        WriteTypeArgumentsOfSignature = 32,
        UseFullyQualifiedType = 64,
        UseOnlyExternalAliasing = 128,
        SuppressAnyReturnType = 256,
        WriteTypeParametersInQualifiedName = 512,
        MultilineObjectLiterals = 1024,
        WriteClassExpressionAsTypeLiteral = 2048,
        UseTypeOfFunction = 4096,
        OmitParameterModifiers = 8192,
        UseAliasDefinedOutsideCurrentScope = 16384,
        AllowThisInObjectLiteral = 32768,
        AllowQualifedNameInPlaceOfIdentifier = 65536,
        AllowAnonymousIdentifier = 131072,
        AllowEmptyUnionOrIntersection = 262144,
        AllowEmptyTuple = 524288,
        AllowUniqueESSymbolType = 1048576,
        AllowEmptyIndexInfoType = 2097152,
        IgnoreErrors = 3112960,
        InObjectTypeLiteral = 4194304,
        InTypeAlias = 8388608,
        InInitialEntityName = 16777216,
        InReverseMappedType = 33554432
    }
    enum TypeFormatFlags {
        None = 0,
        NoTruncation = 1,
        WriteArrayAsGenericType = 2,
        UseStructuralFallback = 8,
        WriteTypeArgumentsOfSignature = 32,
        UseFullyQualifiedType = 64,
        SuppressAnyReturnType = 256,
        MultilineObjectLiterals = 1024,
        WriteClassExpressionAsTypeLiteral = 2048,
        UseTypeOfFunction = 4096,
        OmitParameterModifiers = 8192,
        UseAliasDefinedOutsideCurrentScope = 16384,
        AllowUniqueESSymbolType = 1048576,
        AddUndefined = 131072,
        WriteArrowStyleSignature = 262144,
        InArrayType = 524288,
        InElementType = 2097152,
        InFirstTypeArgument = 4194304,
        InTypeAlias = 8388608,
        /** @deprecated */ WriteOwnNameForAnyLike = 0,
        NodeBuilderFlagsMask = 9469291
    }
    enum SymbolFormatFlags {
        None = 0,
        WriteTypeParametersOrArguments = 1,
        UseOnlyExternalAliasing = 2,
        AllowAnyNodeKind = 4,
        UseAliasDefinedOutsideCurrentScope = 8
    }
    /**
     * @deprecated
     */
    interface SymbolDisplayBuilder {
        /** @deprecated */ buildTypeDisplay(type: Type, writer: SymbolWriter, enclosingDeclaration?: Node, flags?: TypeFormatFlags): void;
        /** @deprecated */ buildSymbolDisplay(symbol: Symbol, writer: SymbolWriter, enclosingDeclaration?: Node, meaning?: SymbolFlags, flags?: SymbolFormatFlags): void;
        /** @deprecated */ buildSignatureDisplay(signature: Signature, writer: SymbolWriter, enclosingDeclaration?: Node, flags?: TypeFormatFlags, kind?: SignatureKind): void;
        /** @deprecated */ buildIndexSignatureDisplay(info: IndexInfo, writer: SymbolWriter, kind: IndexKind, enclosingDeclaration?: Node, globalFlags?: TypeFormatFlags, symbolStack?: Symbol[]): void;
        /** @deprecated */ buildParameterDisplay(parameter: Symbol, writer: SymbolWriter, enclosingDeclaration?: Node, flags?: TypeFormatFlags): void;
        /** @deprecated */ buildTypeParameterDisplay(tp: TypeParameter, writer: SymbolWriter, enclosingDeclaration?: Node, flags?: TypeFormatFlags): void;
        /** @deprecated */ buildTypePredicateDisplay(predicate: TypePredicate, writer: SymbolWriter, enclosingDeclaration?: Node, flags?: TypeFormatFlags): void;
        /** @deprecated */ buildTypeParameterDisplayFromSymbol(symbol: Symbol, writer: SymbolWriter, enclosingDeclaration?: Node, flags?: TypeFormatFlags): void;
        /** @deprecated */ buildDisplayForParametersAndDelimiters(thisParameter: Symbol, parameters: Symbol[], writer: SymbolWriter, enclosingDeclaration?: Node, flags?: TypeFormatFlags): void;
        /** @deprecated */ buildDisplayForTypeParametersAndDelimiters(typeParameters: TypeParameter[], writer: SymbolWriter, enclosingDeclaration?: Node, flags?: TypeFormatFlags): void;
        /** @deprecated */ buildReturnTypeDisplay(signature: Signature, writer: SymbolWriter, enclosingDeclaration?: Node, flags?: TypeFormatFlags): void;
    }
    /**
     * @deprecated Migrate to other methods of generating symbol names, ex symbolToEntityName + a printer or symbolToString
     */
    interface SymbolWriter extends SymbolTracker {
        writeKeyword(text: string): void;
        writeOperator(text: string): void;
        writePunctuation(text: string): void;
        writeSpace(text: string): void;
        writeStringLiteral(text: string): void;
        writeParameter(text: string): void;
        writeProperty(text: string): void;
        writeSymbol(text: string, symbol: Symbol): void;
        writeLine(): void;
        increaseIndent(): void;
        decreaseIndent(): void;
        clear(): void;
    }
    enum TypePredicateKind {
        This = 0,
        Identifier = 1
    }
    interface TypePredicateBase {
        kind: TypePredicateKind;
        type: Type;
    }
    interface ThisTypePredicate extends TypePredicateBase {
        kind: TypePredicateKind.This;
    }
    interface IdentifierTypePredicate extends TypePredicateBase {
        kind: TypePredicateKind.Identifier;
        parameterName: string;
        parameterIndex: number;
    }
    type TypePredicate = IdentifierTypePredicate | ThisTypePredicate;
    enum SymbolFlags {
        None = 0,
        FunctionScopedVariable = 1,
        BlockScopedVariable = 2,
        Property = 4,
        EnumMember = 8,
        Function = 16,
        Class = 32,
        Interface = 64,
        ConstEnum = 128,
        RegularEnum = 256,
        ValueModule = 512,
        NamespaceModule = 1024,
        TypeLiteral = 2048,
        ObjectLiteral = 4096,
        Method = 8192,
        Constructor = 16384,
        GetAccessor = 32768,
        SetAccessor = 65536,
        Signature = 131072,
        TypeParameter = 262144,
        TypeAlias = 524288,
        ExportValue = 1048576,
        Alias = 2097152,
        Prototype = 4194304,
        ExportStar = 8388608,
        Optional = 16777216,
        Transient = 33554432,
        JSContainer = 67108864,
        Enum = 384,
        Variable = 3,
        Value = 67216319,
        Type = 67901928,
        Namespace = 1920,
        Module = 1536,
        Accessor = 98304,
        FunctionScopedVariableExcludes = 67216318,
        BlockScopedVariableExcludes = 67216319,
        ParameterExcludes = 67216319,
        PropertyExcludes = 0,
        EnumMemberExcludes = 68008959,
        FunctionExcludes = 67215791,
        ClassExcludes = 68008383,
        InterfaceExcludes = 67901832,
        RegularEnumExcludes = 68008191,
        ConstEnumExcludes = 68008831,
        ValueModuleExcludes = 67215503,
        NamespaceModuleExcludes = 0,
        MethodExcludes = 67208127,
        GetAccessorExcludes = 67150783,
        SetAccessorExcludes = 67183551,
        TypeParameterExcludes = 67639784,
        TypeAliasExcludes = 67901928,
        AliasExcludes = 2097152,
        ModuleMember = 2623475,
        ExportHasLocal = 944,
        HasExports = 1952,
        HasMembers = 6240,
        BlockScoped = 418,
        PropertyOrAccessor = 98308,
        ClassMember = 106500
    }
    interface Symbol {
        flags: SymbolFlags;
        escapedName: __String;
        declarations?: Declaration[];
        valueDeclaration?: Declaration;
        members?: SymbolTable;
        exports?: SymbolTable;
        globalExports?: SymbolTable;
    }
    enum InternalSymbolName {
        Call = "__call",
        Constructor = "__constructor",
        New = "__new",
        Index = "__index",
        ExportStar = "__export",
        Global = "__global",
        Missing = "__missing",
        Type = "__type",
        Object = "__object",
        JSXAttributes = "__jsxAttributes",
        Class = "__class",
        Function = "__function",
        Computed = "__computed",
        Resolving = "__resolving__",
        ExportEquals = "export=",
        Default = "default"
    }
    /**
     * This represents a string whose leading underscore have been escaped by adding extra leading underscores.
     * The shape of this brand is rather unique compared to others we've used.
     * Instead of just an intersection of a string and an object, it is that union-ed
     * with an intersection of void and an object. This makes it wholly incompatible
     * with a normal string (which is good, it cannot be misused on assignment or on usage),
     * while still being comparable with a normal string via === (also good) and castable from a string.
     */
    type __String = (string & {
        __escapedIdentifier: void;
    }) | (void & {
        __escapedIdentifier: void;
    }) | InternalSymbolName;
    /** ReadonlyMap where keys are `__String`s. */
    interface ReadonlyUnderscoreEscapedMap<T> {
        get(key: __String): T | undefined;
        has(key: __String): boolean;
        forEach(action: (value: T, key: __String) => void): void;
        readonly size: number;
        keys(): Iterator<__String>;
        values(): Iterator<T>;
        entries(): Iterator<[__String, T]>;
    }
    /** Map where keys are `__String`s. */
    interface UnderscoreEscapedMap<T> extends ReadonlyUnderscoreEscapedMap<T> {
        set(key: __String, value: T): this;
        delete(key: __String): boolean;
        clear(): void;
    }
    /** SymbolTable based on ES6 Map interface. */
    type SymbolTable = UnderscoreEscapedMap<Symbol>;
    enum TypeFlags {
        Any = 1,
        String = 2,
        Number = 4,
        Boolean = 8,
        Enum = 16,
        StringLiteral = 32,
        NumberLiteral = 64,
        BooleanLiteral = 128,
        EnumLiteral = 256,
        ESSymbol = 512,
        UniqueESSymbol = 1024,
        Void = 2048,
        Undefined = 4096,
        Null = 8192,
        Never = 16384,
        TypeParameter = 32768,
        Object = 65536,
        Union = 131072,
        Intersection = 262144,
        Index = 524288,
        IndexedAccess = 1048576,
        Conditional = 2097152,
        Substitution = 4194304,
        NonPrimitive = 134217728,
        Literal = 224,
        Unit = 13536,
        StringOrNumberLiteral = 96,
        PossiblyFalsy = 14574,
        StringLike = 524322,
        NumberLike = 84,
        BooleanLike = 136,
        EnumLike = 272,
        ESSymbolLike = 1536,
        UnionOrIntersection = 393216,
        StructuredType = 458752,
        TypeVariable = 1081344,
        InstantiableNonPrimitive = 7372800,
        InstantiablePrimitive = 524288,
        Instantiable = 7897088,
        StructuredOrInstantiable = 8355840,
        Narrowable = 142575359,
        NotUnionOrUnit = 134283777
    }
    type DestructuringPattern = BindingPattern | ObjectLiteralExpression | ArrayLiteralExpression;
    interface Type {
        flags: TypeFlags;
        symbol?: Symbol;
        pattern?: DestructuringPattern;
        aliasSymbol?: Symbol;
        aliasTypeArguments?: Type[];
    }
    interface LiteralType extends Type {
        value: string | number;
        freshType?: LiteralType;
        regularType?: LiteralType;
    }
    interface UniqueESSymbolType extends Type {
        symbol: Symbol;
    }
    interface StringLiteralType extends LiteralType {
        value: string;
    }
    interface NumberLiteralType extends LiteralType {
        value: number;
    }
    interface EnumType extends Type {
    }
    enum ObjectFlags {
        Class = 1,
        Interface = 2,
        Reference = 4,
        Tuple = 8,
        Anonymous = 16,
        Mapped = 32,
        Instantiated = 64,
        ObjectLiteral = 128,
        EvolvingArray = 256,
        ObjectLiteralPatternWithComputedProperties = 512,
        ContainsSpread = 1024,
        ReverseMapped = 2048,
        JsxAttributes = 4096,
        MarkerType = 8192,
        ClassOrInterface = 3
    }
    interface ObjectType extends Type {
        objectFlags: ObjectFlags;
    }
    /** Class and interface types (ObjectFlags.Class and ObjectFlags.Interface). */
    interface InterfaceType extends ObjectType {
        typeParameters: TypeParameter[] | undefined;
        outerTypeParameters: TypeParameter[] | undefined;
        localTypeParameters: TypeParameter[] | undefined;
        thisType: TypeParameter | undefined;
    }
    type BaseType = ObjectType | IntersectionType;
    interface InterfaceTypeWithDeclaredMembers extends InterfaceType {
        declaredProperties: Symbol[];
        declaredCallSignatures: Signature[];
        declaredConstructSignatures: Signature[];
        declaredStringIndexInfo: IndexInfo | undefined;
        declaredNumberIndexInfo: IndexInfo | undefined;
    }
    /**
     * Type references (ObjectFlags.Reference). When a class or interface has type parameters or
     * a "this" type, references to the class or interface are made using type references. The
     * typeArguments property specifies the types to substitute for the type parameters of the
     * class or interface and optionally includes an extra element that specifies the type to
     * substitute for "this" in the resulting instantiation. When no extra argument is present,
     * the type reference itself is substituted for "this". The typeArguments property is undefined
     * if the class or interface has no type parameters and the reference isn't specifying an
     * explicit "this" argument.
     */
    interface TypeReference extends ObjectType {
        target: GenericType;
        typeArguments?: Type[];
    }
    interface GenericType extends InterfaceType, TypeReference {
    }
    interface UnionOrIntersectionType extends Type {
        types: Type[];
    }
    interface UnionType extends UnionOrIntersectionType {
    }
    interface IntersectionType extends UnionOrIntersectionType {
    }
    type StructuredType = ObjectType | UnionType | IntersectionType;
    interface EvolvingArrayType extends ObjectType {
        elementType: Type;
        finalArrayType?: Type;
    }
    interface InstantiableType extends Type {
    }
    interface TypeParameter extends InstantiableType {
    }
    interface IndexedAccessType extends InstantiableType {
        objectType: Type;
        indexType: Type;
        constraint?: Type;
    }
    type TypeVariable = TypeParameter | IndexedAccessType;
    interface IndexType extends InstantiableType {
        type: InstantiableType | UnionOrIntersectionType;
    }
    interface ConditionalRoot {
        node: ConditionalTypeNode;
        checkType: Type;
        extendsType: Type;
        trueType: Type;
        falseType: Type;
        isDistributive: boolean;
        inferTypeParameters: TypeParameter[] | undefined;
        outerTypeParameters?: TypeParameter[];
        instantiations?: Map<Type>;
        aliasSymbol: Symbol | undefined;
        aliasTypeArguments: Type[] | undefined;
    }
    interface ConditionalType extends InstantiableType {
        root: ConditionalRoot;
        checkType: Type;
        extendsType: Type;
        resolvedTrueType?: Type;
        resolvedFalseType?: Type;
    }
    interface SubstitutionType extends InstantiableType {
        typeVariable: TypeVariable;
        substitute: Type;
    }
    enum SignatureKind {
        Call = 0,
        Construct = 1
    }
    interface Signature {
        declaration?: SignatureDeclaration;
        typeParameters?: TypeParameter[];
        parameters: Symbol[];
    }
    enum IndexKind {
        String = 0,
        Number = 1
    }
    interface IndexInfo {
        type: Type;
        isReadonly: boolean;
        declaration?: IndexSignatureDeclaration;
    }
    enum InferencePriority {
        NakedTypeVariable = 1,
        HomomorphicMappedType = 2,
        MappedTypeConstraint = 4,
        ReturnType = 8,
        LiteralKeyof = 16,
        NoConstraints = 32,
        AlwaysStrict = 64,
        PriorityImpliesCombination = 28
    }
    interface JsFileExtensionInfo {
        extension: string;
        isMixedContent: boolean;
        scriptKind?: ScriptKind;
    }
    interface DiagnosticMessage {
        key: string;
        category: DiagnosticCategory;
        code: number;
        message: string;
        reportsUnnecessary?: {};
    }
    /**
     * A linked list of formatted diagnostic messages to be used as part of a multiline message.
     * It is built from the bottom up, leaving the head to be the "main" diagnostic.
     * While it seems that DiagnosticMessageChain is structurally similar to DiagnosticMessage,
     * the difference is that messages are all preformatted in DMC.
     */
    interface DiagnosticMessageChain {
        messageText: string;
        category: DiagnosticCategory;
        code: number;
        next?: DiagnosticMessageChain;
    }
    interface Diagnostic {
        file: SourceFile | undefined;
        start: number | undefined;
        length: number | undefined;
        messageText: string | DiagnosticMessageChain;
        category: DiagnosticCategory;
        /** May store more in future. For now, this will simply be `true` to indicate when a diagnostic is an unused-identifier diagnostic. */
        reportsUnnecessary?: {};
        code: number;
        source?: string;
    }
    enum DiagnosticCategory {
        Warning = 0,
        Error = 1,
        Suggestion = 2,
        Message = 3
    }
    enum ModuleResolutionKind {
        Classic = 1,
        NodeJs = 2
    }
    interface PluginImport {
        name: string;
    }
    type CompilerOptionsValue = string | number | boolean | (string | number)[] | string[] | MapLike<string[]> | PluginImport[] | null | undefined;
    interface CompilerOptions {
        allowJs?: boolean;
        allowSyntheticDefaultImports?: boolean;
        allowUnreachableCode?: boolean;
        allowUnusedLabels?: boolean;
        alwaysStrict?: boolean;
        baseUrl?: string;
        charset?: string;
        checkJs?: boolean;
        declaration?: boolean;
        declarationMap?: boolean;
        emitDeclarationOnly?: boolean;
        declarationDir?: string;
        disableSizeLimit?: boolean;
        downlevelIteration?: boolean;
        emitBOM?: boolean;
        emitDecoratorMetadata?: boolean;
        experimentalDecorators?: boolean;
        forceConsistentCasingInFileNames?: boolean;
        importHelpers?: boolean;
        inlineSourceMap?: boolean;
        inlineSources?: boolean;
        isolatedModules?: boolean;
        jsx?: JsxEmit;
        lib?: string[];
        locale?: string;
        mapRoot?: string;
        maxNodeModuleJsDepth?: number;
        module?: ModuleKind;
        moduleResolution?: ModuleResolutionKind;
        newLine?: NewLineKind;
        noEmit?: boolean;
        noEmitHelpers?: boolean;
        noEmitOnError?: boolean;
        noErrorTruncation?: boolean;
        noFallthroughCasesInSwitch?: boolean;
        noImplicitAny?: boolean;
        noImplicitReturns?: boolean;
        noImplicitThis?: boolean;
        noStrictGenericChecks?: boolean;
        noUnusedLocals?: boolean;
        noUnusedParameters?: boolean;
        noImplicitUseStrict?: boolean;
        noLib?: boolean;
        noResolve?: boolean;
        out?: string;
        outDir?: string;
        outFile?: string;
        paths?: MapLike<string[]>;
        preserveConstEnums?: boolean;
        preserveSymlinks?: boolean;
        project?: string;
        reactNamespace?: string;
        jsxFactory?: string;
        removeComments?: boolean;
        rootDir?: string;
        rootDirs?: string[];
        skipLibCheck?: boolean;
        skipDefaultLibCheck?: boolean;
        sourceMap?: boolean;
        sourceRoot?: string;
        strict?: boolean;
        strictFunctionTypes?: boolean;
        strictNullChecks?: boolean;
        strictPropertyInitialization?: boolean;
        suppressExcessPropertyErrors?: boolean;
        suppressImplicitAnyIndexErrors?: boolean;
        target?: ScriptTarget;
        traceResolution?: boolean;
        types?: string[];
        /** Paths used to compute primary types search locations */
        typeRoots?: string[];
        esModuleInterop?: boolean;
        [option: string]: CompilerOptionsValue | JsonSourceFile | undefined;
    }
    interface TypeAcquisition {
        enableAutoDiscovery?: boolean;
        enable?: boolean;
        include?: string[];
        exclude?: string[];
        [option: string]: string[] | boolean | undefined;
    }
    enum ModuleKind {
        None = 0,
        CommonJS = 1,
        AMD = 2,
        UMD = 3,
        System = 4,
        ES2015 = 5,
        ESNext = 6
    }
    enum JsxEmit {
        None = 0,
        Preserve = 1,
        React = 2,
        ReactNative = 3
    }
    enum NewLineKind {
        CarriageReturnLineFeed = 0,
        LineFeed = 1
    }
    interface LineAndCharacter {
        /** 0-based. */
        line: number;
        character: number;
    }
    enum ScriptKind {
        Unknown = 0,
        JS = 1,
        JSX = 2,
        TS = 3,
        TSX = 4,
        External = 5,
        JSON = 6
    }
    enum ScriptTarget {
        ES3 = 0,
        ES5 = 1,
        ES2015 = 2,
        ES2016 = 3,
        ES2017 = 4,
        ES2018 = 5,
        ESNext = 6,
        Latest = 6
    }
    enum LanguageVariant {
        Standard = 0,
        JSX = 1
    }
    /** Either a parsed command line or a parsed tsconfig.json */
    interface ParsedCommandLine {
        options: CompilerOptions;
        typeAcquisition?: TypeAcquisition;
        fileNames: string[];
        raw?: any;
        errors: Diagnostic[];
        wildcardDirectories?: MapLike<WatchDirectoryFlags>;
        compileOnSave?: boolean;
    }
    enum WatchDirectoryFlags {
        None = 0,
        Recursive = 1
    }
    interface ExpandResult {
        fileNames: string[];
        wildcardDirectories: MapLike<WatchDirectoryFlags>;
    }
    interface ModuleResolutionHost {
        fileExists(fileName: string): boolean;
        readFile(fileName: string): string | undefined;
        trace?(s: string): void;
        directoryExists?(directoryName: string): boolean;
        /**
         * Resolve a symbolic link.
         * @see https://nodejs.org/api/fs.html#fs_fs_realpathsync_path_options
         */
        realpath?(path: string): string;
        getCurrentDirectory?(): string;
        getDirectories?(path: string): string[];
    }
    /**
     * Represents the result of module resolution.
     * Module resolution will pick up tsx/jsx/js files even if '--jsx' and '--allowJs' are turned off.
     * The Program will then filter results based on these flags.
     *
     * Prefer to return a `ResolvedModuleFull` so that the file type does not have to be inferred.
     */
    interface ResolvedModule {
        /** Path of the file the module was resolved to. */
        resolvedFileName: string;
        /** True if `resolvedFileName` comes from `node_modules`. */
        isExternalLibraryImport?: boolean;
    }
    /**
     * ResolvedModule with an explicitly provided `extension` property.
     * Prefer this over `ResolvedModule`.
     * If changing this, remember to change `moduleResolutionIsEqualTo`.
     */
    interface ResolvedModuleFull extends ResolvedModule {
        /**
         * Extension of resolvedFileName. This must match what's at the end of resolvedFileName.
         * This is optional for backwards-compatibility, but will be added if not provided.
         */
        extension: Extension;
        packageId?: PackageId;
    }
    /**
     * Unique identifier with a package name and version.
     * If changing this, remember to change `packageIdIsEqual`.
     */
    interface PackageId {
        /**
         * Name of the package.
         * Should not include `@types`.
         * If accessing a non-index file, this should include its name e.g. "foo/bar".
         */
        name: string;
        /**
         * Name of a submodule within this package.
         * May be "".
         */
        subModuleName: string;
        /** Version of the package, e.g. "1.2.3" */
        version: string;
    }
    enum Extension {
        Ts = ".ts",
        Tsx = ".tsx",
        Dts = ".d.ts",
        Js = ".js",
        Jsx = ".jsx",
        Json = ".json"
    }
    interface ResolvedModuleWithFailedLookupLocations {
        readonly resolvedModule: ResolvedModuleFull | undefined;
    }
    interface ResolvedTypeReferenceDirective {
        primary: boolean;
        resolvedFileName: string | undefined;
        packageId?: PackageId;
    }
    interface ResolvedTypeReferenceDirectiveWithFailedLookupLocations {
        readonly resolvedTypeReferenceDirective: ResolvedTypeReferenceDirective | undefined;
        readonly failedLookupLocations: ReadonlyArray<string>;
    }
    interface CompilerHost extends ModuleResolutionHost {
        getSourceFile(fileName: string, languageVersion: ScriptTarget, onError?: (message: string) => void, shouldCreateNewSourceFile?: boolean): SourceFile | undefined;
        getSourceFileByPath?(fileName: string, path: Path, languageVersion: ScriptTarget, onError?: (message: string) => void, shouldCreateNewSourceFile?: boolean): SourceFile | undefined;
        getCancellationToken?(): CancellationToken;
        getDefaultLibFileName(options: CompilerOptions): string;
        getDefaultLibLocation?(): string;
        writeFile: WriteFileCallback;
        getCurrentDirectory(): string;
        getDirectories(path: string): string[];
        getCanonicalFileName(fileName: string): string;
        useCaseSensitiveFileNames(): boolean;
        getNewLine(): string;
        resolveModuleNames?(moduleNames: string[], containingFile: string, reusedNames?: string[]): (ResolvedModule | undefined)[];
        /**
         * This method is a companion for 'resolveModuleNames' and is used to resolve 'types' references to actual type declaration files
         */
        resolveTypeReferenceDirectives?(typeReferenceDirectiveNames: string[], containingFile: string): ResolvedTypeReferenceDirective[];
        getEnvironmentVariable?(name: string): string | undefined;
        createHash?(data: string): string;
    }
    interface SourceMapRange extends TextRange {
        source?: SourceMapSource;
    }
    interface SourceMapSource {
        fileName: string;
        text: string;
        skipTrivia?: (pos: number) => number;
    }
    enum EmitFlags {
        SingleLine = 1,
        AdviseOnEmitNode = 2,
        NoSubstitution = 4,
        CapturesThis = 8,
        NoLeadingSourceMap = 16,
        NoTrailingSourceMap = 32,
        NoSourceMap = 48,
        NoNestedSourceMaps = 64,
        NoTokenLeadingSourceMaps = 128,
        NoTokenTrailingSourceMaps = 256,
        NoTokenSourceMaps = 384,
        NoLeadingComments = 512,
        NoTrailingComments = 1024,
        NoComments = 1536,
        NoNestedComments = 2048,
        HelperName = 4096,
        ExportName = 8192,
        LocalName = 16384,
        InternalName = 32768,
        Indented = 65536,
        NoIndentation = 131072,
        AsyncFunctionBody = 262144,
        ReuseTempVariableScope = 524288,
        CustomPrologue = 1048576,
        NoHoisting = 2097152,
        HasEndOfDeclarationMarker = 4194304,
        Iterator = 8388608,
        NoAsciiEscaping = 16777216
    }
    interface EmitHelper {
        readonly name: string;
        readonly scoped: boolean;
        readonly text: string | ((node: EmitHelperUniqueNameCallback) => string);
        readonly priority?: number;
    }
    type EmitHelperUniqueNameCallback = (name: string) => string;
    enum EmitHint {
        SourceFile = 0,
        Expression = 1,
        IdentifierName = 2,
        MappedTypeParameter = 3,
        Unspecified = 4
    }
    interface TransformationContext {
        /** Gets the compiler options supplied to the transformer. */
        getCompilerOptions(): CompilerOptions;
        /** Starts a new lexical environment. */
        startLexicalEnvironment(): void;
        /** Suspends the current lexical environment, usually after visiting a parameter list. */
        suspendLexicalEnvironment(): void;
        /** Resumes a suspended lexical environment, usually before visiting a function body. */
        resumeLexicalEnvironment(): void;
        /** Ends a lexical environment, returning any declarations. */
        endLexicalEnvironment(): Statement[] | undefined;
        /** Hoists a function declaration to the containing scope. */
        hoistFunctionDeclaration(node: FunctionDeclaration): void;
        /** Hoists a variable declaration to the containing scope. */
        hoistVariableDeclaration(node: Identifier): void;
        /** Records a request for a non-scoped emit helper in the current context. */
        requestEmitHelper(helper: EmitHelper): void;
        /** Gets and resets the requested non-scoped emit helpers. */
        readEmitHelpers(): EmitHelper[] | undefined;
        /** Enables expression substitutions in the pretty printer for the provided SyntaxKind. */
        enableSubstitution(kind: SyntaxKind): void;
        /** Determines whether expression substitutions are enabled for the provided node. */
        isSubstitutionEnabled(node: Node): boolean;
        /**
         * Hook used by transformers to substitute expressions just before they
         * are emitted by the pretty printer.
         *
         * NOTE: Transformation hooks should only be modified during `Transformer` initialization,
         * before returning the `NodeTransformer` callback.
         */
        onSubstituteNode: (hint: EmitHint, node: Node) => Node;
        /**
         * Enables before/after emit notifications in the pretty printer for the provided
         * SyntaxKind.
         */
        enableEmitNotification(kind: SyntaxKind): void;
        /**
         * Determines whether before/after emit notifications should be raised in the pretty
         * printer when it emits a node.
         */
        isEmitNotificationEnabled(node: Node): boolean;
        /**
         * Hook used to allow transformers to capture state before or after
         * the printer emits a node.
         *
         * NOTE: Transformation hooks should only be modified during `Transformer` initialization,
         * before returning the `NodeTransformer` callback.
         */
        onEmitNode: (hint: EmitHint, node: Node, emitCallback: (hint: EmitHint, node: Node) => void) => void;
    }
    interface TransformationResult<T extends Node> {
        /** Gets the transformed source files. */
        transformed: T[];
        /** Gets diagnostics for the transformation. */
        diagnostics?: Diagnostic[];
        /**
         * Gets a substitute for a node, if one is available; otherwise, returns the original node.
         *
         * @param hint A hint as to the intended usage of the node.
         * @param node The node to substitute.
         */
        substituteNode(hint: EmitHint, node: Node): Node;
        /**
         * Emits a node with possible notification.
         *
         * @param hint A hint as to the intended usage of the node.
         * @param node The node to emit.
         * @param emitCallback A callback used to emit the node.
         */
        emitNodeWithNotification(hint: EmitHint, node: Node, emitCallback: (hint: EmitHint, node: Node) => void): void;
        /**
         * Clean up EmitNode entries on any parse-tree nodes.
         */
        dispose(): void;
    }
    /**
     * A function that is used to initialize and return a `Transformer` callback, which in turn
     * will be used to transform one or more nodes.
     */
    type TransformerFactory<T extends Node> = (context: TransformationContext) => Transformer<T>;
    /**
     * A function that transforms a node.
     */
    type Transformer<T extends Node> = (node: T) => T;
    /**
     * A function that accepts and possibly transforms a node.
     */
    type Visitor = (node: Node) => VisitResult<Node>;
    type VisitResult<T extends Node> = T | T[] | undefined;
    interface Printer {
        /**
         * Print a node and its subtree as-is, without any emit transformations.
         * @param hint A value indicating the purpose of a node. This is primarily used to
         * distinguish between an `Identifier` used in an expression position, versus an
         * `Identifier` used as an `IdentifierName` as part of a declaration. For most nodes you
         * should just pass `Unspecified`.
         * @param node The node to print. The node and its subtree are printed as-is, without any
         * emit transformations.
         * @param sourceFile A source file that provides context for the node. The source text of
         * the file is used to emit the original source content for literals and identifiers, while
         * the identifiers of the source file are used when generating unique names to avoid
         * collisions.
         */
        printNode(hint: EmitHint, node: Node, sourceFile: SourceFile): string;
        /**
         * Prints a list of nodes using the given format flags
         */
        printList<T extends Node>(format: ListFormat, list: NodeArray<T>, sourceFile: SourceFile): string;
        /**
         * Prints a source file as-is, without any emit transformations.
         */
        printFile(sourceFile: SourceFile): string;
        /**
         * Prints a bundle of source files as-is, without any emit transformations.
         */
        printBundle(bundle: Bundle): string;
    }
    interface PrintHandlers {
        /**
         * A hook used by the Printer when generating unique names to avoid collisions with
         * globally defined names that exist outside of the current source file.
         */
        hasGlobalName?(name: string): boolean;
        /**
         * A hook used by the Printer to provide notifications prior to emitting a node. A
         * compatible implementation **must** invoke `emitCallback` with the provided `hint` and
         * `node` values.
         * @param hint A hint indicating the intended purpose of the node.
         * @param node The node to emit.
         * @param emitCallback A callback that, when invoked, will emit the node.
         * @example
         * ```ts
         * var printer = createPrinter(printerOptions, {
         *   onEmitNode(hint, node, emitCallback) {
         *     // set up or track state prior to emitting the node...
         *     emitCallback(hint, node);
         *     // restore state after emitting the node...
         *   }
         * });
         * ```
         */
        onEmitNode?(hint: EmitHint, node: Node | undefined, emitCallback: (hint: EmitHint, node: Node | undefined) => void): void;
        /**
         * A hook used by the Printer to perform just-in-time substitution of a node. This is
         * primarily used by node transformations that need to substitute one node for another,
         * such as replacing `myExportedVar` with `exports.myExportedVar`.
         * @param hint A hint indicating the intended purpose of the node.
         * @param node The node to emit.
         * @example
         * ```ts
         * var printer = createPrinter(printerOptions, {
         *   substituteNode(hint, node) {
         *     // perform substitution if necessary...
         *     return node;
         *   }
         * });
         * ```
         */
        substituteNode?(hint: EmitHint, node: Node): Node;
    }
    interface PrinterOptions {
        removeComments?: boolean;
        newLine?: NewLineKind;
        omitTrailingSemicolon?: boolean;
        noEmitHelpers?: boolean;
    }
    /** @deprecated See comment on SymbolWriter */
    interface SymbolTracker {
        trackSymbol?(symbol: Symbol, enclosingDeclaration?: Node, meaning?: SymbolFlags): void;
        reportInaccessibleThisError?(): void;
        reportPrivateInBaseOfClassExpression?(propertyName: string): void;
        reportInaccessibleUniqueSymbolError?(): void;
    }
    interface TextSpan {
        start: number;
        length: number;
    }
    interface TextChangeRange {
        span: TextSpan;
        newLength: number;
    }
    interface SortedArray<T> extends Array<T> {
        " __sortedArrayBrand": any;
    }
    interface SyntaxList extends Node {
        _children: Node[];
    }
    enum ListFormat {
        None = 0,
        SingleLine = 0,
        MultiLine = 1,
        PreserveLines = 2,
        LinesMask = 3,
        NotDelimited = 0,
        BarDelimited = 4,
        AmpersandDelimited = 8,
        CommaDelimited = 16,
        DelimitersMask = 28,
        AllowTrailingComma = 32,
        Indented = 64,
        SpaceBetweenBraces = 128,
        SpaceBetweenSiblings = 256,
        Braces = 512,
        Parenthesis = 1024,
        AngleBrackets = 2048,
        SquareBrackets = 4096,
        BracketsMask = 7680,
        OptionalIfUndefined = 8192,
        OptionalIfEmpty = 16384,
        Optional = 24576,
        PreferNewLine = 32768,
        NoTrailingNewLine = 65536,
        NoInterveningComments = 131072,
        NoSpaceIfEmpty = 262144,
        SingleElement = 524288,
        Modifiers = 131328,
        HeritageClauses = 256,
        SingleLineTypeLiteralMembers = 384,
        MultiLineTypeLiteralMembers = 16449,
        TupleTypeElements = 272,
        UnionTypeConstituents = 260,
        IntersectionTypeConstituents = 264,
        ObjectBindingPatternElements = 262576,
        ArrayBindingPatternElements = 262448,
        ObjectLiteralExpressionProperties = 263122,
        ArrayLiteralExpressionElements = 4466,
        CommaListElements = 272,
        CallExpressionArguments = 1296,
        NewExpressionArguments = 9488,
        TemplateExpressionSpans = 131072,
        SingleLineBlockStatements = 384,
        MultiLineBlockStatements = 65,
        VariableDeclarationList = 272,
        SingleLineFunctionBodyStatements = 384,
        MultiLineFunctionBodyStatements = 1,
        ClassHeritageClauses = 0,
        ClassMembers = 65,
        InterfaceMembers = 65,
        EnumMembers = 81,
        CaseBlockClauses = 65,
        NamedImportsOrExportsElements = 262576,
        JsxElementOrFragmentChildren = 131072,
        JsxElementAttributes = 131328,
        CaseOrDefaultClauseStatements = 81985,
        HeritageClauseTypes = 272,
        SourceFileStatements = 65537,
        Decorators = 24577,
        TypeArguments = 26896,
        TypeParameters = 26896,
        Parameters = 1296,
        IndexSignatureParameters = 4432
    }
}
declare namespace ts {
    const versionMajorMinor = "2.9";
    /** The version of the TypeScript compiler release */
    const version: string;
}
declare namespace ts {
    function isExternalModuleNameRelative(moduleName: string): boolean;
    function sortAndDeduplicateDiagnostics(diagnostics: ReadonlyArray<Diagnostic>): Diagnostic[];
}
declare function setTimeout(handler: (...args: any[]) => void, timeout: number): any;
declare function clearTimeout(handle: any): void;
declare namespace ts {
    enum FileWatcherEventKind {
        Created = 0,
        Changed = 1,
        Deleted = 2
    }
    type FileWatcherCallback = (fileName: string, eventKind: FileWatcherEventKind) => void;
    type DirectoryWatcherCallback = (fileName: string) => void;
    interface System {
        args: string[];
        newLine: string;
        useCaseSensitiveFileNames: boolean;
        write(s: string): void;
        readFile(path: string, encoding?: string): string | undefined;
        getFileSize?(path: string): number;
        writeFile(path: string, data: string, writeByteOrderMark?: boolean): void;
        /**
         * @pollingInterval - this parameter is used in polling-based watchers and ignored in watchers that
         * use native OS file watching
         */
        watchFile?(path: string, callback: FileWatcherCallback, pollingInterval?: number): FileWatcher;
        watchDirectory?(path: string, callback: DirectoryWatcherCallback, recursive?: boolean): FileWatcher;
        resolvePath(path: string): string;
        fileExists(path: string): boolean;
        directoryExists(path: string): boolean;
        createDirectory(path: string): void;
        getExecutingFilePath(): string;
        getCurrentDirectory(): string;
        getDirectories(path: string): string[];
        readDirectory(path: string, extensions?: ReadonlyArray<string>, exclude?: ReadonlyArray<string>, include?: ReadonlyArray<string>, depth?: number): string[];
        getModifiedTime?(path: string): Date;
        /**
         * This should be cryptographically secure.
         * A good implementation is node.js' `crypto.createHash`. (https://nodejs.org/api/crypto.html#crypto_crypto_createhash_algorithm)
         */
        createHash?(data: string): string;
        getMemoryUsage?(): number;
        exit(exitCode?: number): void;
        realpath?(path: string): string;
        setTimeout?(callback: (...args: any[]) => void, ms: number, ...args: any[]): any;
        clearTimeout?(timeoutId: any): void;
        clearScreen?(): void;
        base64decode?(input: string): string;
        base64encode?(input: string): string;
    }
    interface FileWatcher {
        close(): void;
    }
    function getNodeMajorVersion(): number | undefined;
    let sys: System;
}
declare namespace ts {
    type ErrorCallback = (message: DiagnosticMessage, length: number) => void;
    interface Scanner {
        getStartPos(): number;
        getToken(): SyntaxKind;
        getTextPos(): number;
        getTokenPos(): number;
        getTokenText(): string;
        getTokenValue(): string;
        hasExtendedUnicodeEscape(): boolean;
        hasPrecedingLineBreak(): boolean;
        isIdentifier(): boolean;
        isReservedWord(): boolean;
        isUnterminated(): boolean;
        reScanGreaterToken(): SyntaxKind;
        reScanSlashToken(): SyntaxKind;
        reScanTemplateToken(): SyntaxKind;
        scanJsxIdentifier(): SyntaxKind;
        scanJsxAttributeValue(): SyntaxKind;
        reScanJsxToken(): JsxTokenSyntaxKind;
        scanJsxToken(): JsxTokenSyntaxKind;
        scanJSDocToken(): JsDocSyntaxKind;
        scan(): SyntaxKind;
        getText(): string;
        setText(text: string | undefined, start?: number, length?: number): void;
        setOnError(onError: ErrorCallback | undefined): void;
        setScriptTarget(scriptTarget: ScriptTarget): void;
        setLanguageVariant(variant: LanguageVariant): void;
        setTextPos(textPos: number): void;
        lookAhead<T>(callback: () => T): T;
        scanRange<T>(start: number, length: number, callback: () => T): T;
        tryScan<T>(callback: () => T): T;
    }
    function tokenToString(t: SyntaxKind): string | undefined;
    function getPositionOfLineAndCharacter(sourceFile: SourceFileLike, line: number, character: number): number;
    function getLineAndCharacterOfPosition(sourceFile: SourceFileLike, position: number): LineAndCharacter;
    function isWhiteSpaceLike(ch: number): boolean;
    /** Does not include line breaks. For that, see isWhiteSpaceLike. */
    function isWhiteSpaceSingleLine(ch: number): boolean;
    function isLineBreak(ch: number): boolean;
    function couldStartTrivia(text: string, pos: number): boolean;
    function forEachLeadingCommentRange<U>(text: string, pos: number, cb: (pos: number, end: number, kind: CommentKind, hasTrailingNewLine: boolean) => U): U | undefined;
    function forEachLeadingCommentRange<T, U>(text: string, pos: number, cb: (pos: number, end: number, kind: CommentKind, hasTrailingNewLine: boolean, state: T) => U, state: T): U | undefined;
    function forEachTrailingCommentRange<U>(text: string, pos: number, cb: (pos: number, end: number, kind: CommentKind, hasTrailingNewLine: boolean) => U): U | undefined;
    function forEachTrailingCommentRange<T, U>(text: string, pos: number, cb: (pos: number, end: number, kind: CommentKind, hasTrailingNewLine: boolean, state: T) => U, state: T): U | undefined;
    function reduceEachLeadingCommentRange<T, U>(text: string, pos: number, cb: (pos: number, end: number, kind: CommentKind, hasTrailingNewLine: boolean, state: T, memo: U) => U, state: T, initial: U): U | undefined;
    function reduceEachTrailingCommentRange<T, U>(text: string, pos: number, cb: (pos: number, end: number, kind: CommentKind, hasTrailingNewLine: boolean, state: T, memo: U) => U, state: T, initial: U): U | undefined;
    function getLeadingCommentRanges(text: string, pos: number): CommentRange[] | undefined;
    function getTrailingCommentRanges(text: string, pos: number): CommentRange[] | undefined;
    /** Optionally, get the shebang */
    function getShebang(text: string): string | undefined;
    function isIdentifierStart(ch: number, languageVersion: ScriptTarget | undefined): boolean;
    function isIdentifierPart(ch: number, languageVersion: ScriptTarget | undefined): boolean;
    function createScanner(languageVersion: ScriptTarget, skipTrivia: boolean, languageVariant?: LanguageVariant, textInitial?: string, onError?: ErrorCallback, start?: number, length?: number): Scanner;
}
declare namespace ts {
    function getDefaultLibFileName(options: CompilerOptions): string;
    function textSpanEnd(span: TextSpan): number;
    function textSpanIsEmpty(span: TextSpan): boolean;
    function textSpanContainsPosition(span: TextSpan, position: number): boolean;
    function textSpanContainsTextSpan(span: TextSpan, other: TextSpan): boolean;
    function textSpanOverlapsWith(span: TextSpan, other: TextSpan): boolean;
    function textSpanOverlap(span1: TextSpan, span2: TextSpan): TextSpan | undefined;
    function textSpanIntersectsWithTextSpan(span: TextSpan, other: TextSpan): boolean;
    function textSpanIntersectsWith(span: TextSpan, start: number, length: number): boolean;
    function decodedTextSpanIntersectsWith(start1: number, length1: number, start2: number, length2: number): boolean;
    function textSpanIntersectsWithPosition(span: TextSpan, position: number): boolean;
    function textSpanIntersection(span1: TextSpan, span2: TextSpan): TextSpan | undefined;
    function createTextSpan(start: number, length: number): TextSpan;
    function createTextSpanFromBounds(start: number, end: number): TextSpan;
    function textChangeRangeNewSpan(range: TextChangeRange): TextSpan;
    function textChangeRangeIsUnchanged(range: TextChangeRange): boolean;
    function createTextChangeRange(span: TextSpan, newLength: number): TextChangeRange;
    let unchangedTextChangeRange: TextChangeRange;
    /**
     * Called to merge all the changes that occurred across several versions of a script snapshot
     * into a single change.  i.e. if a user keeps making successive edits to a script we will
     * have a text change from V1 to V2, V2 to V3, ..., Vn.
     *
     * This function will then merge those changes into a single change range valid between V1 and
     * Vn.
     */
    function collapseTextChangeRangesAcrossMultipleVersions(changes: ReadonlyArray<TextChangeRange>): TextChangeRange;
<<<<<<< HEAD
    function getTypeParameterOwner(d: Declaration): Declaration | undefined;
    function isParameterPropertyDeclaration(node: Node): boolean;
=======
    function getTypeParameterOwner(d: Declaration): Declaration;
    function isParameterPropertyDeclaration(node: Node): node is ParameterDeclaration;
>>>>>>> d4a166da
    function isEmptyBindingPattern(node: BindingName): node is BindingPattern;
    function isEmptyBindingElement(node: BindingElement): boolean;
    function getCombinedModifierFlags(node: Node): ModifierFlags;
    function getCombinedNodeFlags(node: Node): NodeFlags;
    /**
     * Checks to see if the locale is in the appropriate format,
     * and if it is, attempts to set the appropriate language.
     */
    function validateLocaleAndSetLanguage(locale: string, sys: {
        getExecutingFilePath(): string;
        resolvePath(path: string): string;
        fileExists(fileName: string): boolean;
        readFile(fileName: string): string | undefined;
    }, errors?: Push<Diagnostic>): void;
    function getOriginalNode(node: Node): Node;
    function getOriginalNode<T extends Node>(node: Node, nodeTest: (node: Node) => node is T): T;
    function getOriginalNode(node: Node | undefined): Node | undefined;
    function getOriginalNode<T extends Node>(node: Node | undefined, nodeTest: (node: Node | undefined) => node is T): T | undefined;
    /**
     * Gets a value indicating whether a node originated in the parse tree.
     *
     * @param node The node to test.
     */
    function isParseTreeNode(node: Node): boolean;
    /**
     * Gets the original parse tree node for a node.
     *
     * @param node The original node.
     * @returns The original parse tree node if found; otherwise, undefined.
     */
    function getParseTreeNode(node: Node): Node;
    /**
     * Gets the original parse tree node for a node.
     *
     * @param node The original node.
     * @param nodeTest A callback used to ensure the correct type of parse tree node is returned.
     * @returns The original parse tree node if found; otherwise, undefined.
     */
    function getParseTreeNode<T extends Node>(node: Node | undefined, nodeTest?: (node: Node) => node is T): T | undefined;
    /**
     * Remove extra underscore from escaped identifier text content.
     *
     * @param identifier The escaped identifier text.
     * @returns The unescaped identifier text.
     */
    function unescapeLeadingUnderscores(identifier: __String): string;
    function idText(identifier: Identifier): string;
    function symbolName(symbol: Symbol): string;
    /**
     * Remove extra underscore from escaped identifier text content.
     * @deprecated Use `id.text` for the unescaped text.
     * @param identifier The escaped identifier text.
     * @returns The unescaped identifier text.
     */
    function unescapeIdentifier(id: string): string;
    function getNameOfJSDocTypedef(declaration: JSDocTypedefTag): Identifier | undefined;
    function getNameOfDeclaration(declaration: Declaration | Expression): DeclarationName;
    /**
     * Gets the JSDoc parameter tags for the node if present.
     *
     * @remarks Returns any JSDoc param tag that matches the provided
     * parameter, whether a param tag on a containing function
     * expression, or a param tag on a variable declaration whose
     * initializer is the containing function. The tags closest to the
     * node are returned first, so in the previous example, the param
     * tag on the containing function expression would be first.
     *
     * Does not return tags for binding patterns, because JSDoc matches
     * parameters by name and binding patterns do not have a name.
     */
    function getJSDocParameterTags(param: ParameterDeclaration): ReadonlyArray<JSDocParameterTag>;
    /**
     * Return true if the node has JSDoc parameter tags.
     *
     * @remarks Includes parameter tags that are not directly on the node,
     * for example on a variable declaration whose initializer is a function expression.
     */
    function hasJSDocParameterTags(node: FunctionLikeDeclaration | SignatureDeclaration): boolean;
    /** Gets the JSDoc augments tag for the node if present */
    function getJSDocAugmentsTag(node: Node): JSDocAugmentsTag | undefined;
    /** Gets the JSDoc class tag for the node if present */
    function getJSDocClassTag(node: Node): JSDocClassTag | undefined;
    /** Gets the JSDoc return tag for the node if present */
    function getJSDocReturnTag(node: Node): JSDocReturnTag | undefined;
    /** Gets the JSDoc template tag for the node if present */
    function getJSDocTemplateTag(node: Node): JSDocTemplateTag | undefined;
    /** Gets the JSDoc type tag for the node if present and valid */
    function getJSDocTypeTag(node: Node): JSDocTypeTag | undefined;
    /**
     * Gets the type node for the node if provided via JSDoc.
     *
     * @remarks The search includes any JSDoc param tag that relates
     * to the provided parameter, for example a type tag on the
     * parameter itself, or a param tag on a containing function
     * expression, or a param tag on a variable declaration whose
     * initializer is the containing function. The tags closest to the
     * node are examined first, so in the previous example, the type
     * tag directly on the node would be returned.
     */
    function getJSDocType(node: Node): TypeNode | undefined;
    /**
     * Gets the return type node for the node if provided via JSDoc's return tag.
     *
     * @remarks `getJSDocReturnTag` just gets the whole JSDoc tag. This function
     * gets the type from inside the braces.
     */
    function getJSDocReturnType(node: Node): TypeNode | undefined;
    /** Get all JSDoc tags related to a node, including those on parent nodes. */
    function getJSDocTags(node: Node): ReadonlyArray<JSDocTag>;
    /** Gets all JSDoc tags of a specified kind, or undefined if not present. */
    function getAllJSDocTagsOfKind(node: Node, kind: SyntaxKind): ReadonlyArray<JSDocTag>;
}
declare namespace ts {
    function isNumericLiteral(node: Node): node is NumericLiteral;
    function isStringLiteral(node: Node): node is StringLiteral;
    function isJsxText(node: Node): node is JsxText;
    function isRegularExpressionLiteral(node: Node): node is RegularExpressionLiteral;
    function isNoSubstitutionTemplateLiteral(node: Node): node is NoSubstitutionTemplateLiteral;
    function isTemplateHead(node: Node): node is TemplateHead;
    function isTemplateMiddle(node: Node): node is TemplateMiddle;
    function isTemplateTail(node: Node): node is TemplateTail;
    function isIdentifier(node: Node): node is Identifier;
    function isQualifiedName(node: Node): node is QualifiedName;
    function isComputedPropertyName(node: Node): node is ComputedPropertyName;
    function isTypeParameterDeclaration(node: Node): node is TypeParameterDeclaration;
    function isParameter(node: Node): node is ParameterDeclaration;
    function isDecorator(node: Node): node is Decorator;
    function isPropertySignature(node: Node): node is PropertySignature;
    function isPropertyDeclaration(node: Node): node is PropertyDeclaration;
    function isMethodSignature(node: Node): node is MethodSignature;
    function isMethodDeclaration(node: Node): node is MethodDeclaration;
    function isConstructorDeclaration(node: Node): node is ConstructorDeclaration;
    function isGetAccessorDeclaration(node: Node): node is GetAccessorDeclaration;
    function isSetAccessorDeclaration(node: Node): node is SetAccessorDeclaration;
    function isCallSignatureDeclaration(node: Node): node is CallSignatureDeclaration;
    function isConstructSignatureDeclaration(node: Node): node is ConstructSignatureDeclaration;
    function isIndexSignatureDeclaration(node: Node): node is IndexSignatureDeclaration;
    function isTypePredicateNode(node: Node): node is TypePredicateNode;
    function isTypeReferenceNode(node: Node): node is TypeReferenceNode;
    function isFunctionTypeNode(node: Node): node is FunctionTypeNode;
    function isConstructorTypeNode(node: Node): node is ConstructorTypeNode;
    function isTypeQueryNode(node: Node): node is TypeQueryNode;
    function isTypeLiteralNode(node: Node): node is TypeLiteralNode;
    function isArrayTypeNode(node: Node): node is ArrayTypeNode;
    function isTupleTypeNode(node: Node): node is TupleTypeNode;
    function isUnionTypeNode(node: Node): node is UnionTypeNode;
    function isIntersectionTypeNode(node: Node): node is IntersectionTypeNode;
    function isConditionalTypeNode(node: Node): node is ConditionalTypeNode;
    function isInferTypeNode(node: Node): node is InferTypeNode;
    function isParenthesizedTypeNode(node: Node): node is ParenthesizedTypeNode;
    function isThisTypeNode(node: Node): node is ThisTypeNode;
    function isTypeOperatorNode(node: Node): node is TypeOperatorNode;
    function isIndexedAccessTypeNode(node: Node): node is IndexedAccessTypeNode;
    function isMappedTypeNode(node: Node): node is MappedTypeNode;
    function isLiteralTypeNode(node: Node): node is LiteralTypeNode;
    function isObjectBindingPattern(node: Node): node is ObjectBindingPattern;
    function isArrayBindingPattern(node: Node): node is ArrayBindingPattern;
    function isBindingElement(node: Node): node is BindingElement;
    function isArrayLiteralExpression(node: Node): node is ArrayLiteralExpression;
    function isObjectLiteralExpression(node: Node): node is ObjectLiteralExpression;
    function isPropertyAccessExpression(node: Node): node is PropertyAccessExpression;
    function isElementAccessExpression(node: Node): node is ElementAccessExpression;
    function isCallExpression(node: Node): node is CallExpression;
    function isNewExpression(node: Node): node is NewExpression;
    function isTaggedTemplateExpression(node: Node): node is TaggedTemplateExpression;
    function isTypeAssertion(node: Node): node is TypeAssertion;
    function isParenthesizedExpression(node: Node): node is ParenthesizedExpression;
    function skipPartiallyEmittedExpressions(node: Expression): Expression;
    function skipPartiallyEmittedExpressions(node: Node): Node;
    function isFunctionExpression(node: Node): node is FunctionExpression;
    function isArrowFunction(node: Node): node is ArrowFunction;
    function isDeleteExpression(node: Node): node is DeleteExpression;
    function isTypeOfExpression(node: Node): node is TypeOfExpression;
    function isVoidExpression(node: Node): node is VoidExpression;
    function isAwaitExpression(node: Node): node is AwaitExpression;
    function isPrefixUnaryExpression(node: Node): node is PrefixUnaryExpression;
    function isPostfixUnaryExpression(node: Node): node is PostfixUnaryExpression;
    function isBinaryExpression(node: Node): node is BinaryExpression;
    function isConditionalExpression(node: Node): node is ConditionalExpression;
    function isTemplateExpression(node: Node): node is TemplateExpression;
    function isYieldExpression(node: Node): node is YieldExpression;
    function isSpreadElement(node: Node): node is SpreadElement;
    function isClassExpression(node: Node): node is ClassExpression;
    function isOmittedExpression(node: Node): node is OmittedExpression;
    function isExpressionWithTypeArguments(node: Node): node is ExpressionWithTypeArguments;
    function isAsExpression(node: Node): node is AsExpression;
    function isNonNullExpression(node: Node): node is NonNullExpression;
    function isMetaProperty(node: Node): node is MetaProperty;
    function isTemplateSpan(node: Node): node is TemplateSpan;
    function isSemicolonClassElement(node: Node): node is SemicolonClassElement;
    function isBlock(node: Node): node is Block;
    function isVariableStatement(node: Node): node is VariableStatement;
    function isEmptyStatement(node: Node): node is EmptyStatement;
    function isExpressionStatement(node: Node): node is ExpressionStatement;
    function isIfStatement(node: Node): node is IfStatement;
    function isDoStatement(node: Node): node is DoStatement;
    function isWhileStatement(node: Node): node is WhileStatement;
    function isForStatement(node: Node): node is ForStatement;
    function isForInStatement(node: Node): node is ForInStatement;
    function isForOfStatement(node: Node): node is ForOfStatement;
    function isContinueStatement(node: Node): node is ContinueStatement;
    function isBreakStatement(node: Node): node is BreakStatement;
    function isBreakOrContinueStatement(node: Node): node is BreakOrContinueStatement;
    function isReturnStatement(node: Node): node is ReturnStatement;
    function isWithStatement(node: Node): node is WithStatement;
    function isSwitchStatement(node: Node): node is SwitchStatement;
    function isLabeledStatement(node: Node): node is LabeledStatement;
    function isThrowStatement(node: Node): node is ThrowStatement;
    function isTryStatement(node: Node): node is TryStatement;
    function isDebuggerStatement(node: Node): node is DebuggerStatement;
    function isVariableDeclaration(node: Node): node is VariableDeclaration;
    function isVariableDeclarationList(node: Node): node is VariableDeclarationList;
    function isFunctionDeclaration(node: Node): node is FunctionDeclaration;
    function isClassDeclaration(node: Node): node is ClassDeclaration;
    function isInterfaceDeclaration(node: Node): node is InterfaceDeclaration;
    function isTypeAliasDeclaration(node: Node): node is TypeAliasDeclaration;
    function isEnumDeclaration(node: Node): node is EnumDeclaration;
    function isModuleDeclaration(node: Node): node is ModuleDeclaration;
    function isModuleBlock(node: Node): node is ModuleBlock;
    function isCaseBlock(node: Node): node is CaseBlock;
    function isNamespaceExportDeclaration(node: Node): node is NamespaceExportDeclaration;
    function isImportEqualsDeclaration(node: Node): node is ImportEqualsDeclaration;
    function isImportDeclaration(node: Node): node is ImportDeclaration;
    function isImportClause(node: Node): node is ImportClause;
    function isNamespaceImport(node: Node): node is NamespaceImport;
    function isNamedImports(node: Node): node is NamedImports;
    function isImportSpecifier(node: Node): node is ImportSpecifier;
    function isExportAssignment(node: Node): node is ExportAssignment;
    function isExportDeclaration(node: Node): node is ExportDeclaration;
    function isNamedExports(node: Node): node is NamedExports;
    function isExportSpecifier(node: Node): node is ExportSpecifier;
    function isMissingDeclaration(node: Node): node is MissingDeclaration;
    function isExternalModuleReference(node: Node): node is ExternalModuleReference;
    function isJsxElement(node: Node): node is JsxElement;
    function isJsxSelfClosingElement(node: Node): node is JsxSelfClosingElement;
    function isJsxOpeningElement(node: Node): node is JsxOpeningElement;
    function isJsxClosingElement(node: Node): node is JsxClosingElement;
    function isJsxFragment(node: Node): node is JsxFragment;
    function isJsxOpeningFragment(node: Node): node is JsxOpeningFragment;
    function isJsxClosingFragment(node: Node): node is JsxClosingFragment;
    function isJsxAttribute(node: Node): node is JsxAttribute;
    function isJsxAttributes(node: Node): node is JsxAttributes;
    function isJsxSpreadAttribute(node: Node): node is JsxSpreadAttribute;
    function isJsxExpression(node: Node): node is JsxExpression;
    function isCaseClause(node: Node): node is CaseClause;
    function isDefaultClause(node: Node): node is DefaultClause;
    function isHeritageClause(node: Node): node is HeritageClause;
    function isCatchClause(node: Node): node is CatchClause;
    function isPropertyAssignment(node: Node): node is PropertyAssignment;
    function isShorthandPropertyAssignment(node: Node): node is ShorthandPropertyAssignment;
    function isSpreadAssignment(node: Node): node is SpreadAssignment;
    function isEnumMember(node: Node): node is EnumMember;
    function isSourceFile(node: Node): node is SourceFile;
    function isBundle(node: Node): node is Bundle;
    function isJSDocTypeExpression(node: Node): node is JSDocTypeExpression;
    function isJSDocAllType(node: JSDocAllType): node is JSDocAllType;
    function isJSDocUnknownType(node: Node): node is JSDocUnknownType;
    function isJSDocNullableType(node: Node): node is JSDocNullableType;
    function isJSDocNonNullableType(node: Node): node is JSDocNonNullableType;
    function isJSDocOptionalType(node: Node): node is JSDocOptionalType;
    function isJSDocFunctionType(node: Node): node is JSDocFunctionType;
    function isJSDocVariadicType(node: Node): node is JSDocVariadicType;
    function isJSDoc(node: Node): node is JSDoc;
    function isJSDocAugmentsTag(node: Node): node is JSDocAugmentsTag;
    function isJSDocClassTag(node: Node): node is JSDocClassTag;
    function isJSDocParameterTag(node: Node): node is JSDocParameterTag;
    function isJSDocReturnTag(node: Node): node is JSDocReturnTag;
    function isJSDocTypeTag(node: Node): node is JSDocTypeTag;
    function isJSDocTemplateTag(node: Node): node is JSDocTemplateTag;
    function isJSDocTypedefTag(node: Node): node is JSDocTypedefTag;
    function isJSDocPropertyTag(node: Node): node is JSDocPropertyTag;
    function isJSDocPropertyLikeTag(node: Node): node is JSDocPropertyLikeTag;
    function isJSDocTypeLiteral(node: Node): node is JSDocTypeLiteral;
}
declare namespace ts {
    /**
     * True if node is of some token syntax kind.
     * For example, this is true for an IfKeyword but not for an IfStatement.
     * Literals are considered tokens, except TemplateLiteral, but does include TemplateHead/Middle/Tail.
     */
    function isToken(n: Node): boolean;
    function isLiteralExpression(node: Node): node is LiteralExpression;
    function isTemplateMiddleOrTemplateTail(node: Node): node is TemplateMiddle | TemplateTail;
    function isStringTextContainingNode(node: Node): boolean;
    function isModifier(node: Node): node is Modifier;
    function isEntityName(node: Node): node is EntityName;
    function isPropertyName(node: Node): node is PropertyName;
    function isBindingName(node: Node): node is BindingName;
    function isFunctionLike(node: Node): node is SignatureDeclaration;
    function isClassElement(node: Node): node is ClassElement;
    function isClassLike(node: Node): node is ClassLikeDeclaration;
    function isAccessor(node: Node): node is AccessorDeclaration;
    function isTypeElement(node: Node): node is TypeElement;
    function isClassOrTypeElement(node: Node): node is ClassElement | TypeElement;
    function isObjectLiteralElementLike(node: Node): node is ObjectLiteralElementLike;
    /**
     * Node test that determines whether a node is a valid type node.
     * This differs from the `isPartOfTypeNode` function which determines whether a node is *part*
     * of a TypeNode.
     */
    function isTypeNode(node: Node): node is TypeNode;
    function isFunctionOrConstructorTypeNode(node: Node): node is FunctionTypeNode | ConstructorTypeNode;
    function isPropertyAccessOrQualifiedName(node: Node): node is PropertyAccessExpression | QualifiedName;
    function isCallLikeExpression(node: Node): node is CallLikeExpression;
    function isCallOrNewExpression(node: Node): node is CallExpression | NewExpression;
    function isTemplateLiteral(node: Node): node is TemplateLiteral;
    function isAssertionExpression(node: Node): node is AssertionExpression;
    function isIterationStatement(node: Node, lookInLabeledStatements: false): node is IterationStatement;
    function isIterationStatement(node: Node, lookInLabeledStatements: boolean): node is IterationStatement | LabeledStatement;
    function isJsxOpeningLikeElement(node: Node): node is JsxOpeningLikeElement;
    function isCaseOrDefaultClause(node: Node): node is CaseOrDefaultClause;
    /** True if node is of a kind that may contain comment text. */
    function isJSDocCommentContainingNode(node: Node): boolean;
    function isSetAccessor(node: Node): node is SetAccessorDeclaration;
    function isGetAccessor(node: Node): node is GetAccessorDeclaration;
    function isObjectLiteralElement(node: Node): node is ObjectLiteralElement;
    function isStringLiteralLike(node: Node): node is StringLiteralLike;
}
declare namespace ts {
    function createNode(kind: SyntaxKind, pos?: number, end?: number): Node;
    /**
     * Invokes a callback for each child of the given node. The 'cbNode' callback is invoked for all child nodes
     * stored in properties. If a 'cbNodes' callback is specified, it is invoked for embedded arrays; otherwise,
     * embedded arrays are flattened and the 'cbNode' callback is invoked for each element. If a callback returns
     * a truthy value, iteration stops and that value is returned. Otherwise, undefined is returned.
     *
     * @param node a given node to visit its children
     * @param cbNode a callback to be invoked for all child nodes
     * @param cbNodes a callback to be invoked for embedded array
     *
     * @remarks `forEachChild` must visit the children of a node in the order
     * that they appear in the source code. The language service depends on this property to locate nodes by position.
     */
    function forEachChild<T>(node: Node, cbNode: (node: Node) => T | undefined, cbNodes?: (nodes: NodeArray<Node>) => T | undefined): T | undefined;
    function createSourceFile(fileName: string, sourceText: string, languageVersion: ScriptTarget, setParentNodes?: boolean, scriptKind?: ScriptKind): SourceFile;
    function parseIsolatedEntityName(text: string, languageVersion: ScriptTarget): EntityName | undefined;
    /**
     * Parse json text into SyntaxTree and return node and parse errors if any
     * @param fileName
     * @param sourceText
     */
    function parseJsonText(fileName: string, sourceText: string): JsonSourceFile;
    function isExternalModule(file: SourceFile): boolean;
    function updateSourceFile(sourceFile: SourceFile, newText: string, textChangeRange: TextChangeRange, aggressiveChecks?: boolean): SourceFile;
}
declare namespace ts {
    interface GetEffectiveTypeRootsHost {
        directoryExists?(directoryName: string): boolean;
        getCurrentDirectory?(): string;
    }
    function getEffectiveTypeRoots(options: CompilerOptions, host: GetEffectiveTypeRootsHost): string[] | undefined;
    /**
     * @param {string | undefined} containingFile - file that contains type reference directive, can be undefined if containing file is unknown.
     * This is possible in case if resolution is performed for directives specified via 'types' parameter. In this case initial path for secondary lookups
     * is assumed to be the same as root directory of the project.
     */
    function resolveTypeReferenceDirective(typeReferenceDirectiveName: string, containingFile: string | undefined, options: CompilerOptions, host: ModuleResolutionHost): ResolvedTypeReferenceDirectiveWithFailedLookupLocations;
    /**
     * Given a set of options, returns the set of type directive names
     *   that should be included for this program automatically.
     * This list could either come from the config file,
     *   or from enumerating the types root + initial secondary types lookup location.
     * More type directives might appear in the program later as a result of loading actual source files;
     *   this list is only the set of defaults that are implicitly included.
     */
    function getAutomaticTypeDirectiveNames(options: CompilerOptions, host: ModuleResolutionHost): string[];
    /**
     * Cached module resolutions per containing directory.
     * This assumes that any module id will have the same resolution for sibling files located in the same folder.
     */
    interface ModuleResolutionCache extends NonRelativeModuleNameResolutionCache {
        getOrCreateCacheForDirectory(directoryName: string): Map<ResolvedModuleWithFailedLookupLocations>;
    }
    /**
     * Stored map from non-relative module name to a table: directory -> result of module lookup in this directory
     * We support only non-relative module names because resolution of relative module names is usually more deterministic and thus less expensive.
     */
    interface NonRelativeModuleNameResolutionCache {
        getOrCreateCacheForModuleName(nonRelativeModuleName: string): PerModuleNameCache;
    }
    interface PerModuleNameCache {
        get(directory: string): ResolvedModuleWithFailedLookupLocations | undefined;
        set(directory: string, result: ResolvedModuleWithFailedLookupLocations): void;
    }
    function createModuleResolutionCache(currentDirectory: string, getCanonicalFileName: (s: string) => string): ModuleResolutionCache;
    function resolveModuleName(moduleName: string, containingFile: string, compilerOptions: CompilerOptions, host: ModuleResolutionHost, cache?: ModuleResolutionCache): ResolvedModuleWithFailedLookupLocations;
    function nodeModuleNameResolver(moduleName: string, containingFile: string, compilerOptions: CompilerOptions, host: ModuleResolutionHost, cache?: ModuleResolutionCache): ResolvedModuleWithFailedLookupLocations;
    function classicNameResolver(moduleName: string, containingFile: string, compilerOptions: CompilerOptions, host: ModuleResolutionHost, cache?: NonRelativeModuleNameResolutionCache): ResolvedModuleWithFailedLookupLocations;
}
declare namespace ts {
    function createNodeArray<T extends Node>(elements?: ReadonlyArray<T>, hasTrailingComma?: boolean): NodeArray<T>;
    /** If a node is passed, creates a string literal whose source text is read from a source node during emit. */
    function createLiteral(value: string | StringLiteral | NoSubstitutionTemplateLiteral | NumericLiteral | Identifier): StringLiteral;
    function createLiteral(value: number): NumericLiteral;
    function createLiteral(value: boolean): BooleanLiteral;
    function createLiteral(value: string | number | boolean): PrimaryExpression;
    function createNumericLiteral(value: string): NumericLiteral;
    function createIdentifier(text: string): Identifier;
    function updateIdentifier(node: Identifier): Identifier;
    /** Create a unique temporary variable. */
    function createTempVariable(recordTempVariable: ((node: Identifier) => void) | undefined): Identifier;
    /** Create a unique temporary variable for use in a loop. */
    function createLoopVariable(): Identifier;
    /** Create a unique name based on the supplied text. */
    function createUniqueName(text: string): Identifier;
    /** Create a unique name based on the supplied text. */
    function createOptimisticUniqueName(text: string): Identifier;
    /** Create a unique name based on the supplied text. This does not consider names injected by the transformer. */
    function createFileLevelUniqueName(text: string): Identifier;
    /** Create a unique name generated for a node. */
    function getGeneratedNameForNode(node: Node): Identifier;
    function createToken<TKind extends SyntaxKind>(token: TKind): Token<TKind>;
    function createSuper(): SuperExpression;
    function createThis(): ThisExpression & Token<SyntaxKind.ThisKeyword>;
    function createNull(): NullLiteral & Token<SyntaxKind.NullKeyword>;
    function createTrue(): BooleanLiteral & Token<SyntaxKind.TrueKeyword>;
    function createFalse(): BooleanLiteral & Token<SyntaxKind.FalseKeyword>;
    function createModifier<T extends Modifier["kind"]>(kind: T): Token<T>;
    function createModifiersFromModifierFlags(flags: ModifierFlags): Modifier[];
    function createQualifiedName(left: EntityName, right: string | Identifier): QualifiedName;
    function updateQualifiedName(node: QualifiedName, left: EntityName, right: Identifier): QualifiedName;
    function createComputedPropertyName(expression: Expression): ComputedPropertyName;
    function updateComputedPropertyName(node: ComputedPropertyName, expression: Expression): ComputedPropertyName;
    function createTypeParameterDeclaration(name: string | Identifier, constraint?: TypeNode, defaultType?: TypeNode): TypeParameterDeclaration;
    function updateTypeParameterDeclaration(node: TypeParameterDeclaration, name: Identifier, constraint: TypeNode | undefined, defaultType: TypeNode | undefined): TypeParameterDeclaration;
    function createParameter(decorators: ReadonlyArray<Decorator> | undefined, modifiers: ReadonlyArray<Modifier> | undefined, dotDotDotToken: DotDotDotToken | undefined, name: string | BindingName, questionToken?: QuestionToken, type?: TypeNode, initializer?: Expression): ParameterDeclaration;
    function updateParameter(node: ParameterDeclaration, decorators: ReadonlyArray<Decorator> | undefined, modifiers: ReadonlyArray<Modifier> | undefined, dotDotDotToken: DotDotDotToken | undefined, name: string | BindingName, questionToken: QuestionToken | undefined, type: TypeNode | undefined, initializer: Expression | undefined): ParameterDeclaration;
    function createDecorator(expression: Expression): Decorator;
    function updateDecorator(node: Decorator, expression: Expression): Decorator;
    function createPropertySignature(modifiers: ReadonlyArray<Modifier> | undefined, name: PropertyName | string, questionToken: QuestionToken | undefined, type: TypeNode | undefined, initializer: Expression | undefined): PropertySignature;
    function updatePropertySignature(node: PropertySignature, modifiers: ReadonlyArray<Modifier> | undefined, name: PropertyName, questionToken: QuestionToken | undefined, type: TypeNode | undefined, initializer: Expression | undefined): PropertySignature;
    function createProperty(decorators: ReadonlyArray<Decorator> | undefined, modifiers: ReadonlyArray<Modifier> | undefined, name: string | PropertyName, questionOrExclamationToken: QuestionToken | ExclamationToken | undefined, type: TypeNode | undefined, initializer: Expression | undefined): PropertyDeclaration;
    function updateProperty(node: PropertyDeclaration, decorators: ReadonlyArray<Decorator> | undefined, modifiers: ReadonlyArray<Modifier> | undefined, name: string | PropertyName, questionOrExclamationToken: QuestionToken | ExclamationToken | undefined, type: TypeNode | undefined, initializer: Expression | undefined): PropertyDeclaration;
    function createMethodSignature(typeParameters: ReadonlyArray<TypeParameterDeclaration> | undefined, parameters: ReadonlyArray<ParameterDeclaration>, type: TypeNode | undefined, name: string | PropertyName, questionToken: QuestionToken | undefined): MethodSignature;
    function updateMethodSignature(node: MethodSignature, typeParameters: NodeArray<TypeParameterDeclaration> | undefined, parameters: NodeArray<ParameterDeclaration>, type: TypeNode | undefined, name: PropertyName, questionToken: QuestionToken | undefined): MethodSignature;
    function createMethod(decorators: ReadonlyArray<Decorator> | undefined, modifiers: ReadonlyArray<Modifier> | undefined, asteriskToken: AsteriskToken | undefined, name: string | PropertyName, questionToken: QuestionToken | undefined, typeParameters: ReadonlyArray<TypeParameterDeclaration> | undefined, parameters: ReadonlyArray<ParameterDeclaration>, type: TypeNode | undefined, body: Block | undefined): MethodDeclaration;
    function updateMethod(node: MethodDeclaration, decorators: ReadonlyArray<Decorator> | undefined, modifiers: ReadonlyArray<Modifier> | undefined, asteriskToken: AsteriskToken | undefined, name: PropertyName, questionToken: QuestionToken | undefined, typeParameters: ReadonlyArray<TypeParameterDeclaration> | undefined, parameters: ReadonlyArray<ParameterDeclaration>, type: TypeNode | undefined, body: Block | undefined): MethodDeclaration;
    function createConstructor(decorators: ReadonlyArray<Decorator> | undefined, modifiers: ReadonlyArray<Modifier> | undefined, parameters: ReadonlyArray<ParameterDeclaration>, body: Block | undefined): ConstructorDeclaration;
    function updateConstructor(node: ConstructorDeclaration, decorators: ReadonlyArray<Decorator> | undefined, modifiers: ReadonlyArray<Modifier> | undefined, parameters: ReadonlyArray<ParameterDeclaration>, body: Block | undefined): ConstructorDeclaration;
    function createGetAccessor(decorators: ReadonlyArray<Decorator> | undefined, modifiers: ReadonlyArray<Modifier> | undefined, name: string | PropertyName, parameters: ReadonlyArray<ParameterDeclaration>, type: TypeNode | undefined, body: Block | undefined): GetAccessorDeclaration;
    function updateGetAccessor(node: GetAccessorDeclaration, decorators: ReadonlyArray<Decorator> | undefined, modifiers: ReadonlyArray<Modifier> | undefined, name: PropertyName, parameters: ReadonlyArray<ParameterDeclaration>, type: TypeNode | undefined, body: Block | undefined): GetAccessorDeclaration;
    function createSetAccessor(decorators: ReadonlyArray<Decorator> | undefined, modifiers: ReadonlyArray<Modifier> | undefined, name: string | PropertyName, parameters: ReadonlyArray<ParameterDeclaration>, body: Block | undefined): SetAccessorDeclaration;
    function updateSetAccessor(node: SetAccessorDeclaration, decorators: ReadonlyArray<Decorator> | undefined, modifiers: ReadonlyArray<Modifier> | undefined, name: PropertyName, parameters: ReadonlyArray<ParameterDeclaration>, body: Block | undefined): SetAccessorDeclaration;
    function createCallSignature(typeParameters: ReadonlyArray<TypeParameterDeclaration> | undefined, parameters: ReadonlyArray<ParameterDeclaration>, type: TypeNode | undefined): CallSignatureDeclaration;
    function updateCallSignature(node: CallSignatureDeclaration, typeParameters: NodeArray<TypeParameterDeclaration> | undefined, parameters: NodeArray<ParameterDeclaration>, type: TypeNode | undefined): CallSignatureDeclaration;
    function createConstructSignature(typeParameters: ReadonlyArray<TypeParameterDeclaration> | undefined, parameters: ReadonlyArray<ParameterDeclaration>, type: TypeNode | undefined): ConstructSignatureDeclaration;
    function updateConstructSignature(node: ConstructSignatureDeclaration, typeParameters: NodeArray<TypeParameterDeclaration> | undefined, parameters: NodeArray<ParameterDeclaration>, type: TypeNode | undefined): ConstructSignatureDeclaration;
    function createIndexSignature(decorators: ReadonlyArray<Decorator> | undefined, modifiers: ReadonlyArray<Modifier> | undefined, parameters: ReadonlyArray<ParameterDeclaration>, type: TypeNode): IndexSignatureDeclaration;
    function updateIndexSignature(node: IndexSignatureDeclaration, decorators: ReadonlyArray<Decorator> | undefined, modifiers: ReadonlyArray<Modifier> | undefined, parameters: ReadonlyArray<ParameterDeclaration>, type: TypeNode): IndexSignatureDeclaration;
    function createKeywordTypeNode(kind: KeywordTypeNode["kind"]): KeywordTypeNode;
    function createTypePredicateNode(parameterName: Identifier | ThisTypeNode | string, type: TypeNode): TypePredicateNode;
    function updateTypePredicateNode(node: TypePredicateNode, parameterName: Identifier | ThisTypeNode, type: TypeNode): TypePredicateNode;
    function createTypeReferenceNode(typeName: string | EntityName, typeArguments: ReadonlyArray<TypeNode> | undefined): TypeReferenceNode;
    function updateTypeReferenceNode(node: TypeReferenceNode, typeName: EntityName, typeArguments: NodeArray<TypeNode> | undefined): TypeReferenceNode;
    function createFunctionTypeNode(typeParameters: ReadonlyArray<TypeParameterDeclaration> | undefined, parameters: ReadonlyArray<ParameterDeclaration>, type: TypeNode | undefined): FunctionTypeNode;
    function updateFunctionTypeNode(node: FunctionTypeNode, typeParameters: NodeArray<TypeParameterDeclaration> | undefined, parameters: NodeArray<ParameterDeclaration>, type: TypeNode | undefined): FunctionTypeNode;
    function createConstructorTypeNode(typeParameters: ReadonlyArray<TypeParameterDeclaration> | undefined, parameters: ReadonlyArray<ParameterDeclaration>, type: TypeNode | undefined): ConstructorTypeNode;
    function updateConstructorTypeNode(node: ConstructorTypeNode, typeParameters: NodeArray<TypeParameterDeclaration> | undefined, parameters: NodeArray<ParameterDeclaration>, type: TypeNode | undefined): ConstructorTypeNode;
    function createTypeQueryNode(exprName: EntityName): TypeQueryNode;
    function updateTypeQueryNode(node: TypeQueryNode, exprName: EntityName): TypeQueryNode;
    function createTypeLiteralNode(members: ReadonlyArray<TypeElement> | undefined): TypeLiteralNode;
    function updateTypeLiteralNode(node: TypeLiteralNode, members: NodeArray<TypeElement>): TypeLiteralNode;
    function createArrayTypeNode(elementType: TypeNode): ArrayTypeNode;
    function updateArrayTypeNode(node: ArrayTypeNode, elementType: TypeNode): ArrayTypeNode;
    function createTupleTypeNode(elementTypes: ReadonlyArray<TypeNode>): TupleTypeNode;
    function updateTypleTypeNode(node: TupleTypeNode, elementTypes: ReadonlyArray<TypeNode>): TupleTypeNode;
    function createUnionTypeNode(types: ReadonlyArray<TypeNode>): UnionTypeNode;
    function updateUnionTypeNode(node: UnionTypeNode, types: NodeArray<TypeNode>): UnionTypeNode;
    function createIntersectionTypeNode(types: ReadonlyArray<TypeNode>): IntersectionTypeNode;
    function updateIntersectionTypeNode(node: IntersectionTypeNode, types: NodeArray<TypeNode>): IntersectionTypeNode;
    function createUnionOrIntersectionTypeNode(kind: SyntaxKind.UnionType | SyntaxKind.IntersectionType, types: ReadonlyArray<TypeNode>): UnionOrIntersectionTypeNode;
    function createConditionalTypeNode(checkType: TypeNode, extendsType: TypeNode, trueType: TypeNode, falseType: TypeNode): ConditionalTypeNode;
    function updateConditionalTypeNode(node: ConditionalTypeNode, checkType: TypeNode, extendsType: TypeNode, trueType: TypeNode, falseType: TypeNode): ConditionalTypeNode;
    function createInferTypeNode(typeParameter: TypeParameterDeclaration): InferTypeNode;
    function updateInferTypeNode(node: InferTypeNode, typeParameter: TypeParameterDeclaration): InferTypeNode;
    function createImportTypeNode(argument: TypeNode, qualifier?: EntityName, typeArguments?: ReadonlyArray<TypeNode>, isTypeOf?: boolean): ImportTypeNode;
    function updateImportTypeNode(node: ImportTypeNode, argument: TypeNode, qualifier?: EntityName, typeArguments?: ReadonlyArray<TypeNode>, isTypeOf?: boolean): ImportTypeNode;
    function createParenthesizedType(type: TypeNode): ParenthesizedTypeNode;
    function updateParenthesizedType(node: ParenthesizedTypeNode, type: TypeNode): ParenthesizedTypeNode;
    function createThisTypeNode(): ThisTypeNode;
    function createTypeOperatorNode(type: TypeNode): TypeOperatorNode;
    function createTypeOperatorNode(operator: SyntaxKind.KeyOfKeyword | SyntaxKind.UniqueKeyword, type: TypeNode): TypeOperatorNode;
    function updateTypeOperatorNode(node: TypeOperatorNode, type: TypeNode): TypeOperatorNode;
    function createIndexedAccessTypeNode(objectType: TypeNode, indexType: TypeNode): IndexedAccessTypeNode;
    function updateIndexedAccessTypeNode(node: IndexedAccessTypeNode, objectType: TypeNode, indexType: TypeNode): IndexedAccessTypeNode;
    function createMappedTypeNode(readonlyToken: ReadonlyToken | PlusToken | MinusToken | undefined, typeParameter: TypeParameterDeclaration, questionToken: QuestionToken | PlusToken | MinusToken | undefined, type: TypeNode | undefined): MappedTypeNode;
    function updateMappedTypeNode(node: MappedTypeNode, readonlyToken: ReadonlyToken | PlusToken | MinusToken | undefined, typeParameter: TypeParameterDeclaration, questionToken: QuestionToken | PlusToken | MinusToken | undefined, type: TypeNode | undefined): MappedTypeNode;
    function createLiteralTypeNode(literal: LiteralTypeNode["literal"]): LiteralTypeNode;
    function updateLiteralTypeNode(node: LiteralTypeNode, literal: LiteralTypeNode["literal"]): LiteralTypeNode;
    function createObjectBindingPattern(elements: ReadonlyArray<BindingElement>): ObjectBindingPattern;
    function updateObjectBindingPattern(node: ObjectBindingPattern, elements: ReadonlyArray<BindingElement>): ObjectBindingPattern;
    function createArrayBindingPattern(elements: ReadonlyArray<ArrayBindingElement>): ArrayBindingPattern;
    function updateArrayBindingPattern(node: ArrayBindingPattern, elements: ReadonlyArray<ArrayBindingElement>): ArrayBindingPattern;
    function createBindingElement(dotDotDotToken: DotDotDotToken | undefined, propertyName: string | PropertyName | undefined, name: string | BindingName, initializer?: Expression): BindingElement;
    function updateBindingElement(node: BindingElement, dotDotDotToken: DotDotDotToken | undefined, propertyName: PropertyName | undefined, name: BindingName, initializer: Expression | undefined): BindingElement;
    function createArrayLiteral(elements?: ReadonlyArray<Expression>, multiLine?: boolean): ArrayLiteralExpression;
    function updateArrayLiteral(node: ArrayLiteralExpression, elements: ReadonlyArray<Expression>): ArrayLiteralExpression;
    function createObjectLiteral(properties?: ReadonlyArray<ObjectLiteralElementLike>, multiLine?: boolean): ObjectLiteralExpression;
    function updateObjectLiteral(node: ObjectLiteralExpression, properties: ReadonlyArray<ObjectLiteralElementLike>): ObjectLiteralExpression;
    function createPropertyAccess(expression: Expression, name: string | Identifier | undefined): PropertyAccessExpression;
    function updatePropertyAccess(node: PropertyAccessExpression, expression: Expression, name: Identifier): PropertyAccessExpression;
    function createElementAccess(expression: Expression, index: number | Expression | undefined): ElementAccessExpression;
    function updateElementAccess(node: ElementAccessExpression, expression: Expression, argumentExpression: Expression): ElementAccessExpression;
    function createCall(expression: Expression, typeArguments: ReadonlyArray<TypeNode> | undefined, argumentsArray: ReadonlyArray<Expression> | undefined): CallExpression;
    function updateCall(node: CallExpression, expression: Expression, typeArguments: ReadonlyArray<TypeNode> | undefined, argumentsArray: ReadonlyArray<Expression>): CallExpression;
    function createNew(expression: Expression, typeArguments: ReadonlyArray<TypeNode> | undefined, argumentsArray: ReadonlyArray<Expression> | undefined): NewExpression;
    function updateNew(node: NewExpression, expression: Expression, typeArguments: ReadonlyArray<TypeNode> | undefined, argumentsArray: ReadonlyArray<Expression> | undefined): NewExpression;
    function createTaggedTemplate(tag: Expression, template: TemplateLiteral): TaggedTemplateExpression;
    function updateTaggedTemplate(node: TaggedTemplateExpression, tag: Expression, template: TemplateLiteral): TaggedTemplateExpression;
    function createTypeAssertion(type: TypeNode, expression: Expression): TypeAssertion;
    function updateTypeAssertion(node: TypeAssertion, type: TypeNode, expression: Expression): TypeAssertion;
    function createParen(expression: Expression): ParenthesizedExpression;
    function updateParen(node: ParenthesizedExpression, expression: Expression): ParenthesizedExpression;
    function createFunctionExpression(modifiers: ReadonlyArray<Modifier> | undefined, asteriskToken: AsteriskToken | undefined, name: string | Identifier | undefined, typeParameters: ReadonlyArray<TypeParameterDeclaration> | undefined, parameters: ReadonlyArray<ParameterDeclaration> | undefined, type: TypeNode | undefined, body: Block): FunctionExpression;
    function updateFunctionExpression(node: FunctionExpression, modifiers: ReadonlyArray<Modifier> | undefined, asteriskToken: AsteriskToken | undefined, name: Identifier | undefined, typeParameters: ReadonlyArray<TypeParameterDeclaration> | undefined, parameters: ReadonlyArray<ParameterDeclaration>, type: TypeNode | undefined, body: Block): FunctionExpression;
    function createArrowFunction(modifiers: ReadonlyArray<Modifier> | undefined, typeParameters: ReadonlyArray<TypeParameterDeclaration> | undefined, parameters: ReadonlyArray<ParameterDeclaration>, type: TypeNode | undefined, equalsGreaterThanToken: EqualsGreaterThanToken | undefined, body: ConciseBody): ArrowFunction;
    function updateArrowFunction(node: ArrowFunction, modifiers: ReadonlyArray<Modifier> | undefined, typeParameters: ReadonlyArray<TypeParameterDeclaration> | undefined, parameters: ReadonlyArray<ParameterDeclaration>, type: TypeNode | undefined, body: ConciseBody): ArrowFunction;
    function updateArrowFunction(node: ArrowFunction, modifiers: ReadonlyArray<Modifier> | undefined, typeParameters: ReadonlyArray<TypeParameterDeclaration> | undefined, parameters: ReadonlyArray<ParameterDeclaration>, type: TypeNode | undefined, equalsGreaterThanToken: Token<SyntaxKind.EqualsGreaterThanToken>, body: ConciseBody): ArrowFunction;
    function createDelete(expression: Expression): DeleteExpression;
    function updateDelete(node: DeleteExpression, expression: Expression): DeleteExpression;
    function createTypeOf(expression: Expression): TypeOfExpression;
    function updateTypeOf(node: TypeOfExpression, expression: Expression): TypeOfExpression;
    function createVoid(expression: Expression): VoidExpression;
    function updateVoid(node: VoidExpression, expression: Expression): VoidExpression;
    function createAwait(expression: Expression): AwaitExpression;
    function updateAwait(node: AwaitExpression, expression: Expression): AwaitExpression;
    function createPrefix(operator: PrefixUnaryOperator, operand: Expression): PrefixUnaryExpression;
    function updatePrefix(node: PrefixUnaryExpression, operand: Expression): PrefixUnaryExpression;
    function createPostfix(operand: Expression, operator: PostfixUnaryOperator): PostfixUnaryExpression;
    function updatePostfix(node: PostfixUnaryExpression, operand: Expression): PostfixUnaryExpression;
    function createBinary(left: Expression, operator: BinaryOperator | BinaryOperatorToken, right: Expression): BinaryExpression;
    function updateBinary(node: BinaryExpression, left: Expression, right: Expression, operator?: BinaryOperator | BinaryOperatorToken): BinaryExpression;
    function createConditional(condition: Expression, whenTrue: Expression, whenFalse: Expression): ConditionalExpression;
    function createConditional(condition: Expression, questionToken: QuestionToken, whenTrue: Expression, colonToken: ColonToken, whenFalse: Expression): ConditionalExpression;
    function updateConditional(node: ConditionalExpression, condition: Expression, whenTrue: Expression, whenFalse: Expression): ConditionalExpression;
    function updateConditional(node: ConditionalExpression, condition: Expression, questionToken: Token<SyntaxKind.QuestionToken>, whenTrue: Expression, colonToken: Token<SyntaxKind.ColonToken>, whenFalse: Expression): ConditionalExpression;
    function createTemplateExpression(head: TemplateHead, templateSpans: ReadonlyArray<TemplateSpan>): TemplateExpression;
    function updateTemplateExpression(node: TemplateExpression, head: TemplateHead, templateSpans: ReadonlyArray<TemplateSpan>): TemplateExpression;
    function createTemplateHead(text: string): TemplateHead;
    function createTemplateMiddle(text: string): TemplateMiddle;
    function createTemplateTail(text: string): TemplateTail;
    function createNoSubstitutionTemplateLiteral(text: string): NoSubstitutionTemplateLiteral;
    function createYield(expression?: Expression): YieldExpression;
    function createYield(asteriskToken: AsteriskToken | undefined, expression: Expression): YieldExpression;
    function updateYield(node: YieldExpression, asteriskToken: AsteriskToken | undefined, expression: Expression): YieldExpression;
    function createSpread(expression: Expression): SpreadElement;
    function updateSpread(node: SpreadElement, expression: Expression): SpreadElement;
    function createClassExpression(modifiers: ReadonlyArray<Modifier> | undefined, name: string | Identifier | undefined, typeParameters: ReadonlyArray<TypeParameterDeclaration> | undefined, heritageClauses: ReadonlyArray<HeritageClause> | undefined, members: ReadonlyArray<ClassElement>): ClassExpression;
    function updateClassExpression(node: ClassExpression, modifiers: ReadonlyArray<Modifier> | undefined, name: Identifier | undefined, typeParameters: ReadonlyArray<TypeParameterDeclaration> | undefined, heritageClauses: ReadonlyArray<HeritageClause> | undefined, members: ReadonlyArray<ClassElement>): ClassExpression;
    function createOmittedExpression(): OmittedExpression;
    function createExpressionWithTypeArguments(typeArguments: ReadonlyArray<TypeNode> | undefined, expression: Expression): ExpressionWithTypeArguments;
    function updateExpressionWithTypeArguments(node: ExpressionWithTypeArguments, typeArguments: ReadonlyArray<TypeNode> | undefined, expression: Expression): ExpressionWithTypeArguments;
    function createAsExpression(expression: Expression, type: TypeNode): AsExpression;
    function updateAsExpression(node: AsExpression, expression: Expression, type: TypeNode): AsExpression;
    function createNonNullExpression(expression: Expression): NonNullExpression;
    function updateNonNullExpression(node: NonNullExpression, expression: Expression): NonNullExpression;
    function createMetaProperty(keywordToken: MetaProperty["keywordToken"], name: Identifier): MetaProperty;
    function updateMetaProperty(node: MetaProperty, name: Identifier): MetaProperty;
    function createTemplateSpan(expression: Expression, literal: TemplateMiddle | TemplateTail): TemplateSpan;
    function updateTemplateSpan(node: TemplateSpan, expression: Expression, literal: TemplateMiddle | TemplateTail): TemplateSpan;
    function createSemicolonClassElement(): SemicolonClassElement;
    function createBlock(statements: ReadonlyArray<Statement>, multiLine?: boolean): Block;
    function updateBlock(node: Block, statements: ReadonlyArray<Statement>): Block;
    function createVariableStatement(modifiers: ReadonlyArray<Modifier> | undefined, declarationList: VariableDeclarationList | ReadonlyArray<VariableDeclaration>): VariableStatement;
    function updateVariableStatement(node: VariableStatement, modifiers: ReadonlyArray<Modifier> | undefined, declarationList: VariableDeclarationList): VariableStatement;
    function createEmptyStatement(): EmptyStatement;
    function createStatement(expression: Expression): ExpressionStatement;
    function updateStatement(node: ExpressionStatement, expression: Expression): ExpressionStatement;
    function createIf(expression: Expression, thenStatement: Statement, elseStatement?: Statement): IfStatement;
    function updateIf(node: IfStatement, expression: Expression, thenStatement: Statement, elseStatement: Statement | undefined): IfStatement;
    function createDo(statement: Statement, expression: Expression): DoStatement;
    function updateDo(node: DoStatement, statement: Statement, expression: Expression): DoStatement;
    function createWhile(expression: Expression, statement: Statement): WhileStatement;
    function updateWhile(node: WhileStatement, expression: Expression, statement: Statement): WhileStatement;
    function createFor(initializer: ForInitializer | undefined, condition: Expression | undefined, incrementor: Expression | undefined, statement: Statement): ForStatement;
    function updateFor(node: ForStatement, initializer: ForInitializer | undefined, condition: Expression | undefined, incrementor: Expression | undefined, statement: Statement): ForStatement;
    function createForIn(initializer: ForInitializer, expression: Expression, statement: Statement): ForInStatement;
    function updateForIn(node: ForInStatement, initializer: ForInitializer, expression: Expression, statement: Statement): ForInStatement;
    function createForOf(awaitModifier: AwaitKeywordToken | undefined, initializer: ForInitializer, expression: Expression, statement: Statement): ForOfStatement;
    function updateForOf(node: ForOfStatement, awaitModifier: AwaitKeywordToken | undefined, initializer: ForInitializer, expression: Expression, statement: Statement): ForOfStatement;
    function createContinue(label?: string | Identifier): ContinueStatement;
    function updateContinue(node: ContinueStatement, label: Identifier | undefined): ContinueStatement;
    function createBreak(label?: string | Identifier): BreakStatement;
    function updateBreak(node: BreakStatement, label: Identifier | undefined): BreakStatement;
    function createReturn(expression?: Expression): ReturnStatement;
    function updateReturn(node: ReturnStatement, expression: Expression | undefined): ReturnStatement;
    function createWith(expression: Expression, statement: Statement): WithStatement;
    function updateWith(node: WithStatement, expression: Expression, statement: Statement): WithStatement;
    function createSwitch(expression: Expression, caseBlock: CaseBlock): SwitchStatement;
    function updateSwitch(node: SwitchStatement, expression: Expression, caseBlock: CaseBlock): SwitchStatement;
    function createLabel(label: string | Identifier, statement: Statement): LabeledStatement;
    function updateLabel(node: LabeledStatement, label: Identifier, statement: Statement): LabeledStatement;
    function createThrow(expression: Expression): ThrowStatement;
    function updateThrow(node: ThrowStatement, expression: Expression): ThrowStatement;
    function createTry(tryBlock: Block, catchClause: CatchClause | undefined, finallyBlock: Block | undefined): TryStatement;
    function updateTry(node: TryStatement, tryBlock: Block, catchClause: CatchClause | undefined, finallyBlock: Block | undefined): TryStatement;
    function createDebuggerStatement(): DebuggerStatement;
    function createVariableDeclaration(name: string | BindingName, type?: TypeNode, initializer?: Expression): VariableDeclaration;
    function updateVariableDeclaration(node: VariableDeclaration, name: BindingName, type: TypeNode | undefined, initializer: Expression | undefined): VariableDeclaration;
    function createVariableDeclarationList(declarations: ReadonlyArray<VariableDeclaration>, flags?: NodeFlags): VariableDeclarationList;
    function updateVariableDeclarationList(node: VariableDeclarationList, declarations: ReadonlyArray<VariableDeclaration>): VariableDeclarationList;
    function createFunctionDeclaration(decorators: ReadonlyArray<Decorator> | undefined, modifiers: ReadonlyArray<Modifier> | undefined, asteriskToken: AsteriskToken | undefined, name: string | Identifier | undefined, typeParameters: ReadonlyArray<TypeParameterDeclaration> | undefined, parameters: ReadonlyArray<ParameterDeclaration>, type: TypeNode | undefined, body: Block | undefined): FunctionDeclaration;
    function updateFunctionDeclaration(node: FunctionDeclaration, decorators: ReadonlyArray<Decorator> | undefined, modifiers: ReadonlyArray<Modifier> | undefined, asteriskToken: AsteriskToken | undefined, name: Identifier | undefined, typeParameters: ReadonlyArray<TypeParameterDeclaration> | undefined, parameters: ReadonlyArray<ParameterDeclaration>, type: TypeNode | undefined, body: Block | undefined): FunctionDeclaration;
    function createClassDeclaration(decorators: ReadonlyArray<Decorator> | undefined, modifiers: ReadonlyArray<Modifier> | undefined, name: string | Identifier | undefined, typeParameters: ReadonlyArray<TypeParameterDeclaration> | undefined, heritageClauses: ReadonlyArray<HeritageClause> | undefined, members: ReadonlyArray<ClassElement>): ClassDeclaration;
    function updateClassDeclaration(node: ClassDeclaration, decorators: ReadonlyArray<Decorator> | undefined, modifiers: ReadonlyArray<Modifier> | undefined, name: Identifier | undefined, typeParameters: ReadonlyArray<TypeParameterDeclaration> | undefined, heritageClauses: ReadonlyArray<HeritageClause> | undefined, members: ReadonlyArray<ClassElement>): ClassDeclaration;
    function createInterfaceDeclaration(decorators: ReadonlyArray<Decorator> | undefined, modifiers: ReadonlyArray<Modifier> | undefined, name: string | Identifier, typeParameters: ReadonlyArray<TypeParameterDeclaration> | undefined, heritageClauses: ReadonlyArray<HeritageClause> | undefined, members: ReadonlyArray<TypeElement>): InterfaceDeclaration;
    function updateInterfaceDeclaration(node: InterfaceDeclaration, decorators: ReadonlyArray<Decorator> | undefined, modifiers: ReadonlyArray<Modifier> | undefined, name: Identifier, typeParameters: ReadonlyArray<TypeParameterDeclaration> | undefined, heritageClauses: ReadonlyArray<HeritageClause> | undefined, members: ReadonlyArray<TypeElement>): InterfaceDeclaration;
    function createTypeAliasDeclaration(decorators: ReadonlyArray<Decorator> | undefined, modifiers: ReadonlyArray<Modifier> | undefined, name: string | Identifier, typeParameters: ReadonlyArray<TypeParameterDeclaration> | undefined, type: TypeNode): TypeAliasDeclaration;
    function updateTypeAliasDeclaration(node: TypeAliasDeclaration, decorators: ReadonlyArray<Decorator> | undefined, modifiers: ReadonlyArray<Modifier> | undefined, name: Identifier, typeParameters: ReadonlyArray<TypeParameterDeclaration> | undefined, type: TypeNode): TypeAliasDeclaration;
    function createEnumDeclaration(decorators: ReadonlyArray<Decorator> | undefined, modifiers: ReadonlyArray<Modifier> | undefined, name: string | Identifier, members: ReadonlyArray<EnumMember>): EnumDeclaration;
    function updateEnumDeclaration(node: EnumDeclaration, decorators: ReadonlyArray<Decorator> | undefined, modifiers: ReadonlyArray<Modifier> | undefined, name: Identifier, members: ReadonlyArray<EnumMember>): EnumDeclaration;
    function createModuleDeclaration(decorators: ReadonlyArray<Decorator> | undefined, modifiers: ReadonlyArray<Modifier> | undefined, name: ModuleName, body: ModuleBody | undefined, flags?: NodeFlags): ModuleDeclaration;
    function updateModuleDeclaration(node: ModuleDeclaration, decorators: ReadonlyArray<Decorator> | undefined, modifiers: ReadonlyArray<Modifier> | undefined, name: ModuleName, body: ModuleBody | undefined): ModuleDeclaration;
    function createModuleBlock(statements: ReadonlyArray<Statement>): ModuleBlock;
    function updateModuleBlock(node: ModuleBlock, statements: ReadonlyArray<Statement>): ModuleBlock;
    function createCaseBlock(clauses: ReadonlyArray<CaseOrDefaultClause>): CaseBlock;
    function updateCaseBlock(node: CaseBlock, clauses: ReadonlyArray<CaseOrDefaultClause>): CaseBlock;
    function createNamespaceExportDeclaration(name: string | Identifier): NamespaceExportDeclaration;
    function updateNamespaceExportDeclaration(node: NamespaceExportDeclaration, name: Identifier): NamespaceExportDeclaration;
    function createImportEqualsDeclaration(decorators: ReadonlyArray<Decorator> | undefined, modifiers: ReadonlyArray<Modifier> | undefined, name: string | Identifier, moduleReference: ModuleReference): ImportEqualsDeclaration;
    function updateImportEqualsDeclaration(node: ImportEqualsDeclaration, decorators: ReadonlyArray<Decorator> | undefined, modifiers: ReadonlyArray<Modifier> | undefined, name: Identifier, moduleReference: ModuleReference): ImportEqualsDeclaration;
    function createImportDeclaration(decorators: ReadonlyArray<Decorator> | undefined, modifiers: ReadonlyArray<Modifier> | undefined, importClause: ImportClause | undefined, moduleSpecifier: Expression): ImportDeclaration;
    function updateImportDeclaration(node: ImportDeclaration, decorators: ReadonlyArray<Decorator> | undefined, modifiers: ReadonlyArray<Modifier> | undefined, importClause: ImportClause | undefined, moduleSpecifier: Expression): ImportDeclaration;
    function createImportClause(name: Identifier | undefined, namedBindings: NamedImportBindings | undefined): ImportClause;
    function updateImportClause(node: ImportClause, name: Identifier | undefined, namedBindings: NamedImportBindings | undefined): ImportClause;
    function createNamespaceImport(name: Identifier): NamespaceImport;
    function updateNamespaceImport(node: NamespaceImport, name: Identifier): NamespaceImport;
    function createNamedImports(elements: ReadonlyArray<ImportSpecifier>): NamedImports;
    function updateNamedImports(node: NamedImports, elements: ReadonlyArray<ImportSpecifier>): NamedImports;
    function createImportSpecifier(propertyName: Identifier | undefined, name: Identifier): ImportSpecifier;
    function updateImportSpecifier(node: ImportSpecifier, propertyName: Identifier | undefined, name: Identifier): ImportSpecifier;
    function createExportAssignment(decorators: ReadonlyArray<Decorator> | undefined, modifiers: ReadonlyArray<Modifier> | undefined, isExportEquals: boolean | undefined, expression: Expression): ExportAssignment;
    function updateExportAssignment(node: ExportAssignment, decorators: ReadonlyArray<Decorator> | undefined, modifiers: ReadonlyArray<Modifier> | undefined, expression: Expression): ExportAssignment;
    function createExportDeclaration(decorators: ReadonlyArray<Decorator> | undefined, modifiers: ReadonlyArray<Modifier> | undefined, exportClause: NamedExports | undefined, moduleSpecifier?: Expression): ExportDeclaration;
    function updateExportDeclaration(node: ExportDeclaration, decorators: ReadonlyArray<Decorator> | undefined, modifiers: ReadonlyArray<Modifier> | undefined, exportClause: NamedExports | undefined, moduleSpecifier: Expression | undefined): ExportDeclaration;
    function createNamedExports(elements: ReadonlyArray<ExportSpecifier>): NamedExports;
    function updateNamedExports(node: NamedExports, elements: ReadonlyArray<ExportSpecifier>): NamedExports;
    function createExportSpecifier(propertyName: string | Identifier | undefined, name: string | Identifier): ExportSpecifier;
    function updateExportSpecifier(node: ExportSpecifier, propertyName: Identifier | undefined, name: Identifier): ExportSpecifier;
    function createExternalModuleReference(expression: Expression): ExternalModuleReference;
    function updateExternalModuleReference(node: ExternalModuleReference, expression: Expression): ExternalModuleReference;
    function createJsxElement(openingElement: JsxOpeningElement, children: ReadonlyArray<JsxChild>, closingElement: JsxClosingElement): JsxElement;
    function updateJsxElement(node: JsxElement, openingElement: JsxOpeningElement, children: ReadonlyArray<JsxChild>, closingElement: JsxClosingElement): JsxElement;
    function createJsxSelfClosingElement(tagName: JsxTagNameExpression, typeArguments: ReadonlyArray<TypeNode> | undefined, attributes: JsxAttributes): JsxSelfClosingElement;
    function updateJsxSelfClosingElement(node: JsxSelfClosingElement, tagName: JsxTagNameExpression, typeArguments: ReadonlyArray<TypeNode> | undefined, attributes: JsxAttributes): JsxSelfClosingElement;
    function createJsxOpeningElement(tagName: JsxTagNameExpression, typeArguments: ReadonlyArray<TypeNode> | undefined, attributes: JsxAttributes): JsxOpeningElement;
    function updateJsxOpeningElement(node: JsxOpeningElement, tagName: JsxTagNameExpression, typeArguments: ReadonlyArray<TypeNode> | undefined, attributes: JsxAttributes): JsxOpeningElement;
    function createJsxClosingElement(tagName: JsxTagNameExpression): JsxClosingElement;
    function updateJsxClosingElement(node: JsxClosingElement, tagName: JsxTagNameExpression): JsxClosingElement;
    function createJsxFragment(openingFragment: JsxOpeningFragment, children: ReadonlyArray<JsxChild>, closingFragment: JsxClosingFragment): JsxFragment;
    function updateJsxFragment(node: JsxFragment, openingFragment: JsxOpeningFragment, children: ReadonlyArray<JsxChild>, closingFragment: JsxClosingFragment): JsxFragment;
    function createJsxAttribute(name: Identifier, initializer: StringLiteral | JsxExpression): JsxAttribute;
    function updateJsxAttribute(node: JsxAttribute, name: Identifier, initializer: StringLiteral | JsxExpression): JsxAttribute;
    function createJsxAttributes(properties: ReadonlyArray<JsxAttributeLike>): JsxAttributes;
    function updateJsxAttributes(node: JsxAttributes, properties: ReadonlyArray<JsxAttributeLike>): JsxAttributes;
    function createJsxSpreadAttribute(expression: Expression): JsxSpreadAttribute;
    function updateJsxSpreadAttribute(node: JsxSpreadAttribute, expression: Expression): JsxSpreadAttribute;
    function createJsxExpression(dotDotDotToken: DotDotDotToken | undefined, expression: Expression | undefined): JsxExpression;
    function updateJsxExpression(node: JsxExpression, expression: Expression | undefined): JsxExpression;
    function createCaseClause(expression: Expression, statements: ReadonlyArray<Statement>): CaseClause;
    function updateCaseClause(node: CaseClause, expression: Expression, statements: ReadonlyArray<Statement>): CaseClause;
    function createDefaultClause(statements: ReadonlyArray<Statement>): DefaultClause;
    function updateDefaultClause(node: DefaultClause, statements: ReadonlyArray<Statement>): DefaultClause;
    function createHeritageClause(token: HeritageClause["token"], types: ReadonlyArray<ExpressionWithTypeArguments>): HeritageClause;
    function updateHeritageClause(node: HeritageClause, types: ReadonlyArray<ExpressionWithTypeArguments>): HeritageClause;
    function createCatchClause(variableDeclaration: string | VariableDeclaration | undefined, block: Block): CatchClause;
    function updateCatchClause(node: CatchClause, variableDeclaration: VariableDeclaration | undefined, block: Block): CatchClause;
    function createPropertyAssignment(name: string | PropertyName, initializer: Expression): PropertyAssignment;
    function updatePropertyAssignment(node: PropertyAssignment, name: PropertyName, initializer: Expression): PropertyAssignment;
    function createShorthandPropertyAssignment(name: string | Identifier, objectAssignmentInitializer?: Expression): ShorthandPropertyAssignment;
    function updateShorthandPropertyAssignment(node: ShorthandPropertyAssignment, name: Identifier, objectAssignmentInitializer: Expression | undefined): ShorthandPropertyAssignment;
    function createSpreadAssignment(expression: Expression): SpreadAssignment;
    function updateSpreadAssignment(node: SpreadAssignment, expression: Expression): SpreadAssignment;
    function createEnumMember(name: string | PropertyName, initializer?: Expression): EnumMember;
    function updateEnumMember(node: EnumMember, name: PropertyName, initializer: Expression | undefined): EnumMember;
    function updateSourceFileNode(node: SourceFile, statements: ReadonlyArray<Statement>, isDeclarationFile?: boolean, referencedFiles?: SourceFile["referencedFiles"], typeReferences?: SourceFile["typeReferenceDirectives"], hasNoDefaultLib?: boolean): SourceFile;
    /**
     * Creates a shallow, memberwise clone of a node for mutation.
     */
    function getMutableClone<T extends Node>(node: T): T;
    /**
     * Creates a synthetic statement to act as a placeholder for a not-emitted statement in
     * order to preserve comments.
     *
     * @param original The original statement.
     */
    function createNotEmittedStatement(original: Node): NotEmittedStatement;
    /**
     * Creates a synthetic expression to act as a placeholder for a not-emitted expression in
     * order to preserve comments or sourcemap positions.
     *
     * @param expression The inner expression to emit.
     * @param original The original outer expression.
     * @param location The location for the expression. Defaults to the positions from "original" if provided.
     */
    function createPartiallyEmittedExpression(expression: Expression, original?: Node): PartiallyEmittedExpression;
    function updatePartiallyEmittedExpression(node: PartiallyEmittedExpression, expression: Expression): PartiallyEmittedExpression;
    function createCommaList(elements: ReadonlyArray<Expression>): CommaListExpression;
    function updateCommaList(node: CommaListExpression, elements: ReadonlyArray<Expression>): CommaListExpression;
    function createBundle(sourceFiles: ReadonlyArray<SourceFile>): Bundle;
    function updateBundle(node: Bundle, sourceFiles: ReadonlyArray<SourceFile>): Bundle;
    function createImmediatelyInvokedFunctionExpression(statements: ReadonlyArray<Statement>): CallExpression;
    function createImmediatelyInvokedFunctionExpression(statements: ReadonlyArray<Statement>, param: ParameterDeclaration, paramValue: Expression): CallExpression;
    function createImmediatelyInvokedArrowFunction(statements: ReadonlyArray<Statement>): CallExpression;
    function createImmediatelyInvokedArrowFunction(statements: ReadonlyArray<Statement>, param: ParameterDeclaration, paramValue: Expression): CallExpression;
    function createComma(left: Expression, right: Expression): Expression;
    function createLessThan(left: Expression, right: Expression): Expression;
    function createAssignment(left: ObjectLiteralExpression | ArrayLiteralExpression, right: Expression): DestructuringAssignment;
    function createAssignment(left: Expression, right: Expression): BinaryExpression;
    function createStrictEquality(left: Expression, right: Expression): BinaryExpression;
    function createStrictInequality(left: Expression, right: Expression): BinaryExpression;
    function createAdd(left: Expression, right: Expression): BinaryExpression;
    function createSubtract(left: Expression, right: Expression): BinaryExpression;
    function createPostfixIncrement(operand: Expression): PostfixUnaryExpression;
    function createLogicalAnd(left: Expression, right: Expression): BinaryExpression;
    function createLogicalOr(left: Expression, right: Expression): BinaryExpression;
    function createLogicalNot(operand: Expression): PrefixUnaryExpression;
    function createVoidZero(): VoidExpression;
    function createExportDefault(expression: Expression): ExportAssignment;
    function createExternalModuleExport(exportName: Identifier): ExportDeclaration;
    /**
     * Clears any EmitNode entries from parse-tree nodes.
     * @param sourceFile A source file.
     */
    function disposeEmitNodes(sourceFile: SourceFile): void;
    function setTextRange<T extends TextRange>(range: T, location: TextRange | undefined): T;
    /**
     * Sets flags that control emit behavior of a node.
     */
    function setEmitFlags<T extends Node>(node: T, emitFlags: EmitFlags): T;
    /**
     * Gets a custom text range to use when emitting source maps.
     */
    function getSourceMapRange(node: Node): SourceMapRange;
    /**
     * Sets a custom text range to use when emitting source maps.
     */
    function setSourceMapRange<T extends Node>(node: T, range: SourceMapRange | undefined): T;
    /**
     * Create an external source map source file reference
     */
    function createSourceMapSource(fileName: string, text: string, skipTrivia?: (pos: number) => number): SourceMapSource;
    /**
     * Gets the TextRange to use for source maps for a token of a node.
     */
    function getTokenSourceMapRange(node: Node, token: SyntaxKind): SourceMapRange | undefined;
    /**
     * Sets the TextRange to use for source maps for a token of a node.
     */
    function setTokenSourceMapRange<T extends Node>(node: T, token: SyntaxKind, range: SourceMapRange | undefined): T;
    /**
     * Gets a custom text range to use when emitting comments.
     */
    function getCommentRange(node: Node): TextRange;
    /**
     * Sets a custom text range to use when emitting comments.
     */
    function setCommentRange<T extends Node>(node: T, range: TextRange): T;
    function getSyntheticLeadingComments(node: Node): SynthesizedComment[] | undefined;
    function setSyntheticLeadingComments<T extends Node>(node: T, comments: SynthesizedComment[] | undefined): T;
    function addSyntheticLeadingComment<T extends Node>(node: T, kind: SyntaxKind.SingleLineCommentTrivia | SyntaxKind.MultiLineCommentTrivia, text: string, hasTrailingNewLine?: boolean): T;
    function getSyntheticTrailingComments(node: Node): SynthesizedComment[] | undefined;
    function setSyntheticTrailingComments<T extends Node>(node: T, comments: SynthesizedComment[] | undefined): T;
    function addSyntheticTrailingComment<T extends Node>(node: T, kind: SyntaxKind.SingleLineCommentTrivia | SyntaxKind.MultiLineCommentTrivia, text: string, hasTrailingNewLine?: boolean): T;
    /**
     * Gets the constant value to emit for an expression.
     */
    function getConstantValue(node: PropertyAccessExpression | ElementAccessExpression): string | number | undefined;
    /**
     * Sets the constant value to emit for an expression.
     */
    function setConstantValue(node: PropertyAccessExpression | ElementAccessExpression, value: string | number): PropertyAccessExpression | ElementAccessExpression;
    /**
     * Adds an EmitHelper to a node.
     */
    function addEmitHelper<T extends Node>(node: T, helper: EmitHelper): T;
    /**
     * Add EmitHelpers to a node.
     */
    function addEmitHelpers<T extends Node>(node: T, helpers: EmitHelper[] | undefined): T;
    /**
     * Removes an EmitHelper from a node.
     */
    function removeEmitHelper(node: Node, helper: EmitHelper): boolean;
    /**
     * Gets the EmitHelpers of a node.
     */
    function getEmitHelpers(node: Node): EmitHelper[] | undefined;
    /**
     * Moves matching emit helpers from a source node to a target node.
     */
    function moveEmitHelpers(source: Node, target: Node, predicate: (helper: EmitHelper) => boolean): void;
    function setOriginalNode<T extends Node>(node: T, original: Node | undefined): T;
}
declare namespace ts {
    /**
     * Visits a Node using the supplied visitor, possibly returning a new Node in its place.
     *
     * @param node The Node to visit.
     * @param visitor The callback used to visit the Node.
     * @param test A callback to execute to verify the Node is valid.
     * @param lift An optional callback to execute to lift a NodeArray into a valid Node.
     */
    function visitNode<T extends Node>(node: T | undefined, visitor: Visitor | undefined, test?: (node: Node) => boolean, lift?: (node: NodeArray<Node>) => T): T;
    /**
     * Visits a Node using the supplied visitor, possibly returning a new Node in its place.
     *
     * @param node The Node to visit.
     * @param visitor The callback used to visit the Node.
     * @param test A callback to execute to verify the Node is valid.
     * @param lift An optional callback to execute to lift a NodeArray into a valid Node.
     */
    function visitNode<T extends Node>(node: T | undefined, visitor: Visitor | undefined, test?: (node: Node) => boolean, lift?: (node: NodeArray<Node>) => T): T | undefined;
    /**
     * Visits a NodeArray using the supplied visitor, possibly returning a new NodeArray in its place.
     *
     * @param nodes The NodeArray to visit.
     * @param visitor The callback used to visit a Node.
     * @param test A node test to execute for each node.
     * @param start An optional value indicating the starting offset at which to start visiting.
     * @param count An optional value indicating the maximum number of nodes to visit.
     */
    function visitNodes<T extends Node>(nodes: NodeArray<T> | undefined, visitor: Visitor, test?: (node: Node) => boolean, start?: number, count?: number): NodeArray<T>;
    /**
     * Visits a NodeArray using the supplied visitor, possibly returning a new NodeArray in its place.
     *
     * @param nodes The NodeArray to visit.
     * @param visitor The callback used to visit a Node.
     * @param test A node test to execute for each node.
     * @param start An optional value indicating the starting offset at which to start visiting.
     * @param count An optional value indicating the maximum number of nodes to visit.
     */
    function visitNodes<T extends Node>(nodes: NodeArray<T> | undefined, visitor: Visitor, test?: (node: Node) => boolean, start?: number, count?: number): NodeArray<T> | undefined;
    /**
     * Starts a new lexical environment and visits a statement list, ending the lexical environment
     * and merging hoisted declarations upon completion.
     */
    function visitLexicalEnvironment(statements: NodeArray<Statement>, visitor: Visitor, context: TransformationContext, start?: number, ensureUseStrict?: boolean): NodeArray<Statement>;
    /**
     * Starts a new lexical environment and visits a parameter list, suspending the lexical
     * environment upon completion.
     */
    function visitParameterList(nodes: NodeArray<ParameterDeclaration> | undefined, visitor: Visitor, context: TransformationContext, nodesVisitor?: typeof visitNodes): NodeArray<ParameterDeclaration>;
    /**
     * Resumes a suspended lexical environment and visits a function body, ending the lexical
     * environment and merging hoisted declarations upon completion.
     */
    function visitFunctionBody(node: FunctionBody, visitor: Visitor, context: TransformationContext): FunctionBody;
    /**
     * Resumes a suspended lexical environment and visits a function body, ending the lexical
     * environment and merging hoisted declarations upon completion.
     */
    function visitFunctionBody(node: FunctionBody | undefined, visitor: Visitor, context: TransformationContext): FunctionBody | undefined;
    /**
     * Resumes a suspended lexical environment and visits a concise body, ending the lexical
     * environment and merging hoisted declarations upon completion.
     */
    function visitFunctionBody(node: ConciseBody, visitor: Visitor, context: TransformationContext): ConciseBody;
    /**
     * Visits each child of a Node using the supplied visitor, possibly returning a new Node of the same kind in its place.
     *
     * @param node The Node whose children will be visited.
     * @param visitor The callback used to visit each child.
     * @param context A lexical environment context for the visitor.
     */
    function visitEachChild<T extends Node>(node: T, visitor: Visitor, context: TransformationContext): T;
    /**
     * Visits each child of a Node using the supplied visitor, possibly returning a new Node of the same kind in its place.
     *
     * @param node The Node whose children will be visited.
     * @param visitor The callback used to visit each child.
     * @param context A lexical environment context for the visitor.
     */
    function visitEachChild<T extends Node>(node: T | undefined, visitor: Visitor, context: TransformationContext, nodesVisitor?: typeof visitNodes, tokenVisitor?: Visitor): T | undefined;
}
declare namespace ts {
    function createPrinter(printerOptions?: PrinterOptions, handlers?: PrintHandlers): Printer;
}
declare namespace ts {
    function findConfigFile(searchPath: string, fileExists: (fileName: string) => boolean, configName?: string): string | undefined;
    function resolveTripleslashReference(moduleName: string, containingFile: string): string;
    function createCompilerHost(options: CompilerOptions, setParentNodes?: boolean): CompilerHost;
    function getPreEmitDiagnostics(program: Program, sourceFile?: SourceFile, cancellationToken?: CancellationToken): Diagnostic[];
    interface FormatDiagnosticsHost {
        getCurrentDirectory(): string;
        getCanonicalFileName(fileName: string): string;
        getNewLine(): string;
    }
    function formatDiagnostics(diagnostics: ReadonlyArray<Diagnostic>, host: FormatDiagnosticsHost): string;
    function formatDiagnostic(diagnostic: Diagnostic, host: FormatDiagnosticsHost): string;
    function formatDiagnosticsWithColorAndContext(diagnostics: ReadonlyArray<Diagnostic>, host: FormatDiagnosticsHost): string;
    function flattenDiagnosticMessageText(messageText: string | DiagnosticMessageChain | undefined, newLine: string): string;
    function getConfigFileParsingDiagnostics(configFileParseResult: ParsedCommandLine): ReadonlyArray<Diagnostic>;
    /**
     * Create a new 'Program' instance. A Program is an immutable collection of 'SourceFile's and a 'CompilerOptions'
     * that represent a compilation unit.
     *
     * Creating a program proceeds from a set of root files, expanding the set of inputs by following imports and
     * triple-slash-reference-path directives transitively. '@types' and triple-slash-reference-types are also pulled in.
     *
     * @param rootNames - A set of root files.
     * @param options - The compiler options which should be used.
     * @param host - The host interacts with the underlying file system.
     * @param oldProgram - Reuses an old program structure.
     * @param configFileParsingDiagnostics - error during config file parsing
     * @returns A 'Program' object.
     */
    function createProgram(rootNames: ReadonlyArray<string>, options: CompilerOptions, host?: CompilerHost, oldProgram?: Program, configFileParsingDiagnostics?: ReadonlyArray<Diagnostic>): Program;
}
declare namespace ts {
    interface EmitOutput {
        outputFiles: OutputFile[];
        emitSkipped: boolean;
    }
    interface OutputFile {
        name: string;
        writeByteOrderMark: boolean;
        text: string;
    }
}
declare namespace ts {
    type AffectedFileResult<T> = {
        result: T;
        affected: SourceFile | Program;
    } | undefined;
    interface BuilderProgramHost {
        /**
         * return true if file names are treated with case sensitivity
         */
        useCaseSensitiveFileNames(): boolean;
        /**
         * If provided this would be used this hash instead of actual file shape text for detecting changes
         */
        createHash?: (data: string) => string;
        /**
         * When emit or emitNextAffectedFile are called without writeFile,
         * this callback if present would be used to write files
         */
        writeFile?: WriteFileCallback;
    }
    /**
     * Builder to manage the program state changes
     */
    interface BuilderProgram {
        /**
         * Returns current program
         */
        getProgram(): Program;
        /**
         * Get compiler options of the program
         */
        getCompilerOptions(): CompilerOptions;
        /**
         * Get the source file in the program with file name
         */
        getSourceFile(fileName: string): SourceFile | undefined;
        /**
         * Get a list of files in the program
         */
        getSourceFiles(): ReadonlyArray<SourceFile>;
        /**
         * Get the diagnostics for compiler options
         */
        getOptionsDiagnostics(cancellationToken?: CancellationToken): ReadonlyArray<Diagnostic>;
        /**
         * Get the diagnostics that dont belong to any file
         */
        getGlobalDiagnostics(cancellationToken?: CancellationToken): ReadonlyArray<Diagnostic>;
        /**
         * Get the diagnostics from config file parsing
         */
        getConfigFileParsingDiagnostics(): ReadonlyArray<Diagnostic>;
        /**
         * Get the syntax diagnostics, for all source files if source file is not supplied
         */
        getSyntacticDiagnostics(sourceFile?: SourceFile, cancellationToken?: CancellationToken): ReadonlyArray<Diagnostic>;
        /**
         * Get all the dependencies of the file
         */
        getAllDependencies(sourceFile: SourceFile): ReadonlyArray<string>;
        /**
         * Gets the semantic diagnostics from the program corresponding to this state of file (if provided) or whole program
         * The semantic diagnostics are cached and managed here
         * Note that it is assumed that when asked about semantic diagnostics through this API,
         * the file has been taken out of affected files so it is safe to use cache or get from program and cache the diagnostics
         * In case of SemanticDiagnosticsBuilderProgram if the source file is not provided,
         * it will iterate through all the affected files, to ensure that cache stays valid and yet provide a way to get all semantic diagnostics
         */
        getSemanticDiagnostics(sourceFile?: SourceFile, cancellationToken?: CancellationToken): ReadonlyArray<Diagnostic>;
        /**
         * Emits the JavaScript and declaration files.
         * When targetSource file is specified, emits the files corresponding to that source file,
         * otherwise for the whole program.
         * In case of EmitAndSemanticDiagnosticsBuilderProgram, when targetSourceFile is specified,
         * it is assumed that that file is handled from affected file list. If targetSourceFile is not specified,
         * it will only emit all the affected files instead of whole program
         *
         * The first of writeFile if provided, writeFile of BuilderProgramHost if provided, writeFile of compiler host
         * in that order would be used to write the files
         */
        emit(targetSourceFile?: SourceFile, writeFile?: WriteFileCallback, cancellationToken?: CancellationToken, emitOnlyDtsFiles?: boolean, customTransformers?: CustomTransformers): EmitResult;
        /**
         * Get the current directory of the program
         */
        getCurrentDirectory(): string;
    }
    /**
     * The builder that caches the semantic diagnostics for the program and handles the changed files and affected files
     */
    interface SemanticDiagnosticsBuilderProgram extends BuilderProgram {
        /**
         * Gets the semantic diagnostics from the program for the next affected file and caches it
         * Returns undefined if the iteration is complete
         */
        getSemanticDiagnosticsOfNextAffectedFile(cancellationToken?: CancellationToken, ignoreSourceFile?: (sourceFile: SourceFile) => boolean): AffectedFileResult<ReadonlyArray<Diagnostic>>;
    }
    /**
     * The builder that can handle the changes in program and iterate through changed file to emit the files
     * The semantic diagnostics are cached per file and managed by clearing for the changed/affected files
     */
    interface EmitAndSemanticDiagnosticsBuilderProgram extends BuilderProgram {
        /**
         * Emits the next affected file's emit result (EmitResult and sourceFiles emitted) or returns undefined if iteration is complete
         * The first of writeFile if provided, writeFile of BuilderProgramHost if provided, writeFile of compiler host
         * in that order would be used to write the files
         */
        emitNextAffectedFile(writeFile?: WriteFileCallback, cancellationToken?: CancellationToken, emitOnlyDtsFiles?: boolean, customTransformers?: CustomTransformers): AffectedFileResult<EmitResult>;
    }
    /**
     * Create the builder to manage semantic diagnostics and cache them
     */
    function createSemanticDiagnosticsBuilderProgram(newProgram: Program, host: BuilderProgramHost, oldProgram?: SemanticDiagnosticsBuilderProgram, configFileParsingDiagnostics?: ReadonlyArray<Diagnostic>): SemanticDiagnosticsBuilderProgram;
    function createSemanticDiagnosticsBuilderProgram(rootNames: ReadonlyArray<string>, options: CompilerOptions, host?: CompilerHost, oldProgram?: SemanticDiagnosticsBuilderProgram, configFileParsingDiagnostics?: ReadonlyArray<Diagnostic>): SemanticDiagnosticsBuilderProgram;
    /**
     * Create the builder that can handle the changes in program and iterate through changed files
     * to emit the those files and manage semantic diagnostics cache as well
     */
    function createEmitAndSemanticDiagnosticsBuilderProgram(newProgram: Program, host: BuilderProgramHost, oldProgram?: EmitAndSemanticDiagnosticsBuilderProgram, configFileParsingDiagnostics?: ReadonlyArray<Diagnostic>): EmitAndSemanticDiagnosticsBuilderProgram;
    function createEmitAndSemanticDiagnosticsBuilderProgram(rootNames: ReadonlyArray<string>, options: CompilerOptions, host?: CompilerHost, oldProgram?: EmitAndSemanticDiagnosticsBuilderProgram, configFileParsingDiagnostics?: ReadonlyArray<Diagnostic>): EmitAndSemanticDiagnosticsBuilderProgram;
    /**
     * Creates a builder thats just abstraction over program and can be used with watch
     */
    function createAbstractBuilder(newProgram: Program, host: BuilderProgramHost, oldProgram?: BuilderProgram, configFileParsingDiagnostics?: ReadonlyArray<Diagnostic>): BuilderProgram;
    function createAbstractBuilder(rootNames: ReadonlyArray<string>, options: CompilerOptions, host?: CompilerHost, oldProgram?: BuilderProgram, configFileParsingDiagnostics?: ReadonlyArray<Diagnostic>): BuilderProgram;
}
declare namespace ts {
    type DiagnosticReporter = (diagnostic: Diagnostic) => void;
    type WatchStatusReporter = (diagnostic: Diagnostic, newLine: string, options: CompilerOptions) => void;
    /** Create the program with rootNames and options, if they are undefined, oldProgram and new configFile diagnostics create new program */
    type CreateProgram<T extends BuilderProgram> = (rootNames: ReadonlyArray<string> | undefined, options: CompilerOptions | undefined, host?: CompilerHost, oldProgram?: T, configFileParsingDiagnostics?: ReadonlyArray<Diagnostic>) => T;
    interface WatchCompilerHost<T extends BuilderProgram> {
        /**
         * Used to create the program when need for program creation or recreation detected
         */
        createProgram: CreateProgram<T>;
        /** If provided, callback to invoke after every new program creation */
        afterProgramCreate?(program: T): void;
        /** If provided, called with Diagnostic message that informs about change in watch status */
        onWatchStatusChange?(diagnostic: Diagnostic, newLine: string, options: CompilerOptions): void;
        useCaseSensitiveFileNames(): boolean;
        getNewLine(): string;
        getCurrentDirectory(): string;
        getDefaultLibFileName(options: CompilerOptions): string;
        getDefaultLibLocation?(): string;
        createHash?(data: string): string;
        /**
         * Use to check file presence for source files and
         * if resolveModuleNames is not provided (complier is in charge of module resolution) then module files as well
         */
        fileExists(path: string): boolean;
        /**
         * Use to read file text for source files and
         * if resolveModuleNames is not provided (complier is in charge of module resolution) then module files as well
         */
        readFile(path: string, encoding?: string): string | undefined;
        /** If provided, used for module resolution as well as to handle directory structure */
        directoryExists?(path: string): boolean;
        /** If provided, used in resolutions as well as handling directory structure */
        getDirectories?(path: string): string[];
        /** If provided, used to cache and handle directory structure modifications */
        readDirectory?(path: string, extensions?: ReadonlyArray<string>, exclude?: ReadonlyArray<string>, include?: ReadonlyArray<string>, depth?: number): string[];
        /** Symbol links resolution */
        realpath?(path: string): string;
        /** If provided would be used to write log about compilation */
        trace?(s: string): void;
        /** If provided is used to get the environment variable */
        getEnvironmentVariable?(name: string): string | undefined;
        /** If provided, used to resolve the module names, otherwise typescript's default module resolution */
        resolveModuleNames?(moduleNames: string[], containingFile: string, reusedNames?: string[]): ResolvedModule[];
        /** If provided, used to resolve type reference directives, otherwise typescript's default resolution */
        resolveTypeReferenceDirectives?(typeReferenceDirectiveNames: string[], containingFile: string): ResolvedTypeReferenceDirective[];
        /** Used to watch changes in source files, missing files needed to update the program or config file */
        watchFile(path: string, callback: FileWatcherCallback, pollingInterval?: number): FileWatcher;
        /** Used to watch resolved module's failed lookup locations, config file specs, type roots where auto type reference directives are added */
        watchDirectory(path: string, callback: DirectoryWatcherCallback, recursive?: boolean): FileWatcher;
        /** If provided, will be used to set delayed compilation, so that multiple changes in short span are compiled together */
        setTimeout?(callback: (...args: any[]) => void, ms: number, ...args: any[]): any;
        /** If provided, will be used to reset existing delayed compilation */
        clearTimeout?(timeoutId: any): void;
    }
    /**
     * Host to create watch with root files and options
     */
    interface WatchCompilerHostOfFilesAndCompilerOptions<T extends BuilderProgram> extends WatchCompilerHost<T> {
        /** root files to use to generate program */
        rootFiles: string[];
        /** Compiler options */
        options: CompilerOptions;
    }
    /**
     * Reports config file diagnostics
     */
    interface ConfigFileDiagnosticsReporter {
        /**
         * Reports unrecoverable error when parsing config file
         */
        onUnRecoverableConfigFileDiagnostic: DiagnosticReporter;
    }
    /**
     * Host to create watch with config file
     */
    interface WatchCompilerHostOfConfigFile<T extends BuilderProgram> extends WatchCompilerHost<T>, ConfigFileDiagnosticsReporter {
        /** Name of the config file to compile */
        configFileName: string;
        /** Options to extend */
        optionsToExtend?: CompilerOptions;
        /**
         * Used to generate source file names from the config file and its include, exclude, files rules
         * and also to cache the directory stucture
         */
        readDirectory(path: string, extensions?: ReadonlyArray<string>, exclude?: ReadonlyArray<string>, include?: ReadonlyArray<string>, depth?: number): string[];
    }
    interface Watch<T> {
        /** Synchronize with host and get updated program */
        getProgram(): T;
    }
    /**
     * Creates the watch what generates program using the config file
     */
    interface WatchOfConfigFile<T> extends Watch<T> {
    }
    /**
     * Creates the watch that generates program using the root files and compiler options
     */
    interface WatchOfFilesAndCompilerOptions<T> extends Watch<T> {
        /** Updates the root files in the program, only if this is not config file compilation */
        updateRootFileNames(fileNames: string[]): void;
    }
    /**
     * Create the watch compiler host for either configFile or fileNames and its options
     */
    function createWatchCompilerHost<T extends BuilderProgram>(rootFiles: string[], options: CompilerOptions, system: System, createProgram?: CreateProgram<T>, reportDiagnostic?: DiagnosticReporter, reportWatchStatus?: WatchStatusReporter): WatchCompilerHostOfFilesAndCompilerOptions<T>;
    function createWatchCompilerHost<T extends BuilderProgram>(configFileName: string, optionsToExtend: CompilerOptions | undefined, system: System, createProgram?: CreateProgram<T>, reportDiagnostic?: DiagnosticReporter, reportWatchStatus?: WatchStatusReporter): WatchCompilerHostOfConfigFile<T>;
    /**
     * Creates the watch from the host for root files and compiler options
     */
    function createWatchProgram<T extends BuilderProgram>(host: WatchCompilerHostOfFilesAndCompilerOptions<T>): WatchOfFilesAndCompilerOptions<T>;
    /**
     * Creates the watch from the host for config file
     */
    function createWatchProgram<T extends BuilderProgram>(host: WatchCompilerHostOfConfigFile<T>): WatchOfConfigFile<T>;
}
declare namespace ts {
    function parseCommandLine(commandLine: ReadonlyArray<string>, readFile?: (path: string) => string | undefined): ParsedCommandLine;
    /**
     * Read tsconfig.json file
     * @param fileName The path to the config file
     */
    function readConfigFile(fileName: string, readFile: (path: string) => string | undefined): {
        config?: any;
        error?: Diagnostic;
    };
    /**
     * Parse the text of the tsconfig.json file
     * @param fileName The path to the config file
     * @param jsonText The text of the config file
     */
    function parseConfigFileTextToJson(fileName: string, jsonText: string): {
        config?: any;
        error?: Diagnostic;
    };
    /**
     * Read tsconfig.json file
     * @param fileName The path to the config file
     */
    function readJsonConfigFile(fileName: string, readFile: (path: string) => string | undefined): JsonSourceFile;
    /**
     * Convert the json syntax tree into the json value
     */
    function convertToObject(sourceFile: JsonSourceFile, errors: Push<Diagnostic>): any;
    /**
     * Parse the contents of a config file (tsconfig.json).
     * @param json The contents of the config file to parse
     * @param host Instance of ParseConfigHost used to enumerate files in folder.
     * @param basePath A root directory to resolve relative path entries in the config
     *    file to. e.g. outDir
     */
    function parseJsonConfigFileContent(json: any, host: ParseConfigHost, basePath: string, existingOptions?: CompilerOptions, configFileName?: string, resolutionStack?: Path[], extraFileExtensions?: ReadonlyArray<JsFileExtensionInfo>): ParsedCommandLine;
    /**
     * Parse the contents of a config file (tsconfig.json).
     * @param jsonNode The contents of the config file to parse
     * @param host Instance of ParseConfigHost used to enumerate files in folder.
     * @param basePath A root directory to resolve relative path entries in the config
     *    file to. e.g. outDir
     */
    function parseJsonSourceFileConfigFileContent(sourceFile: JsonSourceFile, host: ParseConfigHost, basePath: string, existingOptions?: CompilerOptions, configFileName?: string, resolutionStack?: Path[], extraFileExtensions?: ReadonlyArray<JsFileExtensionInfo>): ParsedCommandLine;
    function convertCompilerOptionsFromJson(jsonOptions: any, basePath: string, configFileName?: string): {
        options: CompilerOptions;
        errors: Diagnostic[];
    };
    function convertTypeAcquisitionFromJson(jsonOptions: any, basePath: string, configFileName?: string): {
        options: TypeAcquisition;
        errors: Diagnostic[];
    };
}
declare namespace ts {
    interface Node {
        getSourceFile(): SourceFile;
        getChildCount(sourceFile?: SourceFile): number;
        getChildAt(index: number, sourceFile?: SourceFile): Node;
        getChildren(sourceFile?: SourceFile): Node[];
        getStart(sourceFile?: SourceFile, includeJsDocComment?: boolean): number;
        getFullStart(): number;
        getEnd(): number;
        getWidth(sourceFile?: SourceFile): number;
        getFullWidth(): number;
        getLeadingTriviaWidth(sourceFile?: SourceFile): number;
        getFullText(sourceFile?: SourceFile): string;
        getText(sourceFile?: SourceFile): string;
        getFirstToken(sourceFile?: SourceFile): Node | undefined;
        getLastToken(sourceFile?: SourceFile): Node | undefined;
        forEachChild<T>(cbNode: (node: Node) => T | undefined, cbNodeArray?: (nodes: NodeArray<Node>) => T | undefined): T | undefined;
    }
    interface Identifier {
        readonly text: string;
    }
    interface Symbol {
        readonly name: string;
        getFlags(): SymbolFlags;
        getEscapedName(): __String;
        getName(): string;
        getDeclarations(): Declaration[] | undefined;
        getDocumentationComment(typeChecker: TypeChecker | undefined): SymbolDisplayPart[];
        getJsDocTags(): JSDocTagInfo[];
    }
    interface Type {
        getFlags(): TypeFlags;
        getSymbol(): Symbol | undefined;
        getProperties(): Symbol[];
        getProperty(propertyName: string): Symbol | undefined;
        getApparentProperties(): Symbol[];
        getCallSignatures(): Signature[];
        getConstructSignatures(): Signature[];
        getStringIndexType(): Type | undefined;
        getNumberIndexType(): Type | undefined;
        getBaseTypes(): BaseType[] | undefined;
        getNonNullableType(): Type;
        getConstraint(): Type | undefined;
        getDefault(): Type | undefined;
        isUnion(): this is UnionType;
        isIntersection(): this is IntersectionType;
        isUnionOrIntersection(): this is UnionOrIntersectionType;
        isLiteral(): this is LiteralType;
        isStringLiteral(): this is StringLiteralType;
        isNumberLiteral(): this is NumberLiteralType;
        isTypeParameter(): this is TypeParameter;
        isClassOrInterface(): this is InterfaceType;
        isClass(): this is InterfaceType;
    }
    interface Signature {
        getDeclaration(): SignatureDeclaration;
        getTypeParameters(): TypeParameter[] | undefined;
        getParameters(): Symbol[];
        getReturnType(): Type;
        getDocumentationComment(typeChecker: TypeChecker | undefined): SymbolDisplayPart[];
        getJsDocTags(): JSDocTagInfo[];
    }
    interface SourceFile {
        getLineAndCharacterOfPosition(pos: number): LineAndCharacter;
        getLineEndOfPosition(pos: number): number;
        getLineStarts(): ReadonlyArray<number>;
        getPositionOfLineAndCharacter(line: number, character: number): number;
        update(newText: string, textChangeRange: TextChangeRange): SourceFile;
    }
    interface SourceFileLike {
        getLineAndCharacterOfPosition(pos: number): LineAndCharacter;
    }
    interface SourceMapSource {
        getLineAndCharacterOfPosition(pos: number): LineAndCharacter;
    }
    /**
     * Represents an immutable snapshot of a script at a specified time.Once acquired, the
     * snapshot is observably immutable. i.e. the same calls with the same parameters will return
     * the same values.
     */
    interface IScriptSnapshot {
        /** Gets a portion of the script snapshot specified by [start, end). */
        getText(start: number, end: number): string;
        /** Gets the length of this script snapshot. */
        getLength(): number;
        /**
         * Gets the TextChangeRange that describe how the text changed between this text and
         * an older version.  This information is used by the incremental parser to determine
         * what sections of the script need to be re-parsed.  'undefined' can be returned if the
         * change range cannot be determined.  However, in that case, incremental parsing will
         * not happen and the entire document will be re - parsed.
         */
        getChangeRange(oldSnapshot: IScriptSnapshot): TextChangeRange | undefined;
        /** Releases all resources held by this script snapshot */
        dispose?(): void;
    }
    namespace ScriptSnapshot {
        function fromString(text: string): IScriptSnapshot;
    }
    interface PreProcessedFileInfo {
        referencedFiles: FileReference[];
        typeReferenceDirectives: FileReference[];
        importedFiles: FileReference[];
        ambientExternalModules: string[] | undefined;
        isLibFile: boolean;
    }
    interface HostCancellationToken {
        isCancellationRequested(): boolean;
    }
    interface InstallPackageOptions {
        fileName: Path;
        packageName: string;
    }
    interface LanguageServiceHost extends GetEffectiveTypeRootsHost {
        getCompilationSettings(): CompilerOptions;
        getNewLine?(): string;
        getProjectVersion?(): string;
        getScriptFileNames(): string[];
        getScriptKind?(fileName: string): ScriptKind;
        getScriptVersion(fileName: string): string;
        getScriptSnapshot(fileName: string): IScriptSnapshot | undefined;
        getLocalizedDiagnosticMessages?(): any;
        getCancellationToken?(): HostCancellationToken;
        getCurrentDirectory(): string;
        getDefaultLibFileName(options: CompilerOptions): string;
        log?(s: string): void;
        trace?(s: string): void;
        error?(s: string): void;
        useCaseSensitiveFileNames?(): boolean;
        readDirectory?(path: string, extensions?: ReadonlyArray<string>, exclude?: ReadonlyArray<string>, include?: ReadonlyArray<string>, depth?: number): string[];
        readFile?(path: string, encoding?: string): string | undefined;
        realpath?(path: string): string;
        fileExists?(path: string): boolean;
        getTypeRootsVersion?(): number;
        resolveModuleNames?(moduleNames: string[], containingFile: string, reusedNames?: string[]): ResolvedModule[];
        resolveTypeReferenceDirectives?(typeDirectiveNames: string[], containingFile: string): ResolvedTypeReferenceDirective[];
        getDirectories?(directoryName: string): string[];
        /**
         * Gets a set of custom transformers to use during emit.
         */
        getCustomTransformers?(): CustomTransformers | undefined;
        isKnownTypesPackageName?(name: string): boolean;
        installPackage?(options: InstallPackageOptions): Promise<ApplyCodeActionCommandResult>;
    }
    interface UserPreferences {
        readonly disableSuggestions?: boolean;
        readonly quotePreference?: "double" | "single";
        readonly includeCompletionsForModuleExports?: boolean;
        readonly includeCompletionsWithInsertText?: boolean;
        readonly importModuleSpecifierPreference?: "relative" | "non-relative";
    }
    interface LanguageService {
        cleanupSemanticCache(): void;
        getSyntacticDiagnostics(fileName: string): Diagnostic[];
        getSemanticDiagnostics(fileName: string): Diagnostic[];
        getSuggestionDiagnostics(fileName: string): Diagnostic[];
        getCompilerOptionsDiagnostics(): Diagnostic[];
        /**
         * @deprecated Use getEncodedSyntacticClassifications instead.
         */
        getSyntacticClassifications(fileName: string, span: TextSpan): ClassifiedSpan[];
        /**
         * @deprecated Use getEncodedSemanticClassifications instead.
         */
        getSemanticClassifications(fileName: string, span: TextSpan): ClassifiedSpan[];
        getEncodedSyntacticClassifications(fileName: string, span: TextSpan): Classifications;
        getEncodedSemanticClassifications(fileName: string, span: TextSpan): Classifications;
        getCompletionsAtPosition(fileName: string, position: number, options: GetCompletionsAtPositionOptions | undefined): CompletionInfo | undefined;
        getCompletionEntryDetails(fileName: string, position: number, name: string, formatOptions: FormatCodeOptions | FormatCodeSettings | undefined, source: string | undefined, preferences: UserPreferences | undefined): CompletionEntryDetails | undefined;
        getCompletionEntrySymbol(fileName: string, position: number, name: string, source: string | undefined): Symbol | undefined;
        getQuickInfoAtPosition(fileName: string, position: number): QuickInfo | undefined;
        getNameOrDottedNameSpan(fileName: string, startPos: number, endPos: number): TextSpan | undefined;
        getBreakpointStatementAtPosition(fileName: string, position: number): TextSpan | undefined;
        getSignatureHelpItems(fileName: string, position: number): SignatureHelpItems | undefined;
        getRenameInfo(fileName: string, position: number): RenameInfo;
        findRenameLocations(fileName: string, position: number, findInStrings: boolean, findInComments: boolean): RenameLocation[] | undefined;
        getDefinitionAtPosition(fileName: string, position: number): DefinitionInfo[] | undefined;
        getDefinitionAndBoundSpan(fileName: string, position: number): DefinitionInfoAndBoundSpan | undefined;
        getTypeDefinitionAtPosition(fileName: string, position: number): DefinitionInfo[] | undefined;
        getImplementationAtPosition(fileName: string, position: number): ImplementationLocation[] | undefined;
        getReferencesAtPosition(fileName: string, position: number): ReferenceEntry[] | undefined;
        findReferences(fileName: string, position: number): ReferencedSymbol[] | undefined;
        getDocumentHighlights(fileName: string, position: number, filesToSearch: string[]): DocumentHighlights[] | undefined;
        /** @deprecated */
        getOccurrencesAtPosition(fileName: string, position: number): ReferenceEntry[] | undefined;
        getNavigateToItems(searchValue: string, maxResultCount?: number, fileName?: string, excludeDtsFiles?: boolean): NavigateToItem[];
        getNavigationBarItems(fileName: string): NavigationBarItem[];
        getNavigationTree(fileName: string): NavigationTree;
        getOutliningSpans(fileName: string): OutliningSpan[];
        getTodoComments(fileName: string, descriptors: TodoCommentDescriptor[]): TodoComment[];
        getBraceMatchingAtPosition(fileName: string, position: number): TextSpan[];
        getIndentationAtPosition(fileName: string, position: number, options: EditorOptions | EditorSettings): number;
        getFormattingEditsForRange(fileName: string, start: number, end: number, options: FormatCodeOptions | FormatCodeSettings): TextChange[];
        getFormattingEditsForDocument(fileName: string, options: FormatCodeOptions | FormatCodeSettings): TextChange[];
        getFormattingEditsAfterKeystroke(fileName: string, position: number, key: string, options: FormatCodeOptions | FormatCodeSettings): TextChange[];
        getDocCommentTemplateAtPosition(fileName: string, position: number): TextInsertion | undefined;
        isValidBraceCompletionAtPosition(fileName: string, position: number, openingBrace: number): boolean;
        getSpanOfEnclosingComment(fileName: string, position: number, onlyMultiLine: boolean): TextSpan | undefined;
        getCodeFixesAtPosition(fileName: string, start: number, end: number, errorCodes: ReadonlyArray<number>, formatOptions: FormatCodeSettings, preferences: UserPreferences): ReadonlyArray<CodeFixAction>;
        getCombinedCodeFix(scope: CombinedCodeFixScope, fixId: {}, formatOptions: FormatCodeSettings, preferences: UserPreferences): CombinedCodeActions;
        applyCodeActionCommand(action: CodeActionCommand): Promise<ApplyCodeActionCommandResult>;
        applyCodeActionCommand(action: CodeActionCommand[]): Promise<ApplyCodeActionCommandResult[]>;
        applyCodeActionCommand(action: CodeActionCommand | CodeActionCommand[]): Promise<ApplyCodeActionCommandResult | ApplyCodeActionCommandResult[]>;
        /** @deprecated `fileName` will be ignored */
        applyCodeActionCommand(fileName: string, action: CodeActionCommand): Promise<ApplyCodeActionCommandResult>;
        /** @deprecated `fileName` will be ignored */
        applyCodeActionCommand(fileName: string, action: CodeActionCommand[]): Promise<ApplyCodeActionCommandResult[]>;
        /** @deprecated `fileName` will be ignored */
        applyCodeActionCommand(fileName: string, action: CodeActionCommand | CodeActionCommand[]): Promise<ApplyCodeActionCommandResult | ApplyCodeActionCommandResult[]>;
        getApplicableRefactors(fileName: string, positionOrRaneg: number | TextRange, preferences: UserPreferences | undefined): ApplicableRefactorInfo[];
        getEditsForRefactor(fileName: string, formatOptions: FormatCodeSettings, positionOrRange: number | TextRange, refactorName: string, actionName: string, preferences: UserPreferences | undefined): RefactorEditInfo | undefined;
        organizeImports(scope: OrganizeImportsScope, formatOptions: FormatCodeSettings, preferences: UserPreferences | undefined): ReadonlyArray<FileTextChanges>;
        getEmitOutput(fileName: string, emitOnlyDtsFiles?: boolean): EmitOutput;
        getProgram(): Program | undefined;
        dispose(): void;
    }
    interface CombinedCodeFixScope {
        type: "file";
        fileName: string;
    }
    type OrganizeImportsScope = CombinedCodeFixScope;
    /** @deprecated Use UserPreferences */
    interface GetCompletionsAtPositionOptions extends UserPreferences {
        /** @deprecated Use includeCompletionsForModuleExports */
        includeExternalModuleExports?: boolean;
        /** @deprecated Use includeCompletionsWithInsertText */
        includeInsertTextCompletions?: boolean;
    }
    interface ApplyCodeActionCommandResult {
        successMessage: string;
    }
    interface Classifications {
        spans: number[];
        endOfLineState: EndOfLineState;
    }
    interface ClassifiedSpan {
        textSpan: TextSpan;
        classificationType: ClassificationTypeNames;
    }
    /**
     * Navigation bar interface designed for visual studio's dual-column layout.
     * This does not form a proper tree.
     * The navbar is returned as a list of top-level items, each of which has a list of child items.
     * Child items always have an empty array for their `childItems`.
     */
    interface NavigationBarItem {
        text: string;
        kind: ScriptElementKind;
        kindModifiers: string;
        spans: TextSpan[];
        childItems: NavigationBarItem[];
        indent: number;
        bolded: boolean;
        grayed: boolean;
    }
    /**
     * Node in a tree of nested declarations in a file.
     * The top node is always a script or module node.
     */
    interface NavigationTree {
        /** Name of the declaration, or a short description, e.g. "<class>". */
        text: string;
        kind: ScriptElementKind;
        /** ScriptElementKindModifier separated by commas, e.g. "public,abstract" */
        kindModifiers: string;
        /**
         * Spans of the nodes that generated this declaration.
         * There will be more than one if this is the result of merging.
         */
        spans: TextSpan[];
        /** Present if non-empty */
        childItems?: NavigationTree[];
    }
    interface TodoCommentDescriptor {
        text: string;
        priority: number;
    }
    interface TodoComment {
        descriptor: TodoCommentDescriptor;
        message: string;
        position: number;
    }
    class TextChange {
        span: TextSpan;
        newText: string;
    }
    interface FileTextChanges {
        fileName: string;
        textChanges: TextChange[];
    }
    interface CodeAction {
        /** Description of the code action to display in the UI of the editor */
        description: string;
        /** Text changes to apply to each file as part of the code action */
        changes: FileTextChanges[];
        /**
         * If the user accepts the code fix, the editor should send the action back in a `applyAction` request.
         * This allows the language service to have side effects (e.g. installing dependencies) upon a code fix.
         */
        commands?: CodeActionCommand[];
    }
    interface CodeFixAction extends CodeAction {
        /**
         * If present, one may call 'getCombinedCodeFix' with this fixId.
         * This may be omitted to indicate that the code fix can't be applied in a group.
         */
        fixId?: {};
        fixAllDescription?: string;
    }
    interface CombinedCodeActions {
        changes: ReadonlyArray<FileTextChanges>;
        commands: ReadonlyArray<CodeActionCommand> | undefined;
    }
    type CodeActionCommand = InstallPackageAction;
    interface InstallPackageAction {
    }
    /**
     * A set of one or more available refactoring actions, grouped under a parent refactoring.
     */
    interface ApplicableRefactorInfo {
        /**
         * The programmatic name of the refactoring
         */
        name: string;
        /**
         * A description of this refactoring category to show to the user.
         * If the refactoring gets inlined (see below), this text will not be visible.
         */
        description: string;
        /**
         * Inlineable refactorings can have their actions hoisted out to the top level
         * of a context menu. Non-inlineanable refactorings should always be shown inside
         * their parent grouping.
         *
         * If not specified, this value is assumed to be 'true'
         */
        inlineable?: boolean;
        actions: RefactorActionInfo[];
    }
    /**
     * Represents a single refactoring action - for example, the "Extract Method..." refactor might
     * offer several actions, each corresponding to a surround class or closure to extract into.
     */
    interface RefactorActionInfo {
        /**
         * The programmatic name of the refactoring action
         */
        name: string;
        /**
         * A description of this refactoring action to show to the user.
         * If the parent refactoring is inlined away, this will be the only text shown,
         * so this description should make sense by itself if the parent is inlineable=true
         */
        description: string;
    }
    /**
     * A set of edits to make in response to a refactor action, plus an optional
     * location where renaming should be invoked from
     */
    interface RefactorEditInfo {
        edits: FileTextChanges[];
        renameFilename: string | undefined;
        renameLocation: number | undefined;
        commands?: CodeActionCommand[];
    }
    interface TextInsertion {
        newText: string;
        /** The position in newText the caret should point to after the insertion. */
        caretOffset: number;
    }
    interface DocumentSpan {
        textSpan: TextSpan;
        fileName: string;
    }
    interface RenameLocation extends DocumentSpan {
    }
    interface ReferenceEntry extends DocumentSpan {
        isWriteAccess: boolean;
        isDefinition: boolean;
        isInString?: true;
    }
    interface ImplementationLocation extends DocumentSpan {
        kind: ScriptElementKind;
        displayParts: SymbolDisplayPart[];
    }
    interface DocumentHighlights {
        fileName: string;
        highlightSpans: HighlightSpan[];
    }
    enum HighlightSpanKind {
        none = "none",
        definition = "definition",
        reference = "reference",
        writtenReference = "writtenReference"
    }
    interface HighlightSpan {
        fileName?: string;
        isInString?: true;
        textSpan: TextSpan;
        kind: HighlightSpanKind;
    }
    interface NavigateToItem {
        name: string;
        kind: ScriptElementKind;
        kindModifiers: string;
        matchKind: string;
        isCaseSensitive: boolean;
        fileName: string;
        textSpan: TextSpan;
        containerName: string;
        containerKind: ScriptElementKind;
    }
    enum IndentStyle {
        None = 0,
        Block = 1,
        Smart = 2
    }
    interface EditorOptions {
        BaseIndentSize?: number;
        IndentSize: number;
        TabSize: number;
        NewLineCharacter: string;
        ConvertTabsToSpaces: boolean;
        IndentStyle: IndentStyle;
    }
    interface EditorSettings {
        baseIndentSize?: number;
        indentSize?: number;
        tabSize?: number;
        newLineCharacter?: string;
        convertTabsToSpaces?: boolean;
        indentStyle?: IndentStyle;
    }
    interface FormatCodeOptions extends EditorOptions {
        InsertSpaceAfterCommaDelimiter: boolean;
        InsertSpaceAfterSemicolonInForStatements: boolean;
        InsertSpaceBeforeAndAfterBinaryOperators: boolean;
        InsertSpaceAfterConstructor?: boolean;
        InsertSpaceAfterKeywordsInControlFlowStatements: boolean;
        InsertSpaceAfterFunctionKeywordForAnonymousFunctions: boolean;
        InsertSpaceAfterOpeningAndBeforeClosingNonemptyParenthesis: boolean;
        InsertSpaceAfterOpeningAndBeforeClosingNonemptyBrackets: boolean;
        InsertSpaceAfterOpeningAndBeforeClosingNonemptyBraces?: boolean;
        InsertSpaceAfterOpeningAndBeforeClosingTemplateStringBraces: boolean;
        InsertSpaceAfterOpeningAndBeforeClosingJsxExpressionBraces?: boolean;
        InsertSpaceAfterTypeAssertion?: boolean;
        InsertSpaceBeforeFunctionParenthesis?: boolean;
        PlaceOpenBraceOnNewLineForFunctions: boolean;
        PlaceOpenBraceOnNewLineForControlBlocks: boolean;
        insertSpaceBeforeTypeAnnotation?: boolean;
    }
    interface FormatCodeSettings extends EditorSettings {
        insertSpaceAfterCommaDelimiter?: boolean;
        insertSpaceAfterSemicolonInForStatements?: boolean;
        insertSpaceBeforeAndAfterBinaryOperators?: boolean;
        insertSpaceAfterConstructor?: boolean;
        insertSpaceAfterKeywordsInControlFlowStatements?: boolean;
        insertSpaceAfterFunctionKeywordForAnonymousFunctions?: boolean;
        insertSpaceAfterOpeningAndBeforeClosingNonemptyParenthesis?: boolean;
        insertSpaceAfterOpeningAndBeforeClosingNonemptyBrackets?: boolean;
        insertSpaceAfterOpeningAndBeforeClosingNonemptyBraces?: boolean;
        insertSpaceAfterOpeningAndBeforeClosingTemplateStringBraces?: boolean;
        insertSpaceAfterOpeningAndBeforeClosingJsxExpressionBraces?: boolean;
        insertSpaceAfterTypeAssertion?: boolean;
        insertSpaceBeforeFunctionParenthesis?: boolean;
        placeOpenBraceOnNewLineForFunctions?: boolean;
        placeOpenBraceOnNewLineForControlBlocks?: boolean;
        insertSpaceBeforeTypeAnnotation?: boolean;
        indentMultiLineObjectLiteralBeginningOnBlankLine?: boolean;
    }
    interface DefinitionInfo {
        fileName: string;
        textSpan: TextSpan;
        kind: ScriptElementKind;
        name: string;
        containerKind: ScriptElementKind;
        containerName: string;
    }
    interface DefinitionInfoAndBoundSpan {
        definitions: ReadonlyArray<DefinitionInfo> | undefined;
        textSpan: TextSpan;
    }
    interface ReferencedSymbolDefinitionInfo extends DefinitionInfo {
        displayParts: SymbolDisplayPart[];
    }
    interface ReferencedSymbol {
        definition: ReferencedSymbolDefinitionInfo;
        references: ReferenceEntry[];
    }
    enum SymbolDisplayPartKind {
        aliasName = 0,
        className = 1,
        enumName = 2,
        fieldName = 3,
        interfaceName = 4,
        keyword = 5,
        lineBreak = 6,
        numericLiteral = 7,
        stringLiteral = 8,
        localName = 9,
        methodName = 10,
        moduleName = 11,
        operator = 12,
        parameterName = 13,
        propertyName = 14,
        punctuation = 15,
        space = 16,
        text = 17,
        typeParameterName = 18,
        enumMemberName = 19,
        functionName = 20,
        regularExpressionLiteral = 21
    }
    interface SymbolDisplayPart {
        text: string;
        kind: string;
    }
    interface JSDocTagInfo {
        name: string;
        text?: string;
    }
    interface QuickInfo {
        kind: ScriptElementKind;
        kindModifiers: string;
        textSpan: TextSpan;
        displayParts: SymbolDisplayPart[] | undefined;
        documentation: SymbolDisplayPart[] | undefined;
        tags: JSDocTagInfo[] | undefined;
    }
    interface RenameInfo {
        canRename: boolean;
        localizedErrorMessage: string | undefined;
        displayName: string;
        fullDisplayName: string;
        kind: ScriptElementKind;
        kindModifiers: string;
        triggerSpan: TextSpan;
    }
    interface SignatureHelpParameter {
        name: string;
        documentation: SymbolDisplayPart[];
        displayParts: SymbolDisplayPart[];
        isOptional: boolean;
    }
    /**
     * Represents a single signature to show in signature help.
     * The id is used for subsequent calls into the language service to ask questions about the
     * signature help item in the context of any documents that have been updated.  i.e. after
     * an edit has happened, while signature help is still active, the host can ask important
     * questions like 'what parameter is the user currently contained within?'.
     */
    interface SignatureHelpItem {
        isVariadic: boolean;
        prefixDisplayParts: SymbolDisplayPart[];
        suffixDisplayParts: SymbolDisplayPart[];
        separatorDisplayParts: SymbolDisplayPart[];
        parameters: SignatureHelpParameter[];
        documentation: SymbolDisplayPart[];
        tags: JSDocTagInfo[];
    }
    /**
     * Represents a set of signature help items, and the preferred item that should be selected.
     */
    interface SignatureHelpItems {
        items: SignatureHelpItem[];
        applicableSpan: TextSpan;
        selectedItemIndex: number;
        argumentIndex: number;
        argumentCount: number;
    }
    interface CompletionInfo {
        /** Not true for all glboal completions. This will be true if the enclosing scope matches a few syntax kinds. See `isSnippetScope`. */
        isGlobalCompletion: boolean;
        isMemberCompletion: boolean;
        /**
         * true when the current location also allows for a new identifier
         */
        isNewIdentifierLocation: boolean;
        entries: CompletionEntry[];
    }
    interface CompletionEntry {
        name: string;
        kind: ScriptElementKind;
        kindModifiers: string | undefined;
        sortText: string;
        insertText?: string;
        /**
         * An optional span that indicates the text to be replaced by this completion item.
         * If present, this span should be used instead of the default one.
         * It will be set if the required span differs from the one generated by the default replacement behavior.
         */
        replacementSpan?: TextSpan;
        hasAction?: true;
        source?: string;
        isRecommended?: true;
    }
    interface CompletionEntryDetails {
        name: string;
        kind: ScriptElementKind;
        kindModifiers: string;
        displayParts: SymbolDisplayPart[];
        documentation: SymbolDisplayPart[] | undefined;
        tags: JSDocTagInfo[] | undefined;
        codeActions?: CodeAction[];
        source?: SymbolDisplayPart[];
    }
    interface OutliningSpan {
        /** The span of the document to actually collapse. */
        textSpan: TextSpan;
        /** The span of the document to display when the user hovers over the collapsed span. */
        hintSpan: TextSpan;
        /** The text to display in the editor for the collapsed region. */
        bannerText: string;
        /**
         * Whether or not this region should be automatically collapsed when
         * the 'Collapse to Definitions' command is invoked.
         */
        autoCollapse: boolean;
    }
    enum OutputFileType {
        JavaScript = 0,
        SourceMap = 1,
        Declaration = 2
    }
    enum EndOfLineState {
        None = 0,
        InMultiLineCommentTrivia = 1,
        InSingleQuoteStringLiteral = 2,
        InDoubleQuoteStringLiteral = 3,
        InTemplateHeadOrNoSubstitutionTemplate = 4,
        InTemplateMiddleOrTail = 5,
        InTemplateSubstitutionPosition = 6
    }
    enum TokenClass {
        Punctuation = 0,
        Keyword = 1,
        Operator = 2,
        Comment = 3,
        Whitespace = 4,
        Identifier = 5,
        NumberLiteral = 6,
        StringLiteral = 7,
        RegExpLiteral = 8
    }
    interface ClassificationResult {
        finalLexState: EndOfLineState;
        entries: ClassificationInfo[];
    }
    interface ClassificationInfo {
        length: number;
        classification: TokenClass;
    }
    interface Classifier {
        /**
         * Gives lexical classifications of tokens on a line without any syntactic context.
         * For instance, a token consisting of the text 'string' can be either an identifier
         * named 'string' or the keyword 'string', however, because this classifier is not aware,
         * it relies on certain heuristics to give acceptable results. For classifications where
         * speed trumps accuracy, this function is preferable; however, for true accuracy, the
         * syntactic classifier is ideal. In fact, in certain editing scenarios, combining the
         * lexical, syntactic, and semantic classifiers may issue the best user experience.
         *
         * @param text                      The text of a line to classify.
         * @param lexState                  The state of the lexical classifier at the end of the previous line.
         * @param syntacticClassifierAbsent Whether the client is *not* using a syntactic classifier.
         *                                  If there is no syntactic classifier (syntacticClassifierAbsent=true),
         *                                  certain heuristics may be used in its place; however, if there is a
         *                                  syntactic classifier (syntacticClassifierAbsent=false), certain
         *                                  classifications which may be incorrectly categorized will be given
         *                                  back as Identifiers in order to allow the syntactic classifier to
         *                                  subsume the classification.
         * @deprecated Use getLexicalClassifications instead.
         */
        getClassificationsForLine(text: string, lexState: EndOfLineState, syntacticClassifierAbsent: boolean): ClassificationResult;
        getEncodedLexicalClassifications(text: string, endOfLineState: EndOfLineState, syntacticClassifierAbsent: boolean): Classifications;
    }
    enum ScriptElementKind {
        unknown = "",
        warning = "warning",
        /** predefined type (void) or keyword (class) */
        keyword = "keyword",
        /** top level script node */
        scriptElement = "script",
        /** module foo {} */
        moduleElement = "module",
        /** class X {} */
        classElement = "class",
        /** var x = class X {} */
        localClassElement = "local class",
        /** interface Y {} */
        interfaceElement = "interface",
        /** type T = ... */
        typeElement = "type",
        /** enum E */
        enumElement = "enum",
        enumMemberElement = "enum member",
        /**
         * Inside module and script only
         * const v = ..
         */
        variableElement = "var",
        /** Inside function */
        localVariableElement = "local var",
        /**
         * Inside module and script only
         * function f() { }
         */
        functionElement = "function",
        /** Inside function */
        localFunctionElement = "local function",
        /** class X { [public|private]* foo() {} } */
        memberFunctionElement = "method",
        /** class X { [public|private]* [get|set] foo:number; } */
        memberGetAccessorElement = "getter",
        memberSetAccessorElement = "setter",
        /**
         * class X { [public|private]* foo:number; }
         * interface Y { foo:number; }
         */
        memberVariableElement = "property",
        /** class X { constructor() { } } */
        constructorImplementationElement = "constructor",
        /** interface Y { ():number; } */
        callSignatureElement = "call",
        /** interface Y { []:number; } */
        indexSignatureElement = "index",
        /** interface Y { new():Y; } */
        constructSignatureElement = "construct",
        /** function foo(*Y*: string) */
        parameterElement = "parameter",
        typeParameterElement = "type parameter",
        primitiveType = "primitive type",
        label = "label",
        alias = "alias",
        constElement = "const",
        letElement = "let",
        directory = "directory",
        externalModuleName = "external module name",
        /**
         * <JsxTagName attribute1 attribute2={0} />
         */
        jsxAttribute = "JSX attribute"
    }
    enum ScriptElementKindModifier {
        none = "",
        publicMemberModifier = "public",
        privateMemberModifier = "private",
        protectedMemberModifier = "protected",
        exportedModifier = "export",
        ambientModifier = "declare",
        staticModifier = "static",
        abstractModifier = "abstract",
        optionalModifier = "optional"
    }
    enum ClassificationTypeNames {
        comment = "comment",
        identifier = "identifier",
        keyword = "keyword",
        numericLiteral = "number",
        operator = "operator",
        stringLiteral = "string",
        whiteSpace = "whitespace",
        text = "text",
        punctuation = "punctuation",
        className = "class name",
        enumName = "enum name",
        interfaceName = "interface name",
        moduleName = "module name",
        typeParameterName = "type parameter name",
        typeAliasName = "type alias name",
        parameterName = "parameter name",
        docCommentTagName = "doc comment tag name",
        jsxOpenTagName = "jsx open tag name",
        jsxCloseTagName = "jsx close tag name",
        jsxSelfClosingTagName = "jsx self closing tag name",
        jsxAttribute = "jsx attribute",
        jsxText = "jsx text",
        jsxAttributeStringLiteralValue = "jsx attribute string literal value"
    }
    enum ClassificationType {
        comment = 1,
        identifier = 2,
        keyword = 3,
        numericLiteral = 4,
        operator = 5,
        stringLiteral = 6,
        regularExpressionLiteral = 7,
        whiteSpace = 8,
        text = 9,
        punctuation = 10,
        className = 11,
        enumName = 12,
        interfaceName = 13,
        moduleName = 14,
        typeParameterName = 15,
        typeAliasName = 16,
        parameterName = 17,
        docCommentTagName = 18,
        jsxOpenTagName = 19,
        jsxCloseTagName = 20,
        jsxSelfClosingTagName = 21,
        jsxAttribute = 22,
        jsxText = 23,
        jsxAttributeStringLiteralValue = 24
    }
}
declare namespace ts {
    function createClassifier(): Classifier;
}
declare namespace ts {
    /**
     * The document registry represents a store of SourceFile objects that can be shared between
     * multiple LanguageService instances. A LanguageService instance holds on the SourceFile (AST)
     * of files in the context.
     * SourceFile objects account for most of the memory usage by the language service. Sharing
     * the same DocumentRegistry instance between different instances of LanguageService allow
     * for more efficient memory utilization since all projects will share at least the library
     * file (lib.d.ts).
     *
     * A more advanced use of the document registry is to serialize sourceFile objects to disk
     * and re-hydrate them when needed.
     *
     * To create a default DocumentRegistry, use createDocumentRegistry to create one, and pass it
     * to all subsequent createLanguageService calls.
     */
    interface DocumentRegistry {
        /**
         * Request a stored SourceFile with a given fileName and compilationSettings.
         * The first call to acquire will call createLanguageServiceSourceFile to generate
         * the SourceFile if was not found in the registry.
         *
         * @param fileName The name of the file requested
         * @param compilationSettings Some compilation settings like target affects the
         * shape of a the resulting SourceFile. This allows the DocumentRegistry to store
         * multiple copies of the same file for different compilation settings.
         * @param scriptSnapshot Text of the file. Only used if the file was not found
         * in the registry and a new one was created.
         * @param version Current version of the file. Only used if the file was not found
         * in the registry and a new one was created.
         */
        acquireDocument(fileName: string, compilationSettings: CompilerOptions, scriptSnapshot: IScriptSnapshot, version: string, scriptKind?: ScriptKind): SourceFile;
        acquireDocumentWithKey(fileName: string, path: Path, compilationSettings: CompilerOptions, key: DocumentRegistryBucketKey, scriptSnapshot: IScriptSnapshot, version: string, scriptKind?: ScriptKind): SourceFile;
        /**
         * Request an updated version of an already existing SourceFile with a given fileName
         * and compilationSettings. The update will in-turn call updateLanguageServiceSourceFile
         * to get an updated SourceFile.
         *
         * @param fileName The name of the file requested
         * @param compilationSettings Some compilation settings like target affects the
         * shape of a the resulting SourceFile. This allows the DocumentRegistry to store
         * multiple copies of the same file for different compilation settings.
         * @param scriptSnapshot Text of the file.
         * @param version Current version of the file.
         */
        updateDocument(fileName: string, compilationSettings: CompilerOptions, scriptSnapshot: IScriptSnapshot, version: string, scriptKind?: ScriptKind): SourceFile;
        updateDocumentWithKey(fileName: string, path: Path, compilationSettings: CompilerOptions, key: DocumentRegistryBucketKey, scriptSnapshot: IScriptSnapshot, version: string, scriptKind?: ScriptKind): SourceFile;
        getKeyForCompilationSettings(settings: CompilerOptions): DocumentRegistryBucketKey;
        /**
         * Informs the DocumentRegistry that a file is not needed any longer.
         *
         * Note: It is not allowed to call release on a SourceFile that was not acquired from
         * this registry originally.
         *
         * @param fileName The name of the file to be released
         * @param compilationSettings The compilation settings used to acquire the file
         */
        releaseDocument(fileName: string, compilationSettings: CompilerOptions): void;
        releaseDocumentWithKey(path: Path, key: DocumentRegistryBucketKey): void;
        reportStats(): string;
    }
    type DocumentRegistryBucketKey = string & {
        __bucketKey: any;
    };
    function createDocumentRegistry(useCaseSensitiveFileNames?: boolean, currentDirectory?: string): DocumentRegistry;
}
declare namespace ts {
    function preProcessFile(sourceText: string, readImportFiles?: boolean, detectJavaScriptImports?: boolean): PreProcessedFileInfo;
}
declare namespace ts {
    interface TranspileOptions {
        compilerOptions?: CompilerOptions;
        fileName?: string;
        reportDiagnostics?: boolean;
        moduleName?: string;
        renamedDependencies?: MapLike<string>;
        transformers?: CustomTransformers;
    }
    interface TranspileOutput {
        outputText: string;
        diagnostics?: Diagnostic[];
        sourceMapText?: string;
    }
    function transpileModule(input: string, transpileOptions: TranspileOptions): TranspileOutput;
    function transpile(input: string, compilerOptions?: CompilerOptions, fileName?: string, diagnostics?: Diagnostic[], moduleName?: string): string;
}
declare namespace ts {
    /** The version of the language service API */
    const servicesVersion = "0.8";
    function toEditorSettings(options: EditorOptions | EditorSettings): EditorSettings;
    function displayPartsToString(displayParts: SymbolDisplayPart[] | undefined): string;
    function getDefaultCompilerOptions(): CompilerOptions;
    function getSupportedCodeFixes(): string[];
    function createLanguageServiceSourceFile(fileName: string, scriptSnapshot: IScriptSnapshot, scriptTarget: ScriptTarget, version: string, setNodeParents: boolean, scriptKind?: ScriptKind): SourceFile;
    let disableIncrementalParsing: boolean;
    function updateLanguageServiceSourceFile(sourceFile: SourceFile, scriptSnapshot: IScriptSnapshot, version: string, textChangeRange: TextChangeRange | undefined, aggressiveChecks?: boolean): SourceFile;
    function createLanguageService(host: LanguageServiceHost, documentRegistry?: DocumentRegistry, syntaxOnly?: boolean): LanguageService;
    /**
     * Get the path of the default library files (lib.d.ts) as distributed with the typescript
     * node package.
     * The functionality is not supported if the ts module is consumed outside of a node module.
     */
    function getDefaultLibFilePath(options: CompilerOptions): string;
}
declare namespace ts {
    /**
     * Transform one or more nodes using the supplied transformers.
     * @param source A single `Node` or an array of `Node` objects.
     * @param transformers An array of `TransformerFactory` callbacks used to process the transformation.
     * @param compilerOptions Optional compiler options.
     */
    function transform<T extends Node>(source: T | T[], transformers: TransformerFactory<T>[], compilerOptions?: CompilerOptions): TransformationResult<T>;
}

export = ts;<|MERGE_RESOLUTION|>--- conflicted
+++ resolved
@@ -3010,13 +3010,8 @@
      * Vn.
      */
     function collapseTextChangeRangesAcrossMultipleVersions(changes: ReadonlyArray<TextChangeRange>): TextChangeRange;
-<<<<<<< HEAD
     function getTypeParameterOwner(d: Declaration): Declaration | undefined;
-    function isParameterPropertyDeclaration(node: Node): boolean;
-=======
-    function getTypeParameterOwner(d: Declaration): Declaration;
     function isParameterPropertyDeclaration(node: Node): node is ParameterDeclaration;
->>>>>>> d4a166da
     function isEmptyBindingPattern(node: BindingName): node is BindingPattern;
     function isEmptyBindingElement(node: BindingElement): boolean;
     function getCombinedModifierFlags(node: Node): ModifierFlags;
