<<<<<<< HEAD
tests/cases/compiler/methodInAmbientClass1.ts(2,12): error TS2355: A function whose declared type is neither 'void' nor 'any' must return a value.
tests/cases/compiler/methodInAmbientClass1.ts(2,20): error TS1184: An implementation cannot be declared in ambient contexts.
=======
tests/cases/compiler/methodInAmbientClass1.ts(2,12): error TS2355: A function whose declared type is neither 'void' nor 'any' must return a value or consist of a single 'throw' statement.
tests/cases/compiler/methodInAmbientClass1.ts(2,20): error TS1183: An implementation cannot be declared in ambient contexts.
>>>>>>> 7b48a182


==== tests/cases/compiler/methodInAmbientClass1.ts (2 errors) ====
        declare class Foo {
        	fn(): boolean {
        	      ~~~~~~~
!!! error TS2355: A function whose declared type is neither 'void' nor 'any' must return a value.
        	              ~
!!! error TS1183: An implementation cannot be declared in ambient contexts.
        	}
        }<|MERGE_RESOLUTION|>--- conflicted
+++ resolved
@@ -1,18 +1,13 @@
-<<<<<<< HEAD
-tests/cases/compiler/methodInAmbientClass1.ts(2,12): error TS2355: A function whose declared type is neither 'void' nor 'any' must return a value.
-tests/cases/compiler/methodInAmbientClass1.ts(2,20): error TS1184: An implementation cannot be declared in ambient contexts.
-=======
-tests/cases/compiler/methodInAmbientClass1.ts(2,12): error TS2355: A function whose declared type is neither 'void' nor 'any' must return a value or consist of a single 'throw' statement.
-tests/cases/compiler/methodInAmbientClass1.ts(2,20): error TS1183: An implementation cannot be declared in ambient contexts.
->>>>>>> 7b48a182
-
-
-==== tests/cases/compiler/methodInAmbientClass1.ts (2 errors) ====
-        declare class Foo {
-        	fn(): boolean {
-        	      ~~~~~~~
-!!! error TS2355: A function whose declared type is neither 'void' nor 'any' must return a value.
-        	              ~
-!!! error TS1183: An implementation cannot be declared in ambient contexts.
-        	}
+tests/cases/compiler/methodInAmbientClass1.ts(2,12): error TS2355: A function whose declared type is neither 'void' nor 'any' must return a value.
+tests/cases/compiler/methodInAmbientClass1.ts(2,20): error TS1183: An implementation cannot be declared in ambient contexts.
+
+
+==== tests/cases/compiler/methodInAmbientClass1.ts (2 errors) ====
+        declare class Foo {
+        	fn(): boolean {
+        	      ~~~~~~~
+!!! error TS2355: A function whose declared type is neither 'void' nor 'any' must return a value.
+        	              ~
+!!! error TS1183: An implementation cannot be declared in ambient contexts.
+        	}
         }