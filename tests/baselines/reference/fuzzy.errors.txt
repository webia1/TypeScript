==== tests/cases/compiler/fuzzy.ts (3 errors) ====
    module M {
        export interface I {
            works:()=>R;
            alsoWorks:()=>R;
            doesntWork:()=>R;
        }
    
        export interface R {
            anything:number;
            oneI:I;
        }
    
        export class C implements I {
                     ~
!!! Class 'C' incorrectly implements interface 'I':
!!!   Property 'alsoWorks' is missing in type 'C'.
            constructor(public x:number) {
            }
            works():R {
                return <R>({ anything: 1 });
            }
    
            doesntWork():R {
                return { anything:1, oneI:this };
                       ~~~~~~~~~~~~~~~~~~~~~~~~~
!!! Type '{ anything: number; oneI: C; }' is not assignable to type 'R':
!!!   Types of property 'oneI' are incompatible:
!!!     Type 'C' is not assignable to type 'I'.
            }
    
            worksToo():R {
                return <R>({ oneI: this });
                       ~~~~~~~~~~~~~~~~~~~
<<<<<<< HEAD
!!! Neither type 'R' nor type '{ oneI: C; }' is assignable to the other:
!!!   Types of property 'oneI' are incompatible:
!!!     Type 'I' is not assignable to type 'C':
!!!       Property 'x' is missing in type 'I'.
=======
!!! Neither type '{ oneI: C; }' nor type 'R' is assignable to the other:
!!!   Property 'anything' is missing in type '{ oneI: C; }'.
>>>>>>> 9adb8936
            }
        }
    }
    
    <|MERGE_RESOLUTION|>--- conflicted
+++ resolved
@@ -1,48 +1,41 @@
-==== tests/cases/compiler/fuzzy.ts (3 errors) ====
-    module M {
-        export interface I {
-            works:()=>R;
-            alsoWorks:()=>R;
-            doesntWork:()=>R;
-        }
-    
-        export interface R {
-            anything:number;
-            oneI:I;
-        }
-    
-        export class C implements I {
-                     ~
-!!! Class 'C' incorrectly implements interface 'I':
-!!!   Property 'alsoWorks' is missing in type 'C'.
-            constructor(public x:number) {
-            }
-            works():R {
-                return <R>({ anything: 1 });
-            }
-    
-            doesntWork():R {
-                return { anything:1, oneI:this };
-                       ~~~~~~~~~~~~~~~~~~~~~~~~~
-!!! Type '{ anything: number; oneI: C; }' is not assignable to type 'R':
-!!!   Types of property 'oneI' are incompatible:
-!!!     Type 'C' is not assignable to type 'I'.
-            }
-    
-            worksToo():R {
-                return <R>({ oneI: this });
-                       ~~~~~~~~~~~~~~~~~~~
-<<<<<<< HEAD
-!!! Neither type 'R' nor type '{ oneI: C; }' is assignable to the other:
-!!!   Types of property 'oneI' are incompatible:
-!!!     Type 'I' is not assignable to type 'C':
-!!!       Property 'x' is missing in type 'I'.
-=======
-!!! Neither type '{ oneI: C; }' nor type 'R' is assignable to the other:
-!!!   Property 'anything' is missing in type '{ oneI: C; }'.
->>>>>>> 9adb8936
-            }
-        }
-    }
-    
+==== tests/cases/compiler/fuzzy.ts (3 errors) ====
+    module M {
+        export interface I {
+            works:()=>R;
+            alsoWorks:()=>R;
+            doesntWork:()=>R;
+        }
+    
+        export interface R {
+            anything:number;
+            oneI:I;
+        }
+    
+        export class C implements I {
+                     ~
+!!! Class 'C' incorrectly implements interface 'I':
+!!!   Property 'alsoWorks' is missing in type 'C'.
+            constructor(public x:number) {
+            }
+            works():R {
+                return <R>({ anything: 1 });
+            }
+    
+            doesntWork():R {
+                return { anything:1, oneI:this };
+                       ~~~~~~~~~~~~~~~~~~~~~~~~~
+!!! Type '{ anything: number; oneI: C; }' is not assignable to type 'R':
+!!!   Types of property 'oneI' are incompatible:
+!!!     Type 'C' is not assignable to type 'I'.
+            }
+    
+            worksToo():R {
+                return <R>({ oneI: this });
+                       ~~~~~~~~~~~~~~~~~~~
+!!! Neither type '{ oneI: C; }' nor type 'R' is assignable to the other:
+!!!   Property 'anything' is missing in type '{ oneI: C; }'.
+            }
+        }
+    }
+    
     