=== tests/cases/conformance/controlFlow/controlFlowForStatement.ts ===
let cond: boolean;
>cond : boolean

function a() {
>a : () => void

    let x: string | number | boolean;
>x : string | number | boolean

    for (x = ""; cond; x = 5) {
>x = "" : ""
>x : string | number | boolean
>"" : ""
>cond : boolean
>x = 5 : 5
>x : string | number | boolean
>5 : 5

        x; // string | number
>x : string | number
    }
}
function b() {
>b : () => void

    let x: string | number | boolean;
>x : string | number | boolean

    for (x = 5; cond; x = x.length) {
>x = 5 : 5
>x : string | number | boolean
>5 : 5
>cond : boolean
>x = x.length : number
>x : string | number | boolean
>x.length : number
>x : string
>length : number

        x; // number
>x : number

        x = "";
>x = "" : ""
>x : string | number | boolean
>"" : ""
    }
}
function c() {
>c : () => void

    let x: string | number | boolean;
>x : string | number | boolean

    for (x = 5; x = x.toExponential(); x = 5) {
>x = 5 : 5
>x : string | number | boolean
>5 : 5
>x = x.toExponential() : string
>x : string | number | boolean
>x.toExponential() : string
>x.toExponential : (fractionDigits?: number) => string
>x : number
>toExponential : (fractionDigits?: number) => string
>x = 5 : 5
>x : string | number | boolean
>5 : 5

        x; // string
>x : string
    }
}
function d() {
>d : () => void

    let x: string | number | boolean;
>x : string | number | boolean

    for (x = ""; typeof x === "string"; x = 5) {
>x = "" : ""
>x : string | number | boolean
>"" : ""
>typeof x === "string" : boolean
>typeof x : string
>x : string | number
>"string" : "string"
>x = 5 : 5
>x : string | number | boolean
>5 : 5

        x; // string
>x : string
    }
}
function e() {
>e : () => void

    let x: string | number | boolean | RegExp;
>x : string | number | boolean | RegExp
>RegExp : RegExp

    for (x = "" || 0; typeof x !== "string"; x = "" || true) {
>x = "" || 0 : 0
>x : string | number | boolean | RegExp
>"" || 0 : 0
>"" : ""
>0 : 0
>typeof x !== "string" : boolean
>typeof x : string
<<<<<<< HEAD
>x : string | number | true
>"string" : "string"
>x = "" || true : string | true
>x : string | number | boolean | RegExp
>"" || true : string | true
>"" : string
=======
>x : number | true
>"string" : "string"
>x = "" || true : true
>x : string | number | boolean | RegExp
>"" || true : true
>"" : ""
>>>>>>> 9950b98b
>true : true

        x; // number | boolean
>x : number | true
    }
}
function f() {
>f : () => void

    let x: string | number | boolean;
>x : string | number | boolean

    for (; typeof x !== "string";) {
>typeof x !== "string" : boolean
>typeof x : string
>x : string | number | boolean
>"string" : "string"

        x; // number | boolean
>x : number | boolean

        if (typeof x === "number") break;
>typeof x === "number" : boolean
>typeof x : string
>x : number | boolean
>"number" : "number"

        x = undefined;
>x = undefined : undefined
>x : string | number | boolean
>undefined : undefined
    }
    x; // string | number
>x : string | number
}

<|MERGE_RESOLUTION|>--- conflicted
+++ resolved
@@ -1,161 +1,152 @@
-=== tests/cases/conformance/controlFlow/controlFlowForStatement.ts ===
-let cond: boolean;
->cond : boolean
-
-function a() {
->a : () => void
-
-    let x: string | number | boolean;
->x : string | number | boolean
-
-    for (x = ""; cond; x = 5) {
->x = "" : ""
->x : string | number | boolean
->"" : ""
->cond : boolean
->x = 5 : 5
->x : string | number | boolean
->5 : 5
-
-        x; // string | number
->x : string | number
-    }
-}
-function b() {
->b : () => void
-
-    let x: string | number | boolean;
->x : string | number | boolean
-
-    for (x = 5; cond; x = x.length) {
->x = 5 : 5
->x : string | number | boolean
->5 : 5
->cond : boolean
->x = x.length : number
->x : string | number | boolean
->x.length : number
->x : string
->length : number
-
-        x; // number
->x : number
-
-        x = "";
->x = "" : ""
->x : string | number | boolean
->"" : ""
-    }
-}
-function c() {
->c : () => void
-
-    let x: string | number | boolean;
->x : string | number | boolean
-
-    for (x = 5; x = x.toExponential(); x = 5) {
->x = 5 : 5
->x : string | number | boolean
->5 : 5
->x = x.toExponential() : string
->x : string | number | boolean
->x.toExponential() : string
->x.toExponential : (fractionDigits?: number) => string
->x : number
->toExponential : (fractionDigits?: number) => string
->x = 5 : 5
->x : string | number | boolean
->5 : 5
-
-        x; // string
->x : string
-    }
-}
-function d() {
->d : () => void
-
-    let x: string | number | boolean;
->x : string | number | boolean
-
-    for (x = ""; typeof x === "string"; x = 5) {
->x = "" : ""
->x : string | number | boolean
->"" : ""
->typeof x === "string" : boolean
->typeof x : string
->x : string | number
->"string" : "string"
->x = 5 : 5
->x : string | number | boolean
->5 : 5
-
-        x; // string
->x : string
-    }
-}
-function e() {
->e : () => void
-
-    let x: string | number | boolean | RegExp;
->x : string | number | boolean | RegExp
->RegExp : RegExp
-
-    for (x = "" || 0; typeof x !== "string"; x = "" || true) {
->x = "" || 0 : 0
->x : string | number | boolean | RegExp
->"" || 0 : 0
->"" : ""
->0 : 0
->typeof x !== "string" : boolean
->typeof x : string
-<<<<<<< HEAD
->x : string | number | true
->"string" : "string"
->x = "" || true : string | true
->x : string | number | boolean | RegExp
->"" || true : string | true
->"" : string
-=======
->x : number | true
->"string" : "string"
->x = "" || true : true
->x : string | number | boolean | RegExp
->"" || true : true
->"" : ""
->>>>>>> 9950b98b
->true : true
-
-        x; // number | boolean
->x : number | true
-    }
-}
-function f() {
->f : () => void
-
-    let x: string | number | boolean;
->x : string | number | boolean
-
-    for (; typeof x !== "string";) {
->typeof x !== "string" : boolean
->typeof x : string
->x : string | number | boolean
->"string" : "string"
-
-        x; // number | boolean
->x : number | boolean
-
-        if (typeof x === "number") break;
->typeof x === "number" : boolean
->typeof x : string
->x : number | boolean
->"number" : "number"
-
-        x = undefined;
->x = undefined : undefined
->x : string | number | boolean
->undefined : undefined
-    }
-    x; // string | number
->x : string | number
-}
-
+=== tests/cases/conformance/controlFlow/controlFlowForStatement.ts ===
+let cond: boolean;
+>cond : boolean
+
+function a() {
+>a : () => void
+
+    let x: string | number | boolean;
+>x : string | number | boolean
+
+    for (x = ""; cond; x = 5) {
+>x = "" : ""
+>x : string | number | boolean
+>"" : ""
+>cond : boolean
+>x = 5 : 5
+>x : string | number | boolean
+>5 : 5
+
+        x; // string | number
+>x : string | number
+    }
+}
+function b() {
+>b : () => void
+
+    let x: string | number | boolean;
+>x : string | number | boolean
+
+    for (x = 5; cond; x = x.length) {
+>x = 5 : 5
+>x : string | number | boolean
+>5 : 5
+>cond : boolean
+>x = x.length : number
+>x : string | number | boolean
+>x.length : number
+>x : string
+>length : number
+
+        x; // number
+>x : number
+
+        x = "";
+>x = "" : ""
+>x : string | number | boolean
+>"" : ""
+    }
+}
+function c() {
+>c : () => void
+
+    let x: string | number | boolean;
+>x : string | number | boolean
+
+    for (x = 5; x = x.toExponential(); x = 5) {
+>x = 5 : 5
+>x : string | number | boolean
+>5 : 5
+>x = x.toExponential() : string
+>x : string | number | boolean
+>x.toExponential() : string
+>x.toExponential : (fractionDigits?: number) => string
+>x : number
+>toExponential : (fractionDigits?: number) => string
+>x = 5 : 5
+>x : string | number | boolean
+>5 : 5
+
+        x; // string
+>x : string
+    }
+}
+function d() {
+>d : () => void
+
+    let x: string | number | boolean;
+>x : string | number | boolean
+
+    for (x = ""; typeof x === "string"; x = 5) {
+>x = "" : ""
+>x : string | number | boolean
+>"" : ""
+>typeof x === "string" : boolean
+>typeof x : string
+>x : string | number
+>"string" : "string"
+>x = 5 : 5
+>x : string | number | boolean
+>5 : 5
+
+        x; // string
+>x : string
+    }
+}
+function e() {
+>e : () => void
+
+    let x: string | number | boolean | RegExp;
+>x : string | number | boolean | RegExp
+>RegExp : RegExp
+
+    for (x = "" || 0; typeof x !== "string"; x = "" || true) {
+>x = "" || 0 : 0
+>x : string | number | boolean | RegExp
+>"" || 0 : 0
+>"" : ""
+>0 : 0
+>typeof x !== "string" : boolean
+>typeof x : string
+>x : number | true
+>"string" : "string"
+>x = "" || true : true
+>x : string | number | boolean | RegExp
+>"" || true : true
+>"" : ""
+>true : true
+
+        x; // number | boolean
+>x : number | true
+    }
+}
+function f() {
+>f : () => void
+
+    let x: string | number | boolean;
+>x : string | number | boolean
+
+    for (; typeof x !== "string";) {
+>typeof x !== "string" : boolean
+>typeof x : string
+>x : string | number | boolean
+>"string" : "string"
+
+        x; // number | boolean
+>x : number | boolean
+
+        if (typeof x === "number") break;
+>typeof x === "number" : boolean
+>typeof x : string
+>x : number | boolean
+>"number" : "number"
+
+        x = undefined;
+>x = undefined : undefined
+>x : string | number | boolean
+>undefined : undefined
+    }
+    x; // string | number
+>x : string | number
+}
+