/// <reference path='fourslash.ts'/>

// Ensure BloomFilter building logic is correct, by having one reference per file

// @Filename: declaration.ts
////var container = { [|{| "isWriteAccess": true, "isDefinition": true |}42|]: 1 };

// @Filename: expression.ts
////function blah() { return (container[[|42|]]) === 2;  };

// @Filename: stringIndexer.ts
////function blah2() { container["[|42|]"] };

// @Filename: redeclaration.ts
////container = { "[|{| "isWriteAccess": true, "isDefinition": true |}42|]" : 18 };

const ranges = test.ranges();
const [r0, r1, r2, r3] = ranges;
<<<<<<< HEAD
verify.referenceGroups(r0, [{ definition: "(property) 42: number", ranges: [r0, r1, r3, r2] }]);
verify.referenceGroups([r1, r2], [
    { definition: "(property) 42: number", ranges: [r0, r3] },
    { definition: "(property) 42: number", ranges: [r1, r2] }
]);
=======
verify.referenceGroups([r0, r1, r2], [{ definition: "(property) 42: number", ranges }]);
>>>>>>> a7c53c70
verify.referenceGroups(r3, [
    { definition: "(property) 42: number", ranges: [r0, r1, r2] },
    { definition: '(property) "42": number', ranges: [r3] }
]);
<|MERGE_RESOLUTION|>--- conflicted
+++ resolved
@@ -1,31 +1,23 @@
-/// <reference path='fourslash.ts'/>
-
-// Ensure BloomFilter building logic is correct, by having one reference per file
-
-// @Filename: declaration.ts
-////var container = { [|{| "isWriteAccess": true, "isDefinition": true |}42|]: 1 };
-
-// @Filename: expression.ts
-////function blah() { return (container[[|42|]]) === 2;  };
-
-// @Filename: stringIndexer.ts
-////function blah2() { container["[|42|]"] };
-
-// @Filename: redeclaration.ts
-////container = { "[|{| "isWriteAccess": true, "isDefinition": true |}42|]" : 18 };
-
-const ranges = test.ranges();
-const [r0, r1, r2, r3] = ranges;
-<<<<<<< HEAD
-verify.referenceGroups(r0, [{ definition: "(property) 42: number", ranges: [r0, r1, r3, r2] }]);
-verify.referenceGroups([r1, r2], [
-    { definition: "(property) 42: number", ranges: [r0, r3] },
-    { definition: "(property) 42: number", ranges: [r1, r2] }
-]);
-=======
-verify.referenceGroups([r0, r1, r2], [{ definition: "(property) 42: number", ranges }]);
->>>>>>> a7c53c70
-verify.referenceGroups(r3, [
-    { definition: "(property) 42: number", ranges: [r0, r1, r2] },
-    { definition: '(property) "42": number', ranges: [r3] }
-]);
+/// <reference path='fourslash.ts'/>
+
+// Ensure BloomFilter building logic is correct, by having one reference per file
+
+// @Filename: declaration.ts
+////var container = { [|{| "isWriteAccess": true, "isDefinition": true |}42|]: 1 };
+
+// @Filename: expression.ts
+////function blah() { return (container[[|42|]]) === 2;  };
+
+// @Filename: stringIndexer.ts
+////function blah2() { container["[|42|]"] };
+
+// @Filename: redeclaration.ts
+////container = { "[|{| "isWriteAccess": true, "isDefinition": true |}42|]" : 18 };
+
+const ranges = test.ranges();
+const [r0, r1, r2, r3] = ranges;
+verify.referenceGroups([r0, r1, r2], [{ definition: "(property) 42: number", ranges: [r0, r1, r3, r2] }]);
+verify.referenceGroups(r3, [
+    { definition: "(property) 42: number", ranges: [r0, r1, r2] },
+    { definition: '(property) "42": number', ranges: [r3] }
+]);