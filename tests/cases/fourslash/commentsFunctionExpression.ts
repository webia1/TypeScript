--- conflicted
+++ resolved
@@ -1,105 +1,82 @@
-/// <reference path='fourslash.ts' />
-
-// test arrow doc comments
-/////** lamdaFoo var comment*/
-////var lamb/*1*/daFoo = /** this is lambda comment*/ (/**param a*/a: number, /**param b*/b: number) => /*2*/a + b;
-////var lambddaN/*3*/oVarComment = /** this is lambda multiplication*/ (/**param a*/a: number, /**param b*/b: number) => a * b;
-/////*4*/lambdaFoo(/*5*/10, /*6*/20);
-
-// test nested arrow doc comments
-////function /*7*/anotherFunc(a: number) {
-////    /** documentation
-////        @param b {string} inner parameter */
-////    var /*8*/lambdaVar = /** inner docs */(/*9*/b: string) => {
-////        var /*10*/localVar = "Hello ";
-////        return /*11*/localVar + /*12*/b;
-////    }
-////    return lamb/*13*/daVar("World") + a;
-////}
-
-// test function expression doc comments
-/////**
-//// * On variable
-//// * @param s the first parameter!
-//// * @returns the parameter's length
-//// */
-////var assi/*14*/gned = /**
-////                * Summary on expression
-////                * @param s param on expression
-////                * @returns return on expression
-////                */function(/** On parameter */s: string) {
-////  return /*15*/s.length;
-////}
-////assig/*16*/ned/*17*/(/*18*/"hey");
-
-
-
-verify.quickInfoAt("1", "var lambdaFoo: (a: number, b: number) => number", "lamdaFoo var comment\nthis is lambda comment");
-
-goTo.marker('2');
-verify.completionListContains('a', '(parameter) a: number', 'param a');
-verify.completionListContains('b', '(parameter) b: number', 'param b');
-
-// pick up doccomments from the lambda itself
-verify.quickInfoAt("3", "var lambddaNoVarComment: (a: number, b: number) => number", "this is lambda multiplication");
-
-goTo.marker('4');
-verify.completionListContains('lambdaFoo', 'var lambdaFoo: (a: number, b: number) => number', 'lamdaFoo var comment\nthis is lambda comment');
-verify.completionListContains('lambddaNoVarComment', 'var lambddaNoVarComment: (a: number, b: number) => number', 'this is lambda multiplication');
-
-goTo.marker('5');
-verify.currentParameterHelpArgumentDocCommentIs("param a");
-
-goTo.marker('6');
-verify.currentParameterHelpArgumentDocCommentIs("param b");
-
-
-
-
-// no documentation from nested lambda
-<<<<<<< HEAD
-verify.quickInfoIs('function anotherFunc(a: number): string', '');
-goTo.marker('8');
-verify.quickInfoIs('(local var) lambdaVar: (b: string) => string', 'documentation\ninner docs ');
-goTo.marker('9');
-verify.quickInfoIs('(parameter) b: string', 'inner parameter ');
-goTo.marker('10');
-verify.quickInfoIs('(local var) localVar: string', '');
-goTo.marker('11');
-verify.quickInfoIs('(local var) localVar: string', '');
-goTo.marker('12');
-verify.quickInfoIs('(parameter) b: string', 'inner parameter ');
-goTo.marker('13');
-verify.quickInfoIs('(local var) lambdaVar: (b: string) => string', 'documentation\ninner docs ');
-
-goTo.marker('14');
-verify.quickInfoIs("var assigned: (s: string) => number", "On variable\nSummary on expression");
-goTo.marker('15');
-verify.completionListContains('s', '(parameter) s: string', "the first parameter!\nparam on expression\nOn parameter ");
-goTo.marker('16');
-verify.quickInfoIs("var assigned: (s: string) => number", "On variable\nSummary on expression");
-=======
-verify.quickInfos({
-    7: "function anotherFunc(a: number): string",
-    8: ["(local var) lambdaVar: (b: string) => string", "documentation\ninner docs "],
-    9: ["(parameter) b: string", "{string} inner parameter "],
-    10: "(local var) localVar: string",
-    11: "(local var) localVar: string",
-    12: ["(parameter) b: string", "{string} inner parameter "],
-    13: ["(local var) lambdaVar: (b: string) => string", "documentation\ninner docs "],
-    14: [
-        "var assigned: (s: string) => number",
-        "On variable\n@returns the parameter's length\nSummary on expression\n@returns return on expression"
-    ]
-});
-
-goTo.marker('15');
-verify.completionListContains('s', '(parameter) s: string', "the first parameter!\nparam on expression\nOn parameter ");
-verify.quickInfoAt("16", "var assigned: (s: string) => number", "On variable\n@returns the parameter's length\nSummary on expression\n@returns return on expression");
->>>>>>> e9178a59
-goTo.marker('17');
-verify.completionListContains("assigned", "var assigned: (s: string) => number", "On variable\nSummary on expression");
-goTo.marker('18');
-verify.currentSignatureHelpDocCommentIs("On variable\nSummary on expression");
-verify.currentParameterHelpArgumentDocCommentIs("the first parameter!\nparam on expression\nOn parameter ");
-
+/// <reference path='fourslash.ts' />
+
+// test arrow doc comments
+/////** lamdaFoo var comment*/
+////var lamb/*1*/daFoo = /** this is lambda comment*/ (/**param a*/a: number, /**param b*/b: number) => /*2*/a + b;
+////var lambddaN/*3*/oVarComment = /** this is lambda multiplication*/ (/**param a*/a: number, /**param b*/b: number) => a * b;
+/////*4*/lambdaFoo(/*5*/10, /*6*/20);
+
+// test nested arrow doc comments
+////function /*7*/anotherFunc(a: number) {
+////    /** documentation
+////        @param b {string} inner parameter */
+////    var /*8*/lambdaVar = /** inner docs */(/*9*/b: string) => {
+////        var /*10*/localVar = "Hello ";
+////        return /*11*/localVar + /*12*/b;
+////    }
+////    return lamb/*13*/daVar("World") + a;
+////}
+
+// test function expression doc comments
+/////**
+//// * On variable
+//// * @param s the first parameter!
+//// * @returns the parameter's length
+//// */
+////var assi/*14*/gned = /**
+////                * Summary on expression
+////                * @param s param on expression
+////                * @returns return on expression
+////                */function(/** On parameter */s: string) {
+////  return /*15*/s.length;
+////}
+////assig/*16*/ned/*17*/(/*18*/"hey");
+
+
+
+verify.quickInfoAt("1", "var lambdaFoo: (a: number, b: number) => number", "lamdaFoo var comment\nthis is lambda comment");
+
+goTo.marker('2');
+verify.completionListContains('a', '(parameter) a: number', 'param a');
+verify.completionListContains('b', '(parameter) b: number', 'param b');
+
+// pick up doccomments from the lambda itself
+verify.quickInfoAt("3", "var lambddaNoVarComment: (a: number, b: number) => number", "this is lambda multiplication");
+
+goTo.marker('4');
+verify.completionListContains('lambdaFoo', 'var lambdaFoo: (a: number, b: number) => number', 'lamdaFoo var comment\nthis is lambda comment');
+verify.completionListContains('lambddaNoVarComment', 'var lambddaNoVarComment: (a: number, b: number) => number', 'this is lambda multiplication');
+
+goTo.marker('5');
+verify.currentParameterHelpArgumentDocCommentIs("param a");
+
+goTo.marker('6');
+verify.currentParameterHelpArgumentDocCommentIs("param b");
+
+
+
+
+// no documentation from nested lambda
+verify.quickInfos({
+    7: "function anotherFunc(a: number): string",
+    8: ["(local var) lambdaVar: (b: string) => string", "documentation\ninner docs "],
+    9: ["(parameter) b: string", "inner parameter "],
+    10: "(local var) localVar: string",
+    11: "(local var) localVar: string",
+    12: ["(parameter) b: string", "inner parameter "],
+    13: ["(local var) lambdaVar: (b: string) => string", "documentation\ninner docs "],
+    14: [
+        "var assigned: (s: string) => number",
+        "On variable\nSummary on expression"
+    ]
+});
+
+goTo.marker('15');
+verify.completionListContains('s', '(parameter) s: string', "the first parameter!\nparam on expression\nOn parameter ");
+verify.quickInfoAt("16", "var assigned: (s: string) => number", "On variable\nSummary on expression");
+goTo.marker('17');
+verify.completionListContains("assigned", "var assigned: (s: string) => number", "On variable\nSummary on expression");
+goTo.marker('18');
+verify.currentSignatureHelpDocCommentIs("On variable\nSummary on expression");
+verify.currentParameterHelpArgumentDocCommentIs("the first parameter!\nparam on expression\nOn parameter ");
+